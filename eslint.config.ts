import eslintJS from "@eslint/js";
import eslintReact from "@eslint-react/eslint-plugin";
import { defineConfig } from "eslint/config";
import configPrettier from "eslint-config-prettier";
import { createTypeScriptImportResolver } from "eslint-import-resolver-typescript";
import pluginImportX from "eslint-plugin-import-x";
import pluginPrettier from "eslint-plugin-prettier";
import pluginReactHooks from "eslint-plugin-react-hooks";
import pluginReactRefresh from "eslint-plugin-react-refresh";
import pluginUnusedImports from "eslint-plugin-unused-imports";
import globals from "globals";
import tseslint from "typescript-eslint";

export default defineConfig([
  {
    files: ["**/*.{js,mjs,cjs,ts,mts,cts,jsx,tsx}"],

    plugins: {
      js: eslintJS,
      "react-hooks": pluginReactHooks,
      // @ts-expect-error -- https://github.com/un-ts/eslint-plugin-import-x/issues/421
      "import-x": pluginImportX,
      "react-refresh": pluginReactRefresh,
      "unused-imports": pluginUnusedImports,
      prettier: pluginPrettier,
    },

    extends: [
      eslintJS.configs.recommended,
      tseslint.configs.recommended,
      eslintReact.configs["recommended-typescript"],
      configPrettier,
    ],

    languageOptions: {
      globals: globals.browser,
    },

    settings: {
      react: {
        version: "detect",
      },
      "import-x/resolver-next": [
        createTypeScriptImportResolver({
          project: "./tsconfig.json",
        }),
      ],
    },

    rules: {
      // React
      "react-hooks/rules-of-hooks": "error",
      "react-hooks/exhaustive-deps": "error",
      "react-refresh/only-export-components": [
        "warn",
        { allowConstantExport: true },
      ],

      "@eslint-react/no-forward-ref": "off",

      // React performance and production quality rules
      "@eslint-react/no-array-index-key": "warn",
      "@eslint-react/no-children-count": "error",
      "@eslint-react/no-children-for-each": "error",
      "@eslint-react/no-children-map": "error",
      "@eslint-react/no-children-only": "error",
      "@eslint-react/no-children-prop": "error",
      "@eslint-react/no-children-to-array": "error",
      "@eslint-react/no-class-component": "error",
      "@eslint-react/no-clone-element": "error",
      "@eslint-react/no-create-ref": "error",
      "@eslint-react/no-default-props": "error",
      "@eslint-react/no-direct-mutation-state": "error",
      "@eslint-react/no-implicit-key": "error",
      "@eslint-react/no-prop-types": "error",
      "@eslint-react/no-set-state-in-component-did-mount": "error",
      "@eslint-react/no-set-state-in-component-did-update": "error",
      "@eslint-react/no-set-state-in-component-will-update": "error",
      "@eslint-react/no-string-refs": "error",
      "@eslint-react/no-unstable-context-value": "warn",
      "@eslint-react/no-unstable-default-props": "warn",
      "@eslint-react/no-unused-class-component-members": "error",
      "@eslint-react/no-unused-state": "error",
      "@eslint-react/no-useless-fragment": "warn",
      "@eslint-react/prefer-destructuring-assignment": "warn",

      // TypeScript
      "@typescript-eslint/no-explicit-any": "off",

      // unused-imports 代替 no-unused-vars
      "@typescript-eslint/no-unused-vars": "off",
      "unused-imports/no-unused-imports": "error",
      "unused-imports/no-unused-vars": [
        "warn",
        {
          vars: "all",
          varsIgnorePattern: "^_",
          args: "after-used",
<<<<<<< HEAD
          argsIgnorePattern: "^_+$",
=======
          argsIgnorePattern: "^_",
>>>>>>> a869dbb4
          caughtErrorsIgnorePattern: "^ignore",
        },
      ],

      // Import
      "import-x/no-unresolved": "error",
      "import-x/order": [
        "warn",
        {
          groups: [
            "builtin",
            "external",
            "internal",
            "parent",
            "sibling",
            "index",
          ],
          "newlines-between": "always",
          alphabetize: {
            order: "asc",
            caseInsensitive: true,
          },
        },
      ],

      // 其他常见
      "prefer-const": "warn",
      "no-case-declarations": "error",
      "no-fallthrough": "error",
      "no-empty": ["warn", { allowEmptyCatch: true }],

      // Prettier 格式化问题
      "prettier/prettier": "warn",
    },
  },
]);<|MERGE_RESOLUTION|>--- conflicted
+++ resolved
@@ -96,11 +96,7 @@
           vars: "all",
           varsIgnorePattern: "^_",
           args: "after-used",
-<<<<<<< HEAD
-          argsIgnorePattern: "^_+$",
-=======
           argsIgnorePattern: "^_",
->>>>>>> a869dbb4
           caughtErrorsIgnorePattern: "^ignore",
         },
       ],
