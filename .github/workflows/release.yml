name: Release Build

on:
  workflow_dispatch:
permissions: write-all
env:
  CARGO_INCREMENTAL: 0
  RUST_BACKTRACE: short

jobs:
  release:
    strategy:
      fail-fast: false
      matrix:
        include:
          - os: windows-latest
            target: x86_64-pc-windows-msvc
<<<<<<< HEAD
=======
          - os: windows-latest
            target: aarch64-pc-windows-msvc
          - os: macos-latest
            target: aarch64-apple-darwin
>>>>>>> faf61b4a
          - os: macos-latest
            target: x86_64-apple-darwin

    runs-on: ${{ matrix.os }}
    steps:
      - name: Checkout Repository
        uses: actions/checkout@v4

      - name: Apply Patch
        if: matrix.target == 'aarch64-pc-windows-msvc'
        run: |
          git config --global user.email "clash-verge-rev@github.io"
          git config --global user.name "clash-verge-rev"
          git am patches/support-windows-aarch64.patch

      - name: Init Submodule
        if: matrix.target == 'aarch64-pc-windows-msvc'
        run: git submodule update --init --recursive

      - name: Install Rust Stable
        uses: dtolnay/rust-toolchain@stable

      - name: Add Rust Target
        run: rustup target add ${{ matrix.target }}

      - name: Rust Cache
        uses: Swatinem/rust-cache@v2
        with:
          workspaces: src-tauri

      - name: Install Node
        uses: actions/setup-node@v4
        with:
          node-version: "20"

      - uses: pnpm/action-setup@v2
        name: Install pnpm
        with:
          version: 8
          run_install: false

      - name: Pnpm install and check
        run: |
          pnpm i
          pnpm check ${{ matrix.target }}

      - name: Tauri build
        uses: tauri-apps/tauri-action@v0
        env:
          GITHUB_TOKEN: ${{ secrets.GITHUB_TOKEN }}
          TAURI_PRIVATE_KEY: ${{ secrets.TAURI_PRIVATE_KEY }}
          TAURI_KEY_PASSWORD: ${{ secrets.TAURI_KEY_PASSWORD }}
        with:
          tagName: v__VERSION__
          releaseName: "Clash Verge Rev v__VERSION__"
          releaseBody: "More new features are now supported."
          releaseDraft: false
          prerelease: false
          tauriScript: pnpm
          args: --target ${{ matrix.target }}

      - name: Portable Bundle
        if: matrix.os == 'windows-latest'
        run: pnpm portable ${{ matrix.target }}
        env:
          GITHUB_TOKEN: ${{ secrets.GITHUB_TOKEN }}
          TAURI_PRIVATE_KEY: ${{ secrets.TAURI_PRIVATE_KEY }}
          TAURI_KEY_PASSWORD: ${{ secrets.TAURI_KEY_PASSWORD }}

  release-for-linux:
    strategy:
      fail-fast: false
      matrix:
        include:
          - os: ubuntu-latest
            target: x86_64-unknown-linux-gnu
<<<<<<< HEAD
=======
          - os: ubuntu-latest
            target: aarch64-unknown-linux-gnu
>>>>>>> faf61b4a
    runs-on: ${{ matrix.os }}
    steps:
      - name: Checkout Repository
        uses: actions/checkout@v4

      - name: Build for Linux
        uses: ./.github/build-for-linux
        env:
          TAURI_PRIVATE_KEY: ${{ secrets.TAURI_PRIVATE_KEY }}
          TAURI_KEY_PASSWORD: ${{ secrets.TAURI_KEY_PASSWORD }}
        with:
          target: ${{ matrix.target }}
      - name: Get Version
        run: |
          sudo apt-get update
          sudo apt-get install jq
          echo "VERSION=$(cat package.json | jq '.version' | tr -d '"')" >> $GITHUB_ENV
      - name: Upload Release
        if: startsWith(matrix.target, 'x86_64')
        uses: softprops/action-gh-release@v1
        with:
          tag_name: v${{env.VERSION}}
          name: "Clash Verge Rev v${{env.VERSION}}"
          body: "More new features are now supported."
          token: ${{ secrets.GITHUB_TOKEN }}
          files: src-tauri/target/${{ matrix.target }}/release/bundle/appimage/*.AppImage*
      - name: Upload Release
        uses: softprops/action-gh-release@v1
        with:
          tag_name: v${{env.VERSION}}
          name: "Clash Verge Rev v${{env.VERSION}}"
          body: "More new features are now supported."
          token: ${{ secrets.GITHUB_TOKEN }}
          files: src-tauri/target/${{ matrix.target }}/release/bundle/deb/*.deb

  release-update:
    runs-on: ubuntu-latest
    needs: [release, release-for-linux]
    steps:
      - name: Checkout repository
        uses: actions/checkout@v3

      - name: Install Node
        uses: actions/setup-node@v3
        with:
          node-version: "20"

      - uses: pnpm/action-setup@v2
        name: Install pnpm
        with:
          version: 8
          run_install: false

      - name: Pnpm install
        run: pnpm i

      - name: Release updater file
        run: pnpm updater
        env:
          GITHUB_TOKEN: ${{ secrets.GITHUB_TOKEN }}<|MERGE_RESOLUTION|>--- conflicted
+++ resolved
@@ -15,13 +15,6 @@
         include:
           - os: windows-latest
             target: x86_64-pc-windows-msvc
-<<<<<<< HEAD
-=======
-          - os: windows-latest
-            target: aarch64-pc-windows-msvc
-          - os: macos-latest
-            target: aarch64-apple-darwin
->>>>>>> faf61b4a
           - os: macos-latest
             target: x86_64-apple-darwin
 
@@ -98,11 +91,6 @@
         include:
           - os: ubuntu-latest
             target: x86_64-unknown-linux-gnu
-<<<<<<< HEAD
-=======
-          - os: ubuntu-latest
-            target: aarch64-unknown-linux-gnu
->>>>>>> faf61b4a
     runs-on: ${{ matrix.os }}
     steps:
       - name: Checkout Repository
