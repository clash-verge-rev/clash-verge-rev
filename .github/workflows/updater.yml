name: Updater CI

on: workflow_dispatch
permissions: write-all
jobs:
  release-update:
    runs-on: ubuntu-latest
    steps:
      - name: Checkout repository
<<<<<<< HEAD
        uses: actions/checkout@a5ac7e51b41094c92402da3b24376905380afc29 # v4
=======
        uses: actions/checkout@v4
>>>>>>> fb6ffd8e

      - name: Install Node
        uses: actions/setup-node@60edb5dd545a775178f52524783378180af0d1f8 # v4
        with:
          node-version: "20"

      - uses: pnpm/action-setup@v4
        name: Install pnpm
        with:
          run_install: false

      - name: Pnpm install
        run: pnpm i

      - name: Release updater file
        run: pnpm updater
        env:
          GITHUB_TOKEN: ${{ secrets.GITHUB_TOKEN }}

  release-update-for-fixed-webview2:
    runs-on: ubuntu-latest
    steps:
      - name: Checkout repository
        uses: actions/checkout@a5ac7e51b41094c92402da3b24376905380afc29 # v4

      - name: Install Node
        uses: actions/setup-node@60edb5dd545a775178f52524783378180af0d1f8 # v4
        with:
          node-version: "20"

      - uses: pnpm/action-setup@v4
        name: Install pnpm
        with:
          run_install: false

      - name: Pnpm install
        run: pnpm i

      - name: Release updater file
        run: pnpm updater-fixed-webview2
        env:
          GITHUB_TOKEN: ${{ secrets.GITHUB_TOKEN }}<|MERGE_RESOLUTION|>--- conflicted
+++ resolved
@@ -7,11 +7,7 @@
     runs-on: ubuntu-latest
     steps:
       - name: Checkout repository
-<<<<<<< HEAD
         uses: actions/checkout@a5ac7e51b41094c92402da3b24376905380afc29 # v4
-=======
-        uses: actions/checkout@v4
->>>>>>> fb6ffd8e
 
       - name: Install Node
         uses: actions/setup-node@60edb5dd545a775178f52524783378180af0d1f8 # v4
