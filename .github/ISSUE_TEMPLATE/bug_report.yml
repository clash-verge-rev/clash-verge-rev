--- conflicted
+++ resolved
@@ -61,16 +61,6 @@
     attributes:
       label: 日志(勿上传日志文件，请粘贴日志内容) / Log (Do not upload the log file, paste the log content directly)
       description: 请提供完整或相关部分的Debug日志（请在“软件左侧菜单”->“设置”->“日志等级”调整到debug，Verge错误请把“杂项设置”->“app日志等级”调整到debug，并重启Verge生效。日志文件在“软件左侧菜单”->“设置”->“日志目录”下） / Please provide a complete or relevant part of the Debug log (please adjust the "Log level" to debug in "Software left menu" -> "Settings" -> "Log level". If there is a Verge error, please adjust "Miscellaneous settings" -> "app log level" to debug, and restart Verge to take effect. The log file is under "Software left menu" -> "Settings" -> "Log directory")
-<<<<<<< HEAD
-      value: |
-        <details><summary>日志内容 / Log Content</summary>
-        ```log
-        <!-- 在此处粘贴完整日志 / Paste the full log here -->
-        ```
-        </details>
-    validations:
-      required: true
-=======
 value: |
   <details><summary>日志内容 / Log Content</summary>
   ```log
@@ -79,5 +69,4 @@
   ```
   </details>
   validations:
-  required: true
->>>>>>> d9e3a478
+  required: true