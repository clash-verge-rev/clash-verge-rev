--- conflicted
+++ resolved
@@ -712,81 +712,91 @@
           "markdownDescription": "Denies the upgrade_ui command without any pre-configured scope."
         },
         {
-<<<<<<< HEAD
           "description": "Enables the ws_connect command without any pre-configured scope.",
           "type": "string",
-          "const": "allow-ws-connect"
+          "const": "allow-ws-connect",
+          "markdownDescription": "Enables the ws_connect command without any pre-configured scope."
         },
         {
           "description": "Denies the ws_connect command without any pre-configured scope.",
           "type": "string",
-          "const": "deny-ws-connect"
+          "const": "deny-ws-connect",
+          "markdownDescription": "Denies the ws_connect command without any pre-configured scope."
         },
         {
           "description": "Enables the ws_connections command without any pre-configured scope.",
           "type": "string",
-          "const": "allow-ws-connections"
+          "const": "allow-ws-connections",
+          "markdownDescription": "Enables the ws_connections command without any pre-configured scope."
         },
         {
           "description": "Denies the ws_connections command without any pre-configured scope.",
           "type": "string",
-          "const": "deny-ws-connections"
+          "const": "deny-ws-connections",
+          "markdownDescription": "Denies the ws_connections command without any pre-configured scope."
         },
         {
           "description": "Enables the ws_disconnect command without any pre-configured scope.",
           "type": "string",
-          "const": "allow-ws-disconnect"
+          "const": "allow-ws-disconnect",
+          "markdownDescription": "Enables the ws_disconnect command without any pre-configured scope."
         },
         {
           "description": "Denies the ws_disconnect command without any pre-configured scope.",
           "type": "string",
-          "const": "deny-ws-disconnect"
+          "const": "deny-ws-disconnect",
+          "markdownDescription": "Denies the ws_disconnect command without any pre-configured scope."
         },
         {
           "description": "Enables the ws_logs command without any pre-configured scope.",
           "type": "string",
-          "const": "allow-ws-logs"
+          "const": "allow-ws-logs",
+          "markdownDescription": "Enables the ws_logs command without any pre-configured scope."
         },
         {
           "description": "Denies the ws_logs command without any pre-configured scope.",
           "type": "string",
-          "const": "deny-ws-logs"
+          "const": "deny-ws-logs",
+          "markdownDescription": "Denies the ws_logs command without any pre-configured scope."
         },
         {
           "description": "Enables the ws_memory command without any pre-configured scope.",
           "type": "string",
-          "const": "allow-ws-memory"
+          "const": "allow-ws-memory",
+          "markdownDescription": "Enables the ws_memory command without any pre-configured scope."
         },
         {
           "description": "Denies the ws_memory command without any pre-configured scope.",
           "type": "string",
-          "const": "deny-ws-memory"
+          "const": "deny-ws-memory",
+          "markdownDescription": "Denies the ws_memory command without any pre-configured scope."
         },
         {
           "description": "Enables the ws_send command without any pre-configured scope.",
           "type": "string",
-          "const": "allow-ws-send"
+          "const": "allow-ws-send",
+          "markdownDescription": "Enables the ws_send command without any pre-configured scope."
         },
         {
           "description": "Denies the ws_send command without any pre-configured scope.",
           "type": "string",
-          "const": "deny-ws-send"
+          "const": "deny-ws-send",
+          "markdownDescription": "Denies the ws_send command without any pre-configured scope."
         },
         {
           "description": "Enables the ws_traffic command without any pre-configured scope.",
           "type": "string",
-          "const": "allow-ws-traffic"
+          "const": "allow-ws-traffic",
+          "markdownDescription": "Enables the ws_traffic command without any pre-configured scope."
         },
         {
           "description": "Denies the ws_traffic command without any pre-configured scope.",
           "type": "string",
-          "const": "deny-ws-traffic"
-        },
-        {
-          "description": "Default permissions for the plugin",
-=======
+          "const": "deny-ws-traffic",
+          "markdownDescription": "Denies the ws_traffic command without any pre-configured scope."
+        },
+        {
           "description": "Default permissions for the plugin\n#### This default permission set includes:\n\n- `allow-update-controller`\n- `allow-update-secret`\n- `allow-get-version`\n- `allow-clean-fakeip`\n- `allow-get-connections`\n- `allow-close-all-connections`\n- `allow-close-connections`\n- `allow-get-groups`\n- `allow-get-group-by-name`\n- `allow-delay-group`\n- `allow-get-proxy-providers`\n- `allow-get-proxy-provider-by-name`\n- `allow-update-proxy-provider`\n- `allow-healthcheck-proxy-provider`\n- `allow-healthcheck-node-in-provider`\n- `allow-get-proxies`\n- `allow-get-proxy-by-name`\n- `allow-select-node-for-proxy`\n- `allow-unfixed-proxy`\n- `allow-delay-proxy-by-name`\n- `allow-get-rules`\n- `allow-get-rule-providers`\n- `allow-update-rule-provider`\n- `allow-get-base-config`\n- `allow-reload-config`\n- `allow-patch-base-config`\n- `allow-update-geo`\n- `allow-restart`\n- `allow-upgrade-core`\n- `allow-upgrade-ui`\n- `allow-upgrade-geo`",
->>>>>>> 17db46c5
           "type": "string",
           "const": "default",
           "markdownDescription": "Default permissions for the plugin\n#### This default permission set includes:\n\n- `allow-update-controller`\n- `allow-update-secret`\n- `allow-get-version`\n- `allow-clean-fakeip`\n- `allow-get-connections`\n- `allow-close-all-connections`\n- `allow-close-connections`\n- `allow-get-groups`\n- `allow-get-group-by-name`\n- `allow-delay-group`\n- `allow-get-proxy-providers`\n- `allow-get-proxy-provider-by-name`\n- `allow-update-proxy-provider`\n- `allow-healthcheck-proxy-provider`\n- `allow-healthcheck-node-in-provider`\n- `allow-get-proxies`\n- `allow-get-proxy-by-name`\n- `allow-select-node-for-proxy`\n- `allow-unfixed-proxy`\n- `allow-delay-proxy-by-name`\n- `allow-get-rules`\n- `allow-get-rule-providers`\n- `allow-update-rule-provider`\n- `allow-get-base-config`\n- `allow-reload-config`\n- `allow-patch-base-config`\n- `allow-update-geo`\n- `allow-restart`\n- `allow-upgrade-core`\n- `allow-upgrade-ui`\n- `allow-upgrade-geo`"
