export interface MihomoVersion {
  meta: boolean;
  version: string;
}
export interface Connections {
  downloadTotal: number;
  uploadTotal: number;
  connections: Connection[];
  memory: number;
}
export interface Connection {
  id: string;
  metadata: ConnectionMetaData;
  upload: number;
  download: number;
  start: string;
  chains: string[];
  rule: string;
  rulePayload: string;
}
export interface ConnectionMetaData {
  network: string;
  connectionType: string;
  sourceIp: string;
  destinationIp: string;
  sourceGeoIp: string | null;
  destinationGeoIp: string | null;
  sourceIpAsn: string;
  destinationIpAsn: string | null;
  sourcePort: number;
  destinationPort: number;
  inboundIp: string;
  inboundPort: number;
  inboundName: string;
  inboundUser: string;
  host: string;
  dnsMode: string;
  uid: number;
  process: string;
  processPath: string;
  specialProxy: string;
  specialRules: string;
  remoteDestination: string;
  dscp: number;
  sniffHost: string;
}
export interface Groups {
  proxies: Proxy[];
}
export interface Proxy {
  id: string;
  alive: boolean;
  all: string[];
  expectedStatus: string;
  extra: Record<string, Extra>;
  fixed: string;
  hidden: boolean;
  history: DelayHistory[];
  icon: string;
  name: string;
  now: string;
  testUrl: string;
  tfo: boolean;
  type: string;
  udp: boolean;
  xudp: boolean;
}
export interface Extra {
  alive: boolean;
  history: DelayHistory[];
}
export interface DelayHistory {
  time: string;
  delay: number;
}
export interface ProxyProviders {
  providers: Record<string, ProxyProvider>;
}
export interface ProxyProvider {
  expectedStatus: string;
  name: string;
  proxies: Proxy[];
  testUrl: string;
  type: string;
  vehicleType: string;
  subscriptionInfo: SubscriptionInfo;
  updatedAt: string;
}
export interface SubscriptionInfo {
  upload: number;
  download: number;
  total: number;
  expire: number;
}
export type MihomoGroupDelay = Record<string, number>;
export interface Proxies {
  proxies: Record<string, Proxy>;
}
export interface ProxyDelay {
  delay: number;
  message?: string;
}
export interface Rules {
  rules: Rule[];
}
export interface Rule {
  type: string;
  payload: string;
  proxy: string;
  size: number;
}
export interface RuleProviders {
  providers: Record<string, RuleProvider>;
}
export interface RuleProvider {
  behavior: string;
  format: string;
  name: string;
  ruleCount: number;
  type: string;
  updatedAt: string;
  vehicleType: string;
}
export interface BaseConfig {
  port: number;
  mixedPort: number;
  socksPort: number;
  redirPort: number;
  tproxyPort: number;
  tun: TunConfig;
  lanAllowedIps: string[];
  lanDisallowedIps: string[];
  allow_lan: boolean;
  bindAddress: string;
  inboundTfo: boolean;
  inboundMptcp: boolean;
  mode: ClashMode;
  unifiedDelay: boolean;
  logLevel: string;
  ipv6: boolean;
  interfaceName: string;
  routingMark: number;
  geoxUrl: Record<string, string>;
  geoAutoUpdate: boolean;
  geoAutoUpdateInterval: number;
  geodataMode: boolean;
  geodataLoader: string;
  geositeMatcher: string;
  tcpConcurrent: boolean;
  findProcessMode: string;
  sniffing: boolean;
  globalClientFingerprint: string;
  globalUa: string;
}
export interface TunConfig {
  enable: boolean;
  device: string;
  stack: TunStack;
  dnsHijack: string[];
  autoRoute: boolean;
  autoDetectInterface: boolean;
  mtu: number;
  gsoMaxSize: number | null;
  inet4Address: string[];
  fileDescriptor: number;
}
export declare enum TunStack {
  Mixed = "Mixed",
  Gvisor = "gVisor",
  System = "System",
}
export declare enum ClashMode {
  Rule = "rule",
  Global = "global",
  Direct = "direct",
}
/**
 * 更新控制器地址
 * @param controller 控制器地址, 例如：127.0.0.1:9090
 */
export declare function updateController(controller: string): Promise<void>;
/**
 * 更新控制器的密钥
 * @param secret 控制器的密钥
 */
export declare function updateSecret(secret: string): Promise<void>;
/**
 * 获取Mihomo版本信息
 */
export declare function getVersion(): Promise<MihomoVersion>;
/**
 * 清除 FakeIP 的缓存
 */
export declare function cleanFakeIp(): Promise<void>;
/**
 * 获取所有连接信息
 * @returns 所有连接信息
 */
export declare function getConnections(): Promise<Connections>;
/**
 * 关闭所有连接
 */
export declare function closeAllConnections(): Promise<void>;
/**
 * 关闭指定连接
 * @param connectionId 连接 ID
 */
export declare function closeConnections(connectionId: string): Promise<void>;
/**
 * 获取所有代理组信息
 * @returns 所有代理组信息
 */
export declare function getGroups(): Promise<Groups>;
/**
 * 获取指定代理组信息
 * @param groupName 代理组名称
 * @returns 指定代理组信息
 */
export declare function getGroupByName(groupName: string): Promise<Proxy>;
/**
 * 获取指定代理组延迟
 *
 * 注：返回值中不包含超时的节点
 * @param groupName 代理组名称
 * @param testUrl 测试 url
 * @param timeout 超时时间（毫秒）
 * @returns 代理组里代理节点的延迟
 */
export declare function delayGroup(
  groupName: string,
  testUrl: string,
  timeout: number,
): Promise<MihomoGroupDelay>;
/**
 * 获取所有代理提供者信息
 * @returns 所有代理提供者信息
 */
export declare function getProxyProviders(): Promise<ProxyProviders>;
/**
 * 获取指定的代理提供者信息
 * @param providerName 代理提供者名称
 * @returns 代理提供者信息
 */
export declare function getProxyProviderByName(
  providerName: string,
): Promise<ProxyProvider>;
/**
 * 更新代理提供者信息
 * @param providerName 代理提供者名称
 */
export declare function updateProxyProvider(
  providerName: string,
): Promise<void>;
/**
 * 对指定的代理提供者进行健康检查
 * @param providerName 代理提供者名称
 */
export declare function healthcheckProxyProvider(
  providerName: string,
): Promise<void>;
/**
 * 对指定代理提供者下的指定节点（非代理组）进行健康检查, 并返回新的延迟信息
 * @param providerName 代理提供者名称
 * @param proxyName 代理节点名称 (非代理组)
 * @param testUrl 测试 url
 * @param timeout 超时时间
 * @returns 该代理节点的延迟
 */
export declare function healthcheckNodeInProvider(
  providerName: string,
  proxyName: string,
  testUrl: string,
  timeout: number,
): Promise<ProxyDelay>;
/**
 * 获取所有代理信息
 * @returns 所有代理信息
 */
export declare function getProxies(): Promise<Proxies>;
/**
 * 获取指定代理信息
 * @param proxyName 代理名称
 * @returns 代理信息
 */
export declare function getProxyByName(
  proxyName: string,
): Promise<Proxy | null>;
/**
 * 为指定代理选择节点
 *
 * 一般为指定代理组下使用指定的代理节点 【代理组/节点】
 * @param proxyName 代理组名称
 * @param node 代理节点
 */
export declare function selectNodeForProxy(
  proxyName: string,
  node: string,
): Promise<void>;
/**
 * 指定代理组下不再使用固定的代理节点
 *
 * 一般用于自动选择的代理组（例如：URLTest 类型的代理组）下的节点
 * @param groupName 代理组名称
 */
export declare function unfixedProxy(groupName: string): Promise<void>;
/**
 * 对指定代理进行延迟测试
 *
 * 一般用于代理节点的延迟测试，也可传代理组名称（只会测试代理组下选中的代理节点）
 * @param proxyName 代理节点名称
 * @param testUrl 测试 url
 * @param timeout 超时时间
 * @returns 该代理节点的延迟信息
 */
export declare function delayProxyByName(
  proxyName: string,
  testUrl: string,
  timeout: number,
): Promise<ProxyDelay>;
/**
 * 获取所有规则信息
 * @returns 所有规则信息
 */
export declare function getRules(): Promise<Rules>;
/**
 * 获取所有规则提供者信息
 * @returns 所有规则提供者信息
 */
export declare function getRuleProviders(): Promise<RuleProviders>;
/**
 * 更新规则提供者信息
 * @param providerName 规则提供者名称
 */
export declare function updateRuleProvider(providerName: string): Promise<void>;
/**
 * 获取基础配置
 * @returns 基础配置
 */
export declare function getBaseConfig(): Promise<BaseConfig>;
/**
 * 重新加载配置
 * @param force 强制更新
 * @param configPath 配置文件路径
 */
export declare function reloadConfig(
  force: boolean,
  configPath: string,
): Promise<void>;
/**
 * 更改基础配置
 * @param data 基础配置更改后的内容, 例如：{"tun": {"enabled": true}}
 */
export declare function patchBaseConfig(
  data: Record<string, any>,
): Promise<void>;
/**
 * 更新 Geo
 */
export declare function updateGeo(): Promise<void>;
/**
 * 重启核心
 */
export declare function restart(): Promise<void>;
/**
 * 升级核心
 */
export declare function upgradeCore(): Promise<void>;
/**
 * 更新 UI
 */
export declare function upgradeUi(): Promise<void>;
<<<<<<< HEAD
export declare function upgradeGeo(): Promise<void>;
export interface MessageKind<T, D> {
  type: T;
  data: D;
}
export interface CloseFrame {
  code: number;
  reason: string;
}
export type Message =
  | MessageKind<"Text", string>
  | MessageKind<"Binary", number[]>
  | MessageKind<"Ping", number[]>
  | MessageKind<"Pong", number[]>
  | MessageKind<"Close", CloseFrame | null>;
export declare class WebSocket {
  id: number;
  private readonly listeners;
  constructor(id: number, listeners: Set<(arg: Message) => void>);
  static connect(url: string): Promise<WebSocket>;
  static connect_traffic(): Promise<WebSocket>;
  static connect_memory(): Promise<WebSocket>;
  static connect_connections(): Promise<WebSocket>;
  static connect_logs(
    level: "debug" | "info" | "warn" | "error",
  ): Promise<WebSocket>;
  addListener(cb: (arg: Message) => void): () => void;
  send(message: Message | string | number[]): Promise<void>;
  disconnect(): Promise<void>;
}
=======
/**
 * 更新 Geo
 */
export declare function upgradeGeo(): Promise<void>;
>>>>>>> 17db46c5
<|MERGE_RESOLUTION|>--- conflicted
+++ resolved
@@ -369,7 +369,9 @@
  * 更新 UI
  */
 export declare function upgradeUi(): Promise<void>;
-<<<<<<< HEAD
+/**
+ * 更新 Geo
+ */
 export declare function upgradeGeo(): Promise<void>;
 export interface MessageKind<T, D> {
   type: T;
@@ -399,10 +401,4 @@
   addListener(cb: (arg: Message) => void): () => void;
   send(message: Message | string | number[]): Promise<void>;
   disconnect(): Promise<void>;
-}
-=======
-/**
- * 更新 Geo
- */
-export declare function upgradeGeo(): Promise<void>;
->>>>>>> 17db46c5
+}