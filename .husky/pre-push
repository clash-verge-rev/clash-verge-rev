#!/bin/bash

# $1: remote name (e.g., origin)
# $2: remote url (e.g., git@github.com:clash-verge-rev/clash-verge-rev.git)

if git diff --cached --name-only | grep -q '^src-tauri/'; then
    cargo clippy --manifest-path ./src-tauri/Cargo.toml
    if [ $? -ne 0 ]; then
        echo "Clippy found issues in src-tauri. Please fix them before pushing."
        exit 1
    fi
fi

<<<<<<< HEAD
# Only run format check if the remote exists and is the main repo
remote_name="$1"
if git remote get-url "$remote_name" >/dev/null 2>&1; then
    remote_url=$(git remote get-url "$remote_name")
    if [[ "$remote_url" =~ github\.com[:/]+clash-verge-rev/clash-verge-rev(\.git)?$ ]]; then
        echo "[pre-push] Detected push to clash-verge-rev/clash-verge-rev ($remote_url)"
        echo "[pre-push] Running pnpm format:check..."
        pnpm format:check
        if [ $? -ne 0 ]; then
            echo "❌ Code format check failed. Please fix formatting before pushing."
            exit 1
        fi
    else
        echo "[pre-push] Not pushing to target repo. Skipping format check."
=======
# 只在 push 到 origin 并且 origin 指向目标仓库时执行格式检查
if [ "$1" = "origin" ] && echo "$2" | grep -Eq 'github\.com[:/]+clash-verge-rev/clash-verge-rev(\.git)?$'; then
    echo "[pre-push] Detected push to origin (clash-verge-rev/clash-verge-rev)"
    echo "[pre-push] Running pnpm format:check..."

    pnpm format:check
    if [ $? -ne 0 ]; then
        echo "❌ Code format check failed. Please fix formatting before pushing."
        exit 1
>>>>>>> 37d268bb
    fi
else
    echo "[pre-push] Remote $remote_name does not exist. Skipping format check."
fi

exit 0<|MERGE_RESOLUTION|>--- conflicted
+++ resolved
@@ -11,7 +11,7 @@
     fi
 fi
 
-<<<<<<< HEAD
+
 # Only run format check if the remote exists and is the main repo
 remote_name="$1"
 if git remote get-url "$remote_name" >/dev/null 2>&1; then
@@ -26,17 +26,6 @@
         fi
     else
         echo "[pre-push] Not pushing to target repo. Skipping format check."
-=======
-# 只在 push 到 origin 并且 origin 指向目标仓库时执行格式检查
-if [ "$1" = "origin" ] && echo "$2" | grep -Eq 'github\.com[:/]+clash-verge-rev/clash-verge-rev(\.git)?$'; then
-    echo "[pre-push] Detected push to origin (clash-verge-rev/clash-verge-rev)"
-    echo "[pre-push] Running pnpm format:check..."
-
-    pnpm format:check
-    if [ $? -ne 0 ]; then
-        echo "❌ Code format check failed. Please fix formatting before pushing."
-        exit 1
->>>>>>> 37d268bb
     fi
 else
     echo "[pre-push] Remote $remote_name does not exist. Skipping format check."
