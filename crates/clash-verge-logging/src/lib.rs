use compact_str::CompactString;
use flexi_logger::DeferredNow;
use flexi_logger::filter::LogLineFilter;
use flexi_logger::writers::FileLogWriter;
use flexi_logger::writers::LogWriter as _;
use log::Level;
use log::Record;
use std::{fmt, sync::Arc};
use tokio::sync::{Mutex, MutexGuard};

pub type SharedWriter = Arc<Mutex<FileLogWriter>>;

#[derive(Debug, PartialEq, Eq)]
pub enum Type {
    Cmd,
    Core,
    Config,
    Setup,
    System,
    SystemSignal,
    Service,
    Hotkey,
    Window,
    Tray,
    Timer,
    Frontend,
    Backup,
    File,
    Lightweight,
    Network,
    ProxyMode,
    Validate,
    ClashVergeRev,
}

impl fmt::Display for Type {
    #[inline]
    fn fmt(&self, f: &mut fmt::Formatter<'_>) -> fmt::Result {
        match self {
            Self::Cmd => write!(f, "[Cmd]"),
            Self::Core => write!(f, "[Core]"),
            Self::Config => write!(f, "[Config]"),
            Self::Setup => write!(f, "[Setup]"),
            Self::System => write!(f, "[System]"),
            Self::SystemSignal => write!(f, "[SysSignal]"),
            Self::Service => write!(f, "[Service]"),
            Self::Hotkey => write!(f, "[Hotkey]"),
            Self::Window => write!(f, "[Window]"),
            Self::Tray => write!(f, "[Tray]"),
            Self::Timer => write!(f, "[Timer]"),
            Self::Frontend => write!(f, "[Frontend]"),
            Self::Backup => write!(f, "[Backup]"),
            Self::File => write!(f, "[File]"),
            Self::Lightweight => write!(f, "[Lightweight]"),
            Self::Network => write!(f, "[Network]"),
            Self::ProxyMode => write!(f, "[ProxMode]"),
            Self::Validate => write!(f, "[Validate]"),
            Self::ClashVergeRev => write!(f, "[ClashVergeRev]"),
        }
    }
}

#[macro_export]
macro_rules! logging {
    // 不带 print 参数的版本（默认不打印）
    ($level:ident, $type:expr, $($arg:tt)*) => {
        log::$level!(target: "app", "{} {}", $type, format_args!($($arg)*))
    };
}

#[macro_export]
macro_rules! logging_error {
    // Handle Result<T, E>
    ($type:expr, $expr:expr) => {
        if let Err(err) = $expr {
            log::error!(target: "app", "[{}] {}", $type, err);
        }
    };

    // Handle formatted message: always print to stdout and log as error
    ($type:expr, $fmt:literal $(, $arg:expr)*) => {
        log::error!(target: "app", "[{}] {}", $type, format_args!($fmt $(, $arg)*));
    };
}

#[inline]
pub fn write_sidecar_log(
    writer: MutexGuard<'_, FileLogWriter>,
    now: &mut DeferredNow,
    level: Level,
    message: &CompactString,
) {
    let args = format_args!("{}", message);

    let record = Record::builder().args(args).level(level).target("sidecar").build();

    let _ = writer.write(now, &record);
}

pub struct NoModuleFilter<'a>(pub Vec<&'a str>);

impl<'a> NoModuleFilter<'a> {
    #[inline]
    pub fn filter(&self, record: &Record) -> bool {
        if let Some(module) = record.module_path() {
<<<<<<< HEAD
            for blocked in self.0.iter() {
                if module.len() >= blocked.len()
                    && module.as_bytes()[..blocked.len()] == blocked.as_bytes()[..]
                {
=======
            for blocked in self.0 {
                if module.len() >= blocked.len() && module.as_bytes()[..blocked.len()] == blocked.as_bytes()[..] {
>>>>>>> be6b53c7
                    return false;
                }
            }
        }
        true
    }
}

impl<'a> LogLineFilter for NoModuleFilter<'a> {
    #[inline]
    fn write(
        &self,
        now: &mut DeferredNow,
        record: &Record,
        writer: &dyn flexi_logger::filter::LogLineWriter,
    ) -> std::io::Result<()> {
        if !self.filter(record) {
            return Ok(());
        }
        writer.write(now, record)
    }
}<|MERGE_RESOLUTION|>--- conflicted
+++ resolved
@@ -103,15 +103,8 @@
     #[inline]
     pub fn filter(&self, record: &Record) -> bool {
         if let Some(module) = record.module_path() {
-<<<<<<< HEAD
             for blocked in self.0.iter() {
-                if module.len() >= blocked.len()
-                    && module.as_bytes()[..blocked.len()] == blocked.as_bytes()[..]
-                {
-=======
-            for blocked in self.0 {
                 if module.len() >= blocked.len() && module.as_bytes()[..blocked.len()] == blocked.as_bytes()[..] {
->>>>>>> be6b53c7
                     return false;
                 }
             }
