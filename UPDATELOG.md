## v2.4.3

### ✨ 新增功能

- **Mihomo(Meta) 内核升级至 v1.19.14**
- 支持前端修改日志（最大文件大小、最大保留数量）
- 新增链式代理图形化设置功能
- 新增系统标题栏与程序标题栏切换 （设置-页面设置-倾向系统标题栏）
- 监听关机事件，自动关闭系统代理
- 主界面“当前节点”卡片新增“延迟测试”按钮
- 新增批量选择配置文件功能
- 新增本地备份功能
- 主界面“当前节点”卡片新增自动延迟检测开关（默认关闭）

### 🚀 优化改进

- 重构并简化服务模式启动检测流程，消除重复检测
- 重构并简化窗口创建流程
- 重构日志系统，单个日志默认最大 10 MB
- 优化前端资源占用
- 改进 macos 下系统代理设置的方法
- 优化 TUN 模式可用性的判断
- 移除流媒体检测的系统级提示(使用软件内通知)
- 优化后端 i18n 资源占用
- 改进 Linux 托盘支持并添加 `--no-tray` 选项
- Linux 现在在新生成的配置中默认将 TUN 栈恢复为 mixed 模式
- 为代理延迟测试的 URL 设置增加了保护以及添加了安全的备用 URL
- 更新了 Wayland 合成器检测逻辑，从而在 Hyprland 会话中保留原生 Wayland 后端
- 改进 Windows 和 Unix 的 服务连接方式以及权限，避免无法连接服务或内核
- 修改内核默认日志级别为 Info
- 支持通过桌面快捷方式重新打开应用
<<<<<<< HEAD
- 通过托盘启用 Tun 模式前检查服务状态
=======
- 支持订阅界面输入链接后回车导入
- 选择按延迟排序时每次延迟测试自动刷新节点顺序
>>>>>>> 8dbe3f8c

### 🐞 修复问题

- 优化服务模式重装逻辑，避免不必要的重复检查
- 修复轻量模式退出无响应的问题
- 修复托盘轻量模式支持退出/进入
- 修复静默启动和自动进入轻量模式时，托盘状态刷新不再依赖窗口创建流程
- macOS Tun/系统代理 模式下图标大小不统一
- 托盘节点切换不再显示隐藏组
- 修复前端 IP 检测无法使用 ipapi, ipsb 提供商
- 修复MacOS 下 Tun开启后 系统代理无法打开的问题
- 修复服务模式启动时，修改、生成配置文件或重启内核可能导致页面卡死的问题
- 修复 Webdav 恢复备份不重启
- 修复 Linux 开机后无法正常代理需要手动设置
- 修复增加订阅或导入订阅文件时订阅页面无更新
- 修复系统代理守卫功能不工作
- 修复 KDE + Wayland 下多屏显示 UI 异常
- 修复 Windows 深色模式下首次启动客户端标题栏颜色异常
- 修复静默启动不加载完整 WebView 的问题
- 修复 Linux WebKit 网络进程的崩溃
- 修复无法导入订阅
- 修复实际导入成功但显示导入失败的问题
<<<<<<< HEAD
- 修复服务不可用时，自动关闭 Tun 模式导致应用卡死问题
=======
- 修复删除订阅时未能实际删除相关文件
- 修复 macOS 连接界面显示异常
>>>>>>> 8dbe3f8c

## v2.4.2

### ✨ 新增功能

- 增加托盘节点选择

### 🚀 性能优化

- 优化前端首页加载速度
- 优化前端未使用 i18n 文件缓存
- 优化后端内存占用
- 优化后端启动速度

### 🐞 修复问题

- 修复首页节点切换失效的问题
- 修复和优化服务检查流程
- 修复2.4.1引入的订阅地址重定向报错问题
- 修复 rpm/deb 包名称问题
- 修复托盘轻量模式状态检测异常
- 修复通过 scheme 导入订阅崩溃
- 修复单例检测实效
- 修复启动阶段可能导致的无法连接内核
- 修复导入订阅无法 Auth Basic

### 👙 界面样式

- 简化和改进代理设置样式

## v2.4.1

### 🏆 重大改进

- **应用响应速度提升**：采用全新异步处理架构，大幅提升应用响应速度和稳定性

### ✨ 新增功能

- **Mihomo(Meta) 内核升级至 v1.19.13**

### 🚀 性能优化

- 优化热键响应速度，提升快捷键操作体验
- 改进服务管理响应性，减少系统服务操作等待时间
- 提升文件和配置处理性能
- 优化任务管理和日志记录效率
- 优化异步内存管理，减少内存占用并提升多任务处理效率
- 优化启动阶段初始化性能

### 🐞 修复问题

- 修复应用在某些操作中可能出现的响应延迟问题
- 修复任务管理中的潜在并发问题
- 修复通过托盘重启应用无法恢复
- 修复订阅在某些情况下无法导入
- 修复无法新建订阅时使用远程链接
- 修复卸载服务后的 tun 开关状态问题
- 修复页面快速切换订阅时导致崩溃
- 修复丢失工作目录时无法恢复环境
- 修复从轻量模式恢复导致崩溃

### 👙 界面样式

- 统一代理设置样式

### 🗑️ 移除内容

- 移除启动阶段自动清理过期订阅

## v2.4.0

**发行代号：融**
代号释义： 「融」象征融合与贯通，寓意新版本通过全新 IPC 通信机制 将系统各部分紧密衔接，打破壁垒，实现更高效的 数据流通与全面性能优化。

### 🏆 重大改进

- **核心通信架构升级**：采用全新通信机制，提升应用性能和稳定性
- **流量监控系统重构**：全新的流量监控界面，支持更丰富的数据展示
- **数据缓存优化**：改进配置和节点数据缓存，提升响应速度

### ✨ 新增功能

- **Mihomo(Meta) 内核升级至 v1.19.12**
- 新增版本信息复制按钮
- 增强型流量监控，支持更详细的数据分析
- 新增流量图表多种显示模式
- 新增强制刷新配置和节点缓存功能
- 首页流量统计支持查看刻度线详情

### 🚀 性能优化

- 全面提升数据传输和处理效率
- 优化内存使用，减少系统资源消耗
- 改进流量图表渲染性能
- 优化配置和节点刷新策略，从5秒延长到60秒
- 改进数据缓存机制，减少重复请求
- 优化异步程序性能

### 🐞 修复问题

- 修复系统代理状态检测和显示不一致问题
- 修复系统主题窗口颜色不一致问题
- 修复特殊字符 URL 处理问题
- 修复配置修改后缓存不同步问题
- 修复 Windows 安装器自启设置问题
- 修复 macOS 下 Dock 图标恢复窗口问题
- 修复 linux 下 KDE/Plasma 异常标题栏按钮
- 修复架构升级后节点测速功能异常
- 修复架构升级后流量统计功能异常
- 修复架构升级后日志功能异常
- 修复外部控制器跨域配置保存问题
- 修复首页端口显示不一致问题
- 修复首页流量统计刻度线显示问题
- 修复日志页面按钮功能混淆问题
- 修复日志等级设置保存问题
- 修复日志等级异常过滤
- 修复清理日志天数功能异常
- 修复偶发性启动卡死问题
- 修复首页虚拟网卡开关在管理模式下的状态问题

### 🔧 技术改进

- 统一使用新的内核通信方式
- 新增外部控制器配置界面
- 改进跨平台兼容性支持

## v2.3.2

### 🐞 修复问题

- 修复系统代理端口不同步问题
- 修复自定义 `css` 背景图无法生效问题
- 修复在轻量模式下快速点击托盘图标带来的竞争态卡死问题
- 修复同时开启静默启动与自动进入轻量模式后，自动进入轻量模式失效的问题
- 修复静默启动时托盘工具栏轻量模式开启与关闭状态的同步
- 修复导入订阅时非 http 协议链接被错误尝试导入
- 修复切换节点后页面长时间 loading 及缓存过期导致的数据不同步问题
- 修复将快捷键名称更名为 `Clash Verge`之后无法删除图标和无法删除注册表
- 修复`DNS`覆写 `fallback` `proxy server` `nameserver` `direct Nameserver` 字段支持留空
- 修复`DNS`覆写 `nameserver-policy` 字段无法正确识别 `geo` 库
- 修复搜索框输入特殊字符崩溃
- 修复 Windows 下 Start UP 名称与 exe 名称不统一
- 修复显示 Mihomo 内核日志等级应该大于设置等级

### ✨ 新增功能

- `sidecar` 模式下清理多余的内核进程，防止运行出现异常
- 新 macOS 下 TUN 和系统代理模式托盘图标（暂测）
- 快捷键事件通过系统通知
- 添加外部 `cors` 控制面板

### 🚀 优化改进

- 优化重构订阅切换逻辑，可以随时中断载入过程，防止卡死
- 引入事件驱动代理管理器，优化代理配置更新逻辑，防止卡死
- 改进主页订阅卡流量已使用比例计算精度
- 优化后端缓存刷新机制，支持毫秒级 TTL（默认 3000ms），减少重复请求并提升性能，切换节点时强制刷新后端数据，前端 UI 实时更新，操作更流畅
- 解耦前端数据拉取与后端缓存刷新，提升节点切换速度和一致性

### 🗑️ 移除内容

- 移除了 macOS tray 图标显示网络速率

### 🌐 国际化更新

- 修复部分翻译缺失和不一致问题

## v2.3.1

### 🐞 修复问题

- 增加配置文件校验，修复从古老版本升级上来的"No such file or directory (os error 2)"错误
- 修复扩展脚本转义错误
- 修复 macOS Intel X86 架构构建错误导致无法运行
- 修复 Linux 下界面边框白边问题
- 修复 托盘 无响应问题
- 修复 托盘 无法从轻量模式退出并恢复窗口
- 修复 快速切换订阅可能导致的卡死问题

### ✨ 新增功能

- 新增 window-state 窗口状态管理和恢复

### 🚀 优化改进

- 优化 托盘 统一响应
- 优化 静默启动+自启动轻量模式 运行方式
- 降低前端潜在内存泄漏风险，提升运行时性能
- 优化 React 状态、副作用、数据获取、清理等流程。

## v2.3.0

**发行代号：御**
代号释义： 「御」，象征掌控与守护，寓意本次版本对系统稳定性、安全性与用户体验的全面驾驭与提升。

尽管 `external-controller` 密钥现已自动补全默认值且不允许为空，**仍建议手动修改密钥以提高安全性**。

### ⚠️ 已知问题

- 仅在 Ubuntu 22.04/24.04、Fedora 41 的 **GNOME 桌面环境** 做过简单测试，不保证其他 Linux 发行版兼容，后续将逐步适配和优化。
- macOS：
  - MacOS 下自动升级成功后请关闭程序等待 30 秒重启，因为 MacOS 的端口释放特性，卸载服务后需重启应用等 30 秒才能恢复内核通信。立即启动可能无法正常启动内核。
  - 墙贴主要为浅色，深色 Tray 图标存在闪烁问题；
  - 彩色 Tray 图标颜色偏淡；

- 已确认窗口状态管理器存在上游缺陷，已暂时移除窗口大小与位置记忆功能。

### 🐞 修复问题

- 修复首页“代理模式”快速切换导致的卡死问题
- 修复 MacOS 快捷键关闭窗口无法启用自动轻量模式
- 修复静默启动异常窗口的创建与关闭流程
- 修复 Windows 下错误注册的全局快捷键 `Ctrl+Q`
- 修复解锁测试报错信息与 VLESS URL 解码时的网络类型错误
- 修复切换自定义代理地址后系统代理状态异常
- 修复 macOS TUN 默认无效网卡名称
- 修复更改订阅后托盘 UI 不同步的问题
- 修复服务模式安装后无法立即开启 TUN 模式
- 修复无法删除 `.window-state.json`
- 修复无法修改配置更新 HTTP 请求超时问题
- 修复 `getDelayFix` 钩子异常
- 修复外部扩展脚本覆写代理组时首页无法显示代理组
- 修复 Verge 导出诊断版本与设置页面不同步
- 修复切换语言时设置页面可能加载失败
- 修复编辑器中连字符处理问题
- 修复提权漏洞，改用带认证的 IPC 通信机制
- 修复静默启动无法使用自动轻量模式
- 修复 JS 脚本转义特殊字符报错
- 修复 macOS 静默启动时异常启动 Dock 栏图标

### ✨ 新增功能

- **Mihomo(Meta) 内核升级至 v1.19.10**
- 支持设置代理地址为非 `127.0.0.1`，提升 WSL 兼容性
- 系统代理守卫：可检测意外变更并自动恢复
- 托盘新增当前轻量模式状态显示
- 关闭系统代理时同时断开已建立的连接
- 新增 WebDAV 功能：
  - 加入 UA 请求头
  - 支持目录重定向
  - 备份目录检查与上传重试机制

- 自动订阅更新机制：
  - 加入请求超时机制防止卡死
  - 支持在代理状态下自动重试订阅更新
  - 支持订阅卡片点击切换下次自动更新时间，并显示更新结果提示

- DNS 设置新增 Hosts 配置功能
- 首页代理节点支持排序
- 支持服务模式手动卸载，回退至 Sidecar 模式
- 核心状态管理支持切换、升级、重启
- 配置加载阶段自动补全 `external-controller secret`
- 新增日志自动清理周期选项（含1天）
- 新增 Zashboard 一键跳转入口
- 使用系统默认窗口管理器

### 🚀 优化改进

- **系统相关：**
  - 系统代理 Bypass 设置优化
  - 优化代理设置更新逻辑与守卫机制
  - Windows 启动方式调整为 Startup 文件夹，解决管理员模式下自启问题

- **性能与稳定性：**
  - 全面异步化处理配置加载、UI 启动、事件通知等关键流程，解决卡顿问题
  - 优化 MihomoManager 实现与窗口创建流程
  - 改进内核日志等级为 `warn`，减少噪音输出
  - 重构主进程与通知系统，提升响应性与分离度
  - 优化网络请求与错误处理机制
  - 添加网络管理器防止资源竞争引发 UI 卡死
  - 优化配置文件加载内存使用
  - 优化缓存 Mihomo proxy 和 providers 信息内存使用

- **前端与界面体验：**
  - 切换规则页自动刷新数据
  - 非激活订阅编辑时不再触发配置重载
  - 优化托盘速率显示，macOS 下默认关闭
  - Windows 快捷键名称更名为 `Clash Verge`
  - 更新失败可回退至使用代理重试
  - 支持异步端口查找与保存，端口支持随机生成
  - 修改端口检测范围至 `1111-65536`
  - 优化保存机制，使用平滑函数防止卡顿

- **配置增强与安全性：**
  - 配置缺失 `secret` 字段时自动补全为 `set-your-secret`
  - 强制为 Mihomo 配置补全 `external-controller-cors` 字段（默认不允许跨域，限制本地访问）计划后续支持自定义 cors
  - 优化窗口权限设置与状态初始化逻辑
  - 网络延迟测试替换为 HTTPS 协议：`https://cp.cloudflare.com/generate_204`
  - 优化 IP 信息获取流程，添加去重机制与轮询检测算法

- 同步修复翻译错误与不一致项，优化整体语言体验
- 加强语言切换后的页面稳定性，避免加载异常

### 🗑️ 移除内容

- 窗口状态管理器（上游存在缺陷）
- WebDAV 跨平台备份恢复限制

---

## v2.2.3

#### 已知问题

- 仅在Ubuntu 22.04/24.04，Fedora 41 **Gnome桌面环境** 做过简单测试，不保证其他其他Linux发行版可用，将在未来做进一步适配和调优
- MacOS 自定义图标与速率显示推荐图标尺寸为 256x256。其他尺寸（可能）会导致不正常图标和速率间隙
- MacOS 下 墙贴主要为浅色，Tray 图标深色时图标闪烁；彩色 Tray 速率颜色淡
- Linux 下 Clash Verge Rev 内存占用显著高于 Windows / MacOS

### 2.2.3 相对于 2.2.2

#### 修复了：

- 首页“当前代理”因为重复刷新导致的CPU占用过高的问题
- “开机自启”和“DNS覆写”开关跳动问题
- 自定义托盘图标未能应用更改
- MacOS 自定义托盘图标显示速率时图标和文本间隙过大
- MacOS 托盘速率显示不全
- Linux 在系统服务模式下无法拉起 Mihomo 内核
- 使用异步操作，避免获取系统信息和切换代理模式可能带来的崩溃
- 相同节点名称可能导致的页面渲染出错
- URL Schemes被截断的问题
- 首页流量统计卡更好的时间戳范围
- 静默启动无法触发自动轻量化计时器

#### 新增了：

- Mihomo(Meta)内核升级至 1.19.4
- Clash Verge Rev 从现在开始不再强依赖系统服务和管理权限
- 支持根据用户偏好选择Sidecar(用户空间)模式或安装服务
- 增加载入初始配置文件的错误提示，防止切换到错误的订阅配置
- 检测是否以管理员模式运行软件，如果是提示无法使用开机自启
- 代理组显示节点数量
- 统一运行模式检测，支持管理员模式下开启TUN模式
- 托盘切换代理模式会根据设置自动断开之前连接
- 如订阅获取失败回退使用Clash内核代理再次尝试

#### 移除了：

- 实时保存窗口位置和大小。这个功能可能会导致窗口异常大小和位置，还需观察。

#### 优化了：

- 重构了后端内核管理逻辑，更轻量化和有效的管理内核，提高了性能和稳定性
- 前端统一刷新应用数据，优化数据获取和刷新逻辑
- 优化首页流量图表代码，调整图表文字边距
- MacOS 托盘速率更好的显示样式和更新逻辑
- 首页仅在有流量图表时显示流量图表区域
- 更新DNS默认覆写配置
- 移除测试目录，简化资源初始化逻辑

## v2.2.2

**发行代号：拓**

感谢 Tunglies 对 Verge 后端重构，性能优化做出的重大贡献！

代号释义： 本次发布在功能上的大幅扩展。新首页设计为用户带来全新交互体验，DNS 覆写功能增强网络控制能力，解锁测试页面助力内容访问自由度提升，轻量模式提供灵活使用选择。此外，macOS 应用菜单集成、sidecar 模式、诊断信息导出等新特性进一步丰富了软件的适用场景。这些新增功能显著拓宽了 Clash Verge 的功能边界，为用户提供了更强大的工具和可能性。

#### 已知问题

- 仅在Ubuntu 22.04/24.04，Fedora 41 **Gnome桌面环境** 做过简单测试，不保证其他其他Linux发行版可用，将在未来做进一步适配和调优

### 2.2.2 相对于 2.2.1(已下架不再提供)

#### 修复了：

- 弹黑框的问题（原因是服务崩溃触发重装机制）
- MacOS进入轻量模式以后隐藏Dock图标
- 增加轻量模式缺失的tray翻译
- Linux下的窗口边框被削掉的问题

#### 新增了:

- 加强服务检测和重装逻辑
- 增强内核与服务保活机制
- 增加服务模式下的僵尸进程清理机制
- 新增当服务模式多次尝试失败后自动回退至用户空间模式

### 2.2.1 相对于 2.2.0(已下架不再提供)

#### 修复了：

1. **首页**
   - 修复 Direct 模式首页无法渲染
   - 修复 首页启用轻量模式导致 ClashVergeRev 从托盘退出
   - 修复 系统代理标识判断不准的问题
   - 修复 系统代理地址错误的问题
   - 代理模式“多余的切换动画”
2. **系统**
   - 修复 MacOS 无法使用快捷键粘贴/选择/复制订阅地址。
   - 修复 代理端口设置同步问题。
   - 修复 Linux 无法与 Mihomo 核心 和 ClashVergeRev 服务通信
3. **界面**
   - 修复 连接详情卡没有跟随主题色
4. **轻量模式**
   - 修复 MacOS 轻量模式下 Dock 栏图标无法隐藏。

#### 新增了:

1. **首页**
   - 首页文本过长自动截断
2. **轻量模式**
   - 新增托盘进入轻量模式支持
   - 新增进入轻量模式快捷键支持
3. **系统**
   - 在 ClashVergeRev 对 Mihomo 进行操作时，总是尝试确保两者运行
   - 服务器模式下启动mihomo内核的时候查找并停止其他已经存在的内核进程，防止内核假死等问题带来的通信失败
4. **托盘**
   - 新增 MacOS 启用托盘速率显示时，可选隐藏托盘图标显示

---

## 2.2.0(已下架不再提供)

#### 新增功能

1. **首页**
   - 新增首页功能，默认启动页面改为首页。
   - 首页流量图卡片显示上传/下载名称。
   - 首页支持轻量模式切换。
   - 流量统计数据持久保存。
   - 限制首页配置文件卡片URL长度。

2. **DNS 设置与覆写**
   - 新增 DNS 覆写功能。
   - 默认启用 DNS 覆写。

3. **解锁测试**
   - 新增解锁测试页面。

4. **轻量模式**
   - 新增轻量模式及设置。
   - 添加自动轻量模式定时器。

5. **系统支持**
   - Mihomo(meta)内核升级 1.19.3
   - macOS 支持 CMD+W 关闭窗口。
   - 新增 macOS 应用菜单。
   - 添加 macOS 安装服务时候的管理员权限提示。
   - 新增 sidecar(用户空间启动内核) 模式。

6. **其他**
   - 增强延迟测试日志和错误处理。
   - 添加诊断信息导出。
   - 新增代理命令。

#### 修复

1. **系统**
   - 修复 Windows 热键崩溃。
   - 修复 macOS 无框标题。
   - 修复 macOS 静默启动崩溃。
   - 修复 macOS tray图标错位到左上角的问题。
   - 修复 Windows/Linux 运行时崩溃。
   - 修复 Win10 阴影和边框问题。
   - 修复 升级或重装后开机自启状态检测和同步问题。

2. **构建**
   - 修复构建失败问题。

#### 优化

1. **性能**
   - 重构后端，巨幅性能优化。
   - 优化首页组件性能。
   - 优化流量图表资源使用。
   - 提升代理组列表滚动性能。
   - 加快应用退出速度。
   - 加快进入轻量模式速度。
   - 优化小数值速度更新。
   - 增加请求超时至 60 秒。
   - 修复代理节点选择同步。
   - 优化修改verge配置性能。

2. **重构**
   - 重构后端，巨幅性能优化。
   - 优化定时器管理。
   - 重构 MihomoManager 处理流量。
   - 优化 WebSocket 连接。

3. **其他**
   - 更新依赖。
   - 默认 TUN 堆栈改为 gvisor。

---

## v2.1.2

**发行代号：臻**

代号释义： 千锤百炼臻至善，集性能跃升、功能拓展、交互焕新于一体，彰显持续打磨、全方位优化的迭代精神。

感谢 Tychristine 对社区群组管理做出的重大贡献！

##### 2.1.2相对2.1.1(已下架不再提供)更新了：

- 无法更新和签名验证失败的问题(该死的CDN缓存)
- 设置菜单区分Verge基本设置和高级设置
- 增加v2 Updater的更多功能和权限
- 退出Verge后Tun代理状态仍保留的问题

##### 2.1.1相对2.1.0(已下架不再提供)更新了：

- 检测所需的Clash Verge Service版本（杀毒软件误报可能与此有关，因为检测和安装新版本Service需管理员权限）
- MacOS下支持彩色托盘图标和更好速率显示（感谢Tunglies）
- 文件类型判断不准导致脚本检测报错的问题
- 打开Win下的阴影(Win10因底层兼容性问题，可能圆角和边框显示不太完美)
- 边框去白边
- 修复Linux下编译问题
- 修复热键无法关闭面板的问题

##### 2.1.0 - 发行代号：臻

### 功能新增

- 新增窗口状态实时监控与自动保存功能
- 增强核心配置变更时的验证与错误处理机制
- 支持通过环境变量 `CLASH_VERGE_REV_IP`自定义复制IP地址
- 添加连接表列宽持久化设置与进程过滤功能
- 新增代理组首字母导航与动态滚动定位功能
- 实现连接追踪暂停/恢复功能
- 支持从托盘菜单快速切换代理配置
- 添加轻量级模式开关选项
- 允许用户自定义TUN模式增强类型和FakeIP范围
- 新增系统代理状态指示器
- 增加Alpha版本自动重命名逻辑
- 优化字母导航工具提示与防抖交互机制

### 性能优化

- 重构代理列表渲染逻辑，提升布局计算效率
- 优化代理数据更新机制，采用乐观UI策略
- 改进虚拟列表渲染性能（Virtuoso）
- 提升主窗口Clash模式切换速度（感谢Tunglies）
- 加速内核关闭流程并优化管理逻辑
- 优化节点延迟刷新速率
- 改进托盘网速显示更新逻辑
- 提升配置验证错误信息的可读性
- 重构服务架构，优化代码组织结构（感谢Tunglies）
- 优化内核启动时的配置验证流程

### 问题修复

- 修复删除节点时关联组信息残留问题
- 解决菜单切换异常与重复勾选问题
- 修正连接页流量计算错误
- 修复Windows圆角显示异常问题
- 解决控制台废弃API警告
- 修复全局热键空值导致的崩溃
- 修复Alpha版本Windows打包重命名问题
- 修复MacOS端口切换崩溃问题
- 解决Linux持续集成更新器问题
- 修复静默启动后热键失效问题
- 修正TypeScript代理组类型定义
- 修复Windows托盘图标空白问题
- 优化远程目标地址显示（替换旧版IP展示）

### 交互体验

- 统一多平台托盘图标点击行为
- 优化代理列表滚动流畅度
- 改进日志搜索功能与数据管理
- 重构热键管理逻辑，修复托盘冻结问题
- 优化托盘网速显示样式
- 增强字母导航工具提示的动态响应

### 国际化

- 新增配置检查多语言支持
- 添加轻量级模式多语言文本
- 完善多语言翻译内容

### 维护更新

- 将默认TUN协议栈改为gVisor
- 更新Node.js运行版本
- 移除自动生成更新器文件
- 清理废弃代码与未使用组件
- 禁用工作流自动Alpha标签更新
- 更新依赖库版本
- 添加MacOS格式转换函数专项测试
- 优化开发模式日志输出

### 安全增强

- 强化应用启动时的配置验证机制
- 改进脚本验证与异常处理流程
- 修复编译警告（移除无用导入）

---

## v2.0.3

### Notice

- !!使用出现异常的，打开设置-->配置目录 备份 后 删除所有文件 尝试是否正常!！
- 历时3个月的紧密开发与严格测试稳定版2.0.0终于发布了：巨量改进与性能、稳定性提升，目前Clash Verge Rev已经有了比肩cfw的健壮性；而且更强大易用！
- 由于更改了服务安装逻辑，每次更新安装需要输入系统密码卸载老版本服务和安装新版本服务，以后可以丝滑使用tun(虚拟网卡)模式

### 2.0.3相对于2.0.2改进修复了：

1. 修复VLess-URL识别网络类型错误 f400f90 #2126
2. 新增系统代理绕过文本校验 c71e18e
3. 修复脚本编辑器UI显示不正确 6197249 #2267
4. 修复Shift热键无效 589324b #2278
5. 新增nushell环境变量复制 d233a84
6. 修复全局扩展脚本无法覆写DNS d22b37c #2235
7. 切换到系统代理相对于稳定的版本 38745d4
8. 修改fake-ip-range网段 0e3b631
9. 修复窗口隐藏后WebSocket未断开连接，减小内存风险 b42d13f
10. 改进系统代理绕过设置 c5c840d
11. 修复i18n翻译文本缺失 b149084
12. 修复双击托盘图标打开面板 f839d3b #2346
13. 修复Windows10窗口白色边框 4f6ca40 #2425
14. 修复Windows窗口状态恢复 4f6ca40
15. 改进保存配置文件自动重启Mihomo内核 0669f7a
16. 改进更新托盘图标性能 d9291d4
17. 修复保存配置后代理列表未更新 542baf9 #2460
18. 新增MacOS托盘显示实时速率，可在"界面设置"中关闭 1b2f1b6
19. 新增托盘菜单显示已设置的快捷键 eeff4d4
20. 新增重载配置文件错误响应"400"时显示更多错误信息 c5989d2 #2492
21. 修复GUI代理状态与菜单显示不一致 13b63b5 #2502
22. 新增默认语言跟随系统语言(无语言支持即为英语)，添加了阿拉伯语、印尼语、鞑靼语支持 9655f77 #2940

### Features

- Meta(mihomo)内核升级 1.19.1
- 增加更多语言和托盘语言跟随
- MacOS增加状态栏速率显示
- 托盘显示快捷键
- 重载配置文件错误响应"400"时显示更多错误信息
- 改进保存配置文件自动重启Mihomo内核

### Performance

- 改进更新托盘图标性能
- 窗口隐藏后WebSocket断开连接

---

## v2.0.2

### Notice

- !!使用出现异常的，打开设置-->配置目录 备份 后 删除所有文件 尝试是否正常!！
- 历时3个月的紧密开发与严格测试稳定版2.0.0终于发布了：巨量改进与性能、稳定性提升，目前Clash Verge Rev已经有了比肩cfw的健壮性；而且更强大易用！
- 由于更改了服务安装逻辑，Mac/Linux 首次安装需要输入系统密码卸载和安装服务，以后可以丝滑使用 tun(虚拟网卡)模式
- 因 Tauri 2.0 底层 bug，关闭窗口后保留webview进程，优点是再次打开面板更快，缺点是内存使用略有增加

### 2.0.2相对于2.0.1改进了：

- MacOS 下自定义图标可以支持彩色、单色切换
- 修正了 Linux 下多个内核僵尸进程的问题
- 修正了 DNS ipv6 强制覆盖的逻辑
- 修改了 MacOS tun 模式下覆盖设置 dns 字段的问题
- 修正了 MacOS tray 图标不会随代理模式更改的问题
- 静默启动下重复运行会出现多个实例的bug
- 安装的时候自动删除历史残留启动项
- Tun模式默认是还用内核推荐的 mixed 堆栈
- 改进了默认窗口大小（启动软件窗口不会那么小了）
- 改进了 WebDAV 备份超时时间机制
- 测试菜单添加滚动条
- 改进和修正了 Tun 模式下对设置的覆盖逻辑
- 修复了打开配置出错的问题
- 修复了配置文件无法拖拽添加的问题
- 改善了浅色模式的对比度

### 2.0.1相对于2.0.0改进了：

- 无法从 2.0rc和2.0.0 升级的问题（已经安装了2.0版本的需手动下载安装）
- MacOS 系统下少有的无法安装服务，无法启动的问题，目前更健壮了
- 当系统中没有 yaml 编辑器的情况下，打开文件程序崩溃的问题
- Windows 应用内升级和覆盖安装不会删除老执行文件的问题
- 修改优化了 mac 下 fakeip 段和 dns
- 测试菜单 svg 图标格式检查
- 应用内升级重复安装 vs runtime 的问题
- 修复外部控制下密码有特殊字符认证出错的问题
- 修复恢复 Webdav 备份设置后， Webdav 设置丢失的问题
- 代理页面增加快速回到顶部的按钮

### Breaking changes

- 重大框架升级：使用 Tauri 2.0（巨量改进与性能提升）
- 出现 bug 到 issues 中提出；以后不再接受1.x版本的bug反馈。
- 强烈建议完全删除 1.x 老版本再安装此版本 !!使用出现异常的，打开设置-->配置目录 备份 后 删除所有文件 尝试是否正常!！

### Features

- Meta(mihomo)内核升级 1.18.10
- Win 下的系统代理替换为 Shadowsocks/CFW/v2rayN 等成熟的 sysproxy.exe 方案，解决拨号/VPN 环境下无法设置系统代理的问题
- 服务模式改进为启动软件时自动安装，TUN 模式可自由开启不再限制于服务模式
- Mac 下可用 URL Scheme 导入订阅
- 可使用 Ctrl(cmd)+Q 快捷键退出程序
- 成功导入订阅的提示消息
- 能自动选中新导入的订阅
- 日志加入颜色区分
- 改进多处文本表述
- 加入图标 svg 格式检测
- 增加更多 app 调试日志
- 添加 MacOS 下白色桌面的 tray 黑色配色（但会代理系统代理、tun 模式图标失效的问题）
- 增加 Webdav 备份功能
- 添加统一延迟的设置开关
- 添加 Windows 下自动检测并下载 vc runtime 的功能
- 支持显示 mux 和 mptcp 的节点标识
- 延迟测试连接更换 http 的 cp.cloudflare.com/generate_204 （关闭统一延迟的情况下延迟测试结果会有所增加）
- 重构日志记录逻辑，可以收集和筛选所有日志类型了（之前无法记录debug的日志类型）

### Performance

- 优化及重构内核启动管理逻辑
- 优化 TUN 启动逻辑
- 重构和优化 app_handle
- 重构系统代理绕过逻辑
- 移除无用的 PID 创建逻辑
- 优化系统 DNS 设置逻辑
- 后端实现窗口控制
- 重构 MacOS 下的 DNS 设置逻辑

### Bugs Fixes

- 修复已有多个订阅导入新订阅会跳选订阅的问题
- 修复多个 Linux 下的 bug, Tun 模式在 Linux 下目前工作正常
- 修复 Linux wayland 下任务栏图标缺失的问题
- 修复 Linux KDE 桌面环境无法启动的问题
- 移除多余退出变量和钩子
- 修复 MacOS 下 tray 菜单重启 app 失效的问题
- 修复某些特定配置文件载入失败的问题
- 修复 MacOS 下 tun 模式 fakeip 不生效的问题
- 修复 Linux 下 关闭 tun 模式文件报错的问题
- 修复快捷键设置的相关 bug
- 修复 Win 下点左键菜单闪现的问题（Mac 下的操作逻辑相反，默认情况下不管点左/右键均会打开菜单，闪现不属于 bug）

### Known issues

- Windows 下窗口大小无法记忆（等待上游修复）
- Webdav 备份因为安全性和兼容性问题，暂不支持跨平台配置同步

---

## v1.7.7

### Bugs Fixes

- 修复导入订阅没有自动重载(不显示节点)的问题
- 英语状态下修复 Windows 工具栏提示文本超过限制的问题

---

## v1.7.6

### Notice

- Clash Verge Rev 目前已进入稳定周期，日后更新将着重于 bug 修复与内核常规升级

### Features

- Meta(mihomo)内核升级 1.18.7
- 界面细节调整
- 优化服务模式安装逻辑
- 移除无用的 console log
- 能自动选择第一个订阅

### Bugs Fixes

- 修复服务模式安装问题
- 修复 Mac 下的代理绕过 CIDR 写法过滤
- 修复 32 位升级 URL
- 修复不同分组 URL 测试地址配置无效的问题
- 修复 Web UI 下的一处 hostname 参数

---

## v1.7.5

### Features

- 展示局域网 IP 地址信息
- 在设置页面直接复制环境变量
- 优化服务模式安装逻辑

### Performance

- 优化切换订阅速度
- 优化更改端口速度

### Bugs Fixes

- 调整 MacOS 托盘图标大小
- Trojan URI 解析错误
- 卡片拖动显示层级错误
- 代理绕过格式检查错误
- MacOS 下编辑器最大化失败
- MacOS 服务安装失败
- 更改窗口大小导致闪退的问题

---

## v1.7.3

### Features

- 支持可视化编辑订阅代理组
- 支持可视化编辑订阅节点
- 支持可视化编辑订阅规则
- 扩展脚本支持订阅名称参数 `function main(config, profileName)`

### Bugs Fixes

- 代理绕过格式检查错误

---

## v1.7.2

### Break Changes

- 更新后请务必重新导入所有订阅，包括 Remote 和 Local
- 此版本重构了 Merge/Script，更新前请先备份好自定义 Merge 和 Script（更新并不会删除配置文件，但是旧版 Merge 和 Script 在更新后无法从前端访问，备份以防万一）
- Merge 改名为 `扩展配置`，分为 `全局扩展配置` 和 `订阅扩展配置`，全局扩展配置对所有订阅生效，订阅扩展配置只对关联的订阅生效
- Script 改名为 `扩展脚本`，同样分为 `全局扩展脚本` 和 `订阅扩展脚本`
- 订阅扩展配置在订阅右键菜单里进入
- 执行优先级为： 全局扩展配置 -> 全局扩展脚本 -> 订阅扩展配置 ->订阅扩展脚本
- 扩展配置删除了 `prepend/append` 能力，请使用 右键订阅 -> `编辑规则`/`编辑节点`/`编辑代理组` 来代替
- MacOS 用户更新后请重新安装服务模式

### Features

- 升级内核到 1.18.6
- 移除内核授权，改为服务模式实现
- 自动填充本地订阅名称
- 添加重大更新处理逻辑
- 订阅单独指定扩展配置/脚本（需要重新导入订阅）
- 添加可视化规则编辑器（需要重新导入订阅）
- 编辑器新增工具栏按钮（格式化、最大化/最小化）
- WEBUI 使用最新版 metacubex，并解决无法自动登陆问问题
- 禁用部分 Webview2 快捷键
- 热键配置新增连接符 + 号
- 新增部分悬浮提示按钮，用于解释说明
- 当日志等级为 `Debug`时（更改需重启软件生效），支持点击内存主动内存回收（绿色文字）
- 设置页面右上角新增 TG 频道链接
- 各种细节优化和界面性能优化

### Bugs Fixes

- 修复代理绕过格式检查
- 通过进程名称关闭进程
- 退出软件时恢复 DNS 设置
- 修复创建本地订阅时更新间隔无法保存
- 连接页面列宽无法调整

---

## v1.7.1

### Break Changes

- 更新后请务必重新导入所有订阅，包括 Remote 和 Local
- 此版本重构了 Merge/Script，更新前请先备份好自定义 Merge 和 Script（更新并不会删除配置文件，但是旧版 Merge 和 Script 在更新后无法从前端访问，备份以防万一）
- Merge 改名为 `扩展配置`，分为 `全局扩展配置` 和 `订阅扩展配置`，全局扩展配置对所有订阅生效，订阅扩展配置只对关联的订阅生效
- Script 改名为 `扩展脚本`，同样分为 `全局扩展脚本` 和 `订阅扩展脚本`
- 订阅扩展配置在订阅右键菜单里进入
- 执行优先级为： 全局扩展配置 -> 全局扩展脚本 -> 订阅扩展配置 ->订阅扩展脚本
- 扩展配置删除了 `prepend/append` 能力，请使用 右键订阅 -> `编辑规则`/`编辑节点`/`编辑代理组` 来代替
- MacOS 用户更新后请重新安装服务模式

### Features

- 升级内核到 1.18.6
- 移除内核授权，改为服务模式实现
- 自动填充本地订阅名称
- 添加重大更新处理逻辑
- 订阅单独指定扩展配置/脚本（需要重新导入订阅）
- 添加可视化规则编辑器（需要重新导入订阅）
- 编辑器新增工具栏按钮（格式化、最大化/最小化）
- WEBUI 使用最新版 metacubex，并解决无法自动登陆问问题
- 禁用部分 Webview2 快捷键
- 热键配置新增连接符 + 号
- 新增部分悬浮提示按钮，用于解释说明
- 当日志等级为 `Debug`时（更改需重启软件生效），支持点击内存主动内存回收（绿色文字）
- 设置页面右上角新增 TG 频道链接
- 各种细节优化和界面性能优化

### Bugs Fixes

- 修复代理绕过格式检查
- 通过进程名称关闭进程
- 退出软件时恢复 DNS 设置
- 修复创建本地订阅时更新间隔无法保存
- 连接页面列宽无法调整

---

## v1.7.0

### Break Changes

- 此版本重构了 Merge/Script，更新前请先备份好自定义 Merge 和 Script（更新并不会删除配置文件，但是旧版 Merge 和 Script 在更新后无法从前端访问，备份以防万一）
- Merge 改名为 `扩展配置`，分为 `全局扩展配置` 和 `订阅扩展配置`，全局扩展配置对所有订阅生效，订阅扩展配置只对关联的订阅生效
- Script 改名为 `扩展脚本`，同样分为 `全局扩展脚本` 和 `订阅扩展脚本`
- 执行优先级为： 全局扩展配置 -> 全局扩展脚本 -> 订阅扩展配置 ->订阅扩展脚本
- MacOS 用户更新后请重新安装服务模式

### Features

- 移除内核授权，改为服务模式实现
- 自动填充本地订阅名称
- 添加重大更新处理逻辑
- 订阅单独指定扩展配置/脚本（需要重新导入订阅）
- 添加可视化规则编辑器（需要重新导入订阅）
- 编辑器新增工具栏按钮（格式化、最大化/最小化）
- WEBUI 使用最新版 metacubex，并解决无法自动登陆问问题
- 禁用部分 Webview2 快捷键
- 热键配置新增连接符 + 号
- 新增部分悬浮提示按钮，用于解释说明
- 当日志等级为 `Debug`时（更改需重启软件生效），支持点击内存主动内存回收（绿色文字）
- 设置页面右上角新增 TG 频道链接

### Bugs Fixes

- 修复代理绕过格式检查
- 通过进程名称关闭进程
- 退出软件时恢复 DNS 设置
- 修复创建本地订阅时更新间隔无法保存
- 连接页面列宽无法调整

---

## v1.6.6

### Features

- MacOS 应用签名
- 删除 AppImage
- 应用更新对话框添加下载按钮
- 设置系统代理绕过时保留默认值
- 系统代理绕过设置输入格式检查

### Bugs Fixes

- MacOS 代理组图标无法显示
- RPM 包依赖缺失

---

## v1.6.5

### Features

- 添加 RPM 包支持
- 优化细节

### Bugs Fixes

- MacOS 10.15 编辑器空白的问题
- MacOS 低版本启动白屏的问题

---

## v1.6.4

### Features

- 系统代理支持 PAC 模式
- 允许关闭不使用的端口
- 使用新的应用图标
- MacOS 支持切换托盘图标单色/彩色模式
- CSS 注入支持通过编辑器编辑
- 优化代理组列表性能
- 优化流量图显性能
- 支持波斯语

### Bugs Fixes

- Kill 内核后 Tun 开启缓慢的问题
- 代理绕过为空时使用默认值
- 无法读取剪切板内容
- Windows 下覆盖安装无法内核占用问题

---

## v1.6.2

### Features

- 支持本地文件拖拽导入
- 重新支持 32 位 CPU
- 新增内置 Webview2 版本
- 优化 Merge 逻辑，支持深度合并
- 删除 Merge 配置中的 append/prepend-provider 字段
- 支持更新稳定版内核

### Bugs Fixes

- MacOS DNS 还原失败
- CMD 环境变量格式错误
- Linux 下与 N 卡的兼容性问题
- 修改 Tun 设置不立即生效

---

## v1.6.1

### Features

- 鼠标悬浮显示当前订阅的名称 [#938](https://github.com/clash-verge-rev/clash-verge-rev/pull/938)
- 日志过滤支持正则表达式 [#959](https://github.com/clash-verge-rev/clash-verge-rev/pull/959)
- 更新 Clash 内核到 1.18.4

### Bugs Fixes

- 修复 Linux KDE 环境下系统代理无法开启的问题
- 窗口最大化图标调整 [#924](https://github.com/clash-verge-rev/clash-verge-rev/pull/924)
- 修改 MacOS 托盘点击行为(左键菜单，右键点击事件)
- 修复 MacOS 服务模式安装失败的问题

---

## v1.6.0

### Features

- Meta(mihomo)内核回退 1.18.1（当前新版内核 hy2 协议有 bug，等修复后更新）
- 多处界面细节调整 [#724](https://github.com/clash-verge-rev/clash-verge-rev/pull/724) [#799](https://github.com/clash-verge-rev/clash-verge-rev/pull/799) [#900](https://github.com/clash-verge-rev/clash-verge-rev/pull/900) [#901](https://github.com/clash-verge-rev/clash-verge-rev/pull/901)
- Linux 下新增服务模式
- 新增订阅卡片右键可以打开机场首页
- url-test 支持手动选择、节点组 fixed 节点使用角标展示 [#840](https://github.com/clash-verge-rev/clash-verge-rev/pull/840)
- Clash 配置、Merge 配置提供 JSON Schema 语法支持、连接界面调整 [#887](https://github.com/clash-verge-rev/clash-verge-rev/pull/887)
- 修改 Merge 配置文件默认内容 [#889](https://github.com/clash-verge-rev/clash-verge-rev/pull/889)
- 修改 tun 模式默认 mtu 为 1500，老版本升级，需在 tun 模式设置下“重置为默认值”。
- 使用 npm 安装 meta-json-schema [#895](https://github.com/clash-verge-rev/clash-verge-rev/pull/895)
- 更新部分翻译 [#904](https://github.com/clash-verge-rev/clash-verge-rev/pull/904)
- 支持 ico 格式的任务栏图标

### Bugs Fixes

- 修复 Linux KDE 环境下系统代理无法开启的问题
- 修复延迟检测动画问题
- 窗口最大化图标调整 [#816](https://github.com/clash-verge-rev/clash-verge-rev/pull/816)
- 修复 Windows 某些情况下无法安装服务模式 [#822](https://github.com/clash-verge-rev/clash-verge-rev/pull/822)
- UI 细节修复 [#821](https://github.com/clash-verge-rev/clash-verge-rev/pull/821)
- 修复使用默认编辑器打开配置文件
- 修复内核文件在特定目录也可以更新的问题 [#857](https://github.com/clash-verge-rev/clash-verge-rev/pull/857)
- 修复服务模式的安装目录问题
- 修复删除配置文件的“更新间隔”出现的问题 [#907](https://github.com/clash-verge-rev/clash-verge-rev/issues/907)

### 已知问题（历史遗留问题，暂未找到有效解决方案）

- MacOS M 芯片下服务模式无法安装；临时解决方案：在内核 ⚙️ 下，手动授权，再打开 tun 模式。
- MacOS 下如果删除过网络配置，会导致无法正常打开系统代理；临时解决方案：使用浏览器代理插件或手动配置系统代理。
- Window 拨号连接下无法正确识别并打开系统代理；临时解决方案：使用浏览器代理插件或使用 tun 模式。

---

## v1.5.11

### Features

- Meta(mihomo)内核更新 1.18.2

### Bugs Fixes

- 升级图标无法点击的问题
- 卸载时检查安装目录是否为空
- 代理界面图标重合的问题

---

## v1.5.10

### Features

- 优化 Linux 托盘菜单显示
- 添加透明代理端口设置
- 删除订阅前确认

### Bugs Fixes

- 删除 MacOS 程序坞图标
- Windows 下 service 日志没有清理
- MacOS 无法开启系统代理

---

## v1.5.9

### Features

- 缓存代理组图标
- 使用 `boa_engine` 代替 `rquickjs`
- 支持 Linux armv7

### Bugs Fixes

- Windows 首次安装无法点击
- Windows 触摸屏无法拖动
- 规则列表 `REJECT-DROP` 颜色
- MacOS Dock 栏不显示图标
- MacOS 自定义字体无效
- 避免使用空 UA 拉取订阅

---

## v1.5.8

### Features

- 优化 UI 细节
- Linux 绘制窗口圆角
- 开放 DevTools

### Bugs Fixes

- 修复 MacOS 下开启 Tun 内核崩溃的问题

---

## v1.5.7

### Features

- 优化 UI 各种细节
- 提供菜单栏图标样式切换选项(单色/彩色/禁用)
- 添加自动检查更新开关
- MacOS 开启 Tun 模式自动修改 DNS
- 调整可拖动区域(尝试修复触摸屏无法拖动的问题)

---

## v1.5.6

### Features

- 全新专属 Verge rev UI 界面 (by @Amnesiash) 及细节调整
- 提供允许无效证书的开关
- 删除不必要的快捷键
- Provider 更新添加动画
- Merge 支持 Provider
- 更换订阅框的粘贴按钮，删除默认的"Remote File" Profile 名称
- 链接菜单添加节点显示

### Bugs Fixes

- Linux 下图片显示错误

---

## v1.5.4

### Features

- 支持自定义托盘图标
- 支持禁用代理组图标
- 代理组显示当前代理
- 修改 `打开面板` 快捷键为 `打开/关闭面板`

---

## v1.5.3

### Features

- Tun 设置添加重置按钮

### Bugs Fixes

- Tun 设置项显示错误的问题
- 修改一些默认值
- 启动时不更改启动项设置

---

## v1.5.2

### Features

- 支持自定义延迟测试超时时间
- 优化 Tun 相关设置

### Bugs Fixes

- Merge 操作出错
- 安装后重启服务
- 修复管理员权限启动时开机启动失效的问题

---

## v1.5.1

### Features

- 保存窗口最大化状态
- Proxy Provider 显示数量
- 不再提供 32 位安装包（因为 32 位经常出现各种奇怪问题，比如 tun 模式无法开启；现在系统也几乎没有 32 位了）

### Bugs Fixes

- 优化设置项名称
- 自定义 GLOBAL 代理组时代理组显示错误的问题

---

## v1.5.0

### Features

- 删除 Clash 字段过滤功能
- 添加 socks 端口和 http 端口设置
- 升级内核到 1.18.1

### Bugs Fixes

- 修复 32 位版本无法显示流量信息的问题

---

## v1.4.11

### Break Changes

- 此版本更改了 Windows 安装包安装模式，需要卸载后手动安装，否则无法安装到正确位置

### Features

- 优化了系统代理开启的代码，解决了稀有场景下代理开启卡顿的问题
- 添加 MacOS 下的 debug 日志，以便日后调试稀有场景下 MacOS 下无法开启系统代理的问题
- MacOS 关闭 GUI 时同步杀除后台 GUI [#306](https://github.com/clash-verge-rev/clash-verge-rev/issues/306)

### Bugs Fixes

- 解决自动更新时文件占用问题
- 解决稀有场景下系统代理开启失败的问题
- 删除冗余内核代码

---

## v1.4.10

### Features

- 设置中添加退出按钮
- 支持自定义软件启动页
- 在 Proxy Provider 页面展示订阅信息
- 优化 Provider 支持

### Bugs Fixes

- 更改端口时立即重设系统代理
- 网站测试超时错误

---

## v1.4.9

### Features

- 支持启动时运行脚本
- 支持代理组显示图标
- 新增测试页面

### Bugs Fixes

- 连接页面时间排序错误
- 连接页面表格宽度优化

---

## v1.4.8

### Features

- 连接页面总流量显示

### Bugs Fixes

- 连接页面数据排序错误
- 新建订阅时设置更新间隔无效
- Windows 拨号网络无法设置系统代理
- Windows 开启/关闭系统代理延迟(使用注册表即可)
- 删除无效的背景模糊选项

---

## v1.4.7

### Features

- Windows 便携版禁用应用内更新
- 支持代理组 Hidden 选项
- 支持 URL Scheme(MacOS & Linux)

---

## v1.4.6

### Features

- 更新 Clash Meta(mihomo) 内核到 v1.18.0
- 支持 URL Scheme(暂时仅支持 Windows)
- 添加窗口置顶按钮
- UI 优化调整

### Bugs Fixes

- 修复一些编译错误
- 获取订阅名称错误
- 订阅信息解析错误

---

## v1.4.5

### Features

- 更新 MacOS 托盘图标样式(@gxx2778 贡献)

### Bugs Fixes

- Windows 下更新时无法覆盖 `clash-verge-service.exe`的问题(需要卸载重装一次服务，下次更新生效)
- 窗口最大化按钮变化问题
- 窗口尺寸保存错误问题
- 复制环境变量类型无法切换问题
- 某些情况下闪退的问题
- 某些订阅无法导入的问题

---

## v1.4.4

### Features

- 支持 Windows aarch64(arm64) 版本
- 支持一键更新 GeoData
- 支持一键更新 Alpha 内核
- MacOS 支持在系统代理时显示不同的托盘图标
- Linux 支持在系统代理时显示不同的托盘图标
- 优化复制环境变量逻辑

### Bugs Fixes

- 修改 PID 文件的路径

### Performance

- 优化创建窗口的速度

---

## v1.4.3

### Break Changes

- 更改配置文件路径到标准目录(可以保证卸载时没有残留)
- 更改 appid 为 `io.github.clash-verge-rev.clash-verge-rev`
- 建议卸载旧版本后再安装新版本，该版本安装后不会使用旧版配置文件，你可以手动将旧版配置文件迁移到新版配置文件目录下

### Features

- 移除页面切换动画
- 更改 Tun 模式托盘图标颜色
- Portable 版本默认使用当前目录作为配置文件目录
- 禁用 Clash 字段过滤时隐藏 Clash 字段选项
- 优化拖拽时光标样式

### Bugs Fixes

- 修复 windows 下更新时没有关闭内核导致的更新失败的问题
- 修复打开文件报错的问题
- 修复 url 导入时无法获取中文配置名称的问题
- 修复 alpha 内核无法显示内存信息的问题

---

## v1.4.2

### Features

- update clash meta core to mihomo 1.17.0
- support both clash meta stable release and prerelease-alpha release
- fixed the problem of not being able to set the system proxy when there is a dial-up link on windows system [#833](https://github.com/zzzgydi/clash-verge/issues/833)
- support new clash field
- support random mixed port
- add windows x86 and linux armv7 support
- support disable tray click event
- add download progress for updater
- support drag to reorder the profile
- embed emoji fonts
- update depends
- improve UI style

---

## v1.4.1

### Features

- update clash meta core to newest 虚空终端(2023.11.23)
- delete clash core UI
- improve UI
- change Logo to original

---

## v1.4.0

### Features

- update clash meta core to newest 虚空终端
- delete clash core, no longer maintain
- merge Clash nyanpasu changes
- remove delay display different color
- use Meta Country.mmdb
- update dependencies
- small changes here and there

---

## v1.3.8

### Features

- update clash meta core
- add default valid keys
- adjust the delay display interval and color

### Bug Fixes

- fix connections page undefined exception

---

## v1.3.7

### Features

- update clash and clash meta core
- profiles page add paste button
- subscriptions url textfield use multi lines
- set min window size
- add check for updates buttons
- add open dashboard to the hotkey list

### Bug Fixes

- fix profiles page undefined exception

---

## v1.3.6

### Features

- add russian translation
- support to show connection detail
- support clash meta memory usage display
- support proxy provider update ui
- update geo data file from meta repo
- adjust setting page

### Bug Fixes

- center the window when it is out of screen
- use `sudo` when `pkexec` not found (Linux)
- reconnect websocket when window focus

### Notes

- The current version of the Linux installation package is built by Ubuntu 20.04 (Github Action).

---

## v1.3.5

### Features

- update clash core

### Bug Fixes

- fix blurry system tray icon (Windows)
- fix v1.3.4 wintun.dll not found (Windows)
- fix v1.3.4 clash core not found (macOS, Linux)

---

## v1.3.4

### Features

- update clash and clash meta core
- optimize traffic graph high CPU usage when window hidden
- use polkit to elevate permission (Linux)
- support app log level setting
- support copy environment variable
- overwrite resource file according to file modified
- save window size and position

### Bug Fixes

- remove fallback group select status
- enable context menu on editable element (Windows)

---

## v1.3.3

### Features

- update clash and clash meta core
- show tray icon variants in different system proxy status (Windows)
- close all connections when mode changed

### Bug Fixes

- encode controller secret into uri
- error boundary for each page

---

## v1.3.2

### Features

- update clash and clash meta core

### Bug Fixes

- fix import url issue
- fix profile undefined issue

---

## v1.3.1

### Features

- update clash and clash meta core

### Bug Fixes

- fix open url issue
- fix appimage path panic
- fix grant root permission in macOS
- fix linux system proxy default bypass

---

## v1.3.0

### Features

- update clash and clash meta
- support opening dir on tray
- support updating all profiles with one click
- support granting root permission to clash core(Linux, macOS)
- support enable/disable clash fields filter, feel free to experience the latest features of Clash Meta

### Bug Fixes

- deb add openssl depend(Linux)
- fix the AppImage auto launch path(Linux)
- fix get the default network service(macOS)
- remove the esc key listener in macOS, cmd+w instead(macOS)
- fix infinite retry when websocket error

---

## v1.2.3

### Features

- update clash
- adjust macOS window style
- profile supports UTF8 with BOM

### Bug Fixes

- fix selected proxy
- fix error log

---

## v1.2.2

### Features

- update clash meta
- recover clash core after panic
- use system window decorations(Linux)

### Bug Fixes

- flush system proxy settings(Windows)
- fix parse log panic
- fix ui bug

---

## v1.2.1

### Features

- update clash version
- proxy groups support multi columns
- optimize ui

### Bug Fixes

- fix ui websocket connection
- adjust delay check concurrency
- avoid setting login item repeatedly(macOS)

---

## v1.2.0

### Features

- update clash meta version
- support to change external-controller
- support to change default latency test URL
- close all connections when proxy changed or profile changed
- check the config by using the core
- increase the robustness of the program
- optimize windows service mode (need to reinstall)
- optimize ui

### Bug Fixes

- invalid hotkey cause panic
- invalid theme setting cause panic
- fix some other glitches

---

## v1.1.2

### Features

- the system tray follows i18n
- change the proxy group ui of global mode
- support to update profile with the system proxy/clash proxy
- check the remote profile more strictly

### Bug Fixes

- use app version as default user agent
- the clash not exit in service mode
- reset the system proxy when quit the app
- fix some other glitches

---

## v1.1.1

### Features

- optimize clash config feedback
- hide macOS dock icon
- use clash meta compatible version (Linux)

### Bug Fixes

- fix some other glitches

---

## v1.1.0

### Features

- add rule page
- supports proxy providers delay check
- add proxy delay check loading status
- supports hotkey/shortcut management
- supports displaying connections data in table layout(refer to yacd)

### Bug Fixes

- supports yaml merge key in clash config
- detect the network interface and set the system proxy(macOS)
- fix some other glitches

---

## v1.0.6

### Features

- update clash and clash.meta

### Bug Fixes

- only script profile display console
- automatic configuration update on demand at launch

---

## v1.0.5

### Features

- reimplement profile enhanced mode with quick-js
- optimize the runtime config generation process
- support web ui management
- support clash field management
- support viewing the runtime config
- adjust some pages style

### Bug Fixes

- fix silent start
- fix incorrectly reset system proxy on exit

---

## v1.0.4

### Features

- update clash core and clash meta version
- support switch clash mode on system tray
- theme mode support follows system

### Bug Fixes

- config load error on first use

---

## v1.0.3

### Features

- save some states such as URL test, filter, etc
- update clash core and clash-meta core
- new icon for macOS

---

## v1.0.2

### Features

- supports for switching clash core
- supports release UI processes
- supports script mode setting

### Bug Fixes

- fix service mode bug (Windows)

---

## v1.0.1

### Features

- adjust default theme settings
- reduce gpu usage of traffic graph when hidden
- supports more remote profile response header setting
- check remote profile data format when imported

### Bug Fixes

- service mode install and start issue (Windows)
- fix launch panic (Some Windows)

---

## v1.0.0

### Features

- update clash core
- optimize traffic graph animation
- supports interval update profiles
- supports service mode (Windows)

### Bug Fixes

- reset system proxy when exit from dock (macOS)
- adjust clash dns config process strategy

---

## v0.0.29

### Features

- sort proxy node
- custom proxy test url
- logs page filter
- connections page filter
- default user agent for subscription
- system tray add tun mode toggle
- enable to change the config dir (Windows only)

---

## v0.0.28

### Features

- enable to use clash config fields (UI)

### Bug Fixes

- remove the character
- fix some icon color

---

## v0.0.27

### Features

- supports custom theme color
- tun mode setting control the final config

### Bug Fixes

- fix transition flickers (macOS)
- reduce proxy page render

---

## v0.0.26

### Features

- silent start
- profile editor
- profile enhance mode supports more fields
- optimize profile enhance mode strategy

### Bug Fixes

- fix csp restriction on macOS
- window controllers on Linux

---

## v0.0.25

### Features

- update clash core version

### Bug Fixes

- app updater error
- display window controllers on Linux

### Notes

If you can't update the app properly, please consider downloading the latest version from github release.

---

## v0.0.24

### Features

- Connections page
- add wintun.dll (Windows)
- supports create local profile with selected file (Windows)
- system tray enable set system proxy

### Bug Fixes

- open dir error
- auto launch path (Windows)
- fix some clash config error
- reduce the impact of the enhanced mode

---

## v0.0.23

### Features

- i18n supports
- Remote profile User Agent supports

### Bug Fixes

- clash config file case ignore
- clash `external-controller` only port<|MERGE_RESOLUTION|>--- conflicted
+++ resolved
@@ -29,12 +29,9 @@
 - 改进 Windows 和 Unix 的 服务连接方式以及权限，避免无法连接服务或内核
 - 修改内核默认日志级别为 Info
 - 支持通过桌面快捷方式重新打开应用
-<<<<<<< HEAD
-- 通过托盘启用 Tun 模式前检查服务状态
-=======
 - 支持订阅界面输入链接后回车导入
 - 选择按延迟排序时每次延迟测试自动刷新节点顺序
->>>>>>> 8dbe3f8c
+- 通过托盘启用 Tun 模式前检查服务状态
 
 ### 🐞 修复问题
 
@@ -57,12 +54,9 @@
 - 修复 Linux WebKit 网络进程的崩溃
 - 修复无法导入订阅
 - 修复实际导入成功但显示导入失败的问题
-<<<<<<< HEAD
 - 修复服务不可用时，自动关闭 Tun 模式导致应用卡死问题
-=======
 - 修复删除订阅时未能实际删除相关文件
 - 修复 macOS 连接界面显示异常
->>>>>>> 8dbe3f8c
 
 ## v2.4.2
 
