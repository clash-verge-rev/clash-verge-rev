<<<<<<< HEAD
## v2.3.3

### ✨ 新增功能

- 与内核 Mihomo 采用 IPC 通信，不再依赖 Restful API 通信
=======
## v2.4.0

### 🐞 修复问题

- 修复系统主题窗口颜色不一致问题

### ✨ 新增功能

- 增加 `Verge Version` 复制按钮
>>>>>>> f580409a

## v2.3.2

### 🐞 修复问题

- 修复系统代理端口不同步问题
- 修复自定义 `css` 背景图无法生效问题
- 修复在轻量模式下快速点击托盘图标带来的竞争态卡死问题
- 修复同时开启静默启动与自动进入轻量模式后，自动进入轻量模式失效的问题
- 修复静默启动时托盘工具栏轻量模式开启与关闭状态的同步
- 修复导入订阅时非 http 协议链接被错误尝试导入
- 修复切换节点后页面长时间 loading 及缓存过期导致的数据不同步问题
- 修复将快捷键名称更名为 `Clash Verge`之后无法删除图标和无法删除注册表
- 修复`DNS`覆写 `fallback` `proxy server` `nameserver` `direct Nameserver` 字段支持留空
- 修复`DNS`覆写 `nameserver-policy` 字段无法正确识别 `geo` 库
- 修复搜索框输入特殊字符崩溃
- 修复 Windows 下 Start UP 名称与 exe 名称不统一
- 修复显示 Mihomo 内核日志等级应该大于设置等级

### ✨ 新增功能

- `sidecar` 模式下清理多余的内核进程，防止运行出现异常
- 新 macOS 下 TUN 和系统代理模式托盘图标（暂测）
- 快捷键事件通过系统通知
- 添加外部 `cors` 控制面板

### 🚀 优化改进

- 优化重构订阅切换逻辑，可以随时中断载入过程，防止卡死
- 引入事件驱动代理管理器，优化代理配置更新逻辑，防止卡死
- 改进主页订阅卡流量已使用比例计算精度
- 优化后端缓存刷新机制，支持毫秒级 TTL（默认 3000ms），减少重复请求并提升性能，切换节点时强制刷新后端数据，前端 UI 实时更新，操作更流畅
- 解耦前端数据拉取与后端缓存刷新，提升节点切换速度和一致性

### 🗑️ 移除内容

- 移除了 macOS tray 图标显示网络速率

### 🌐 国际化更新

- 修复部分翻译缺失和不一致问题

## v2.3.1

### 🐞 修复问题

- 增加配置文件校验，修复从古老版本升级上来的"No such file or directory (os error 2)"错误
- 修复扩展脚本转义错误
- 修复 macOS Intel X86 架构构建错误导致无法运行
- 修复 Linux 下界面边框白边问题
- 修复 托盘 无响应问题
- 修复 托盘 无法从轻量模式退出并恢复窗口
- 修复 快速切换订阅可能导致的卡死问题

### ✨ 新增功能

- 新增 window-state 窗口状态管理和恢复

### 🚀 优化改进

- 优化 托盘 统一响应
- 优化 静默启动+自启动轻量模式 运行方式
- 降低前端潜在内存泄漏风险，提升运行时性能
- 优化 React 状态、副作用、数据获取、清理等流程。

## v2.3.0

**发行代号：御**
代号释义： 「御」，象征掌控与守护，寓意本次版本对系统稳定性、安全性与用户体验的全面驾驭与提升。

尽管 `external-controller` 密钥现已自动补全默认值且不允许为空，**仍建议手动修改密钥以提高安全性**。

### ⚠️ 已知问题

- 仅在 Ubuntu 22.04/24.04、Fedora 41 的 **GNOME 桌面环境** 做过简单测试，不保证其他 Linux 发行版兼容，后续将逐步适配和优化。
- macOS：
  - MacOS 下自动升级成功后请关闭程序等待 30 秒重启，因为 MacOS 的端口释放特性，卸载服务后需重启应用等 30 秒才能恢复内核通信。立即启动可能无法正常启动内核。
  - 墙贴主要为浅色，深色 Tray 图标存在闪烁问题；
  - 彩色 Tray 图标颜色偏淡；

- 已确认窗口状态管理器存在上游缺陷，已暂时移除窗口大小与位置记忆功能。

### 🐞 修复问题

- 修复首页“代理模式”快速切换导致的卡死问题
- 修复 MacOS 快捷键关闭窗口无法启用自动轻量模式
- 修复静默启动异常窗口的创建与关闭流程
- 修复 Windows 下错误注册的全局快捷键 `Ctrl+Q`
- 修复解锁测试报错信息与 VLESS URL 解码时的网络类型错误
- 修复切换自定义代理地址后系统代理状态异常
- 修复 macOS TUN 默认无效网卡名称
- 修复更改订阅后托盘 UI 不同步的问题
- 修复服务模式安装后无法立即开启 TUN 模式
- 修复无法删除 `.window-state.json`
- 修复无法修改配置更新 HTTP 请求超时问题
- 修复 `getDelayFix` 钩子异常
- 修复外部扩展脚本覆写代理组时首页无法显示代理组
- 修复 Verge 导出诊断版本与设置页面不同步
- 修复切换语言时设置页面可能加载失败
- 修复编辑器中连字符处理问题
- 修复提权漏洞，改用带认证的 IPC 通信机制
- 修复静默启动无法使用自动轻量模式
- 修复 JS 脚本转义特殊字符报错
- 修复 macOS 静默启动时异常启动 Dock 栏图标

### ✨ 新增功能

- **Mihomo(Meta) 内核升级至 v1.19.10**
- 支持设置代理地址为非 `127.0.0.1`，提升 WSL 兼容性
- 系统代理守卫：可检测意外变更并自动恢复
- 托盘新增当前轻量模式状态显示
- 关闭系统代理时同时断开已建立的连接
- 新增 WebDAV 功能：
  - 加入 UA 请求头
  - 支持目录重定向
  - 备份目录检查与上传重试机制

- 自动订阅更新机制：
  - 加入请求超时机制防止卡死
  - 支持在代理状态下自动重试订阅更新
  - 支持订阅卡片点击切换下次自动更新时间，并显示更新结果提示

- DNS 设置新增 Hosts 配置功能
- 首页代理节点支持排序
- 支持服务模式手动卸载，回退至 Sidecar 模式
- 核心状态管理支持切换、升级、重启
- 配置加载阶段自动补全 `external-controller secret`
- 新增日志自动清理周期选项（含1天）
- 新增 Zashboard 一键跳转入口
- 使用系统默认窗口管理器

### 🚀 优化改进

- **系统相关：**
  - 系统代理 Bypass 设置优化
  - 优化代理设置更新逻辑与守卫机制
  - Windows 启动方式调整为 Startup 文件夹，解决管理员模式下自启问题

- **性能与稳定性：**
  - 全面异步化处理配置加载、UI 启动、事件通知等关键流程，解决卡顿问题
  - 优化 MihomoManager 实现与窗口创建流程
  - 改进内核日志等级为 `warn`，减少噪音输出
  - 重构主进程与通知系统，提升响应性与分离度
  - 优化网络请求与错误处理机制
  - 添加网络管理器防止资源竞争引发 UI 卡死
  - 优化配置文件加载内存使用
  - 优化缓存 Mihomo proxy 和 providers 信息内存使用

- **前端与界面体验：**
  - 切换规则页自动刷新数据
  - 非激活订阅编辑时不再触发配置重载
  - 优化托盘速率显示，macOS 下默认关闭
  - Windows 快捷键名称更名为 `Clash Verge`
  - 更新失败可回退至使用代理重试
  - 支持异步端口查找与保存，端口支持随机生成
  - 修改端口检测范围至 `1111-65536`
  - 优化保存机制，使用平滑函数防止卡顿

- **配置增强与安全性：**
  - 配置缺失 `secret` 字段时自动补全为 `set-your-secret`
  - 强制为 Mihomo 配置补全 `external-controller-cors` 字段（默认不允许跨域，限制本地访问）计划后续支持自定义 cors
  - 优化窗口权限设置与状态初始化逻辑
  - 网络延迟测试替换为 HTTPS 协议：`https://cp.cloudflare.com/generate_204`
  - 优化 IP 信息获取流程，添加去重机制与轮询检测算法

- 同步修复翻译错误与不一致项，优化整体语言体验
- 加强语言切换后的页面稳定性，避免加载异常

### 🗑️ 移除内容

- 窗口状态管理器（上游存在缺陷）
- WebDAV 跨平台备份恢复限制

---

## v2.2.3

#### 已知问题

- 仅在Ubuntu 22.04/24.04，Fedora 41 **Gnome桌面环境** 做过简单测试，不保证其他其他Linux发行版可用，将在未来做进一步适配和调优
- MacOS 自定义图标与速率显示推荐图标尺寸为 256x256。其他尺寸（可能）会导致不正常图标和速率间隙
- MacOS 下 墙贴主要为浅色，Tray 图标深色时图标闪烁；彩色 Tray 速率颜色淡
- Linux 下 Clash Verge Rev 内存占用显著高于 Windows / MacOS

### 2.2.3 相对于 2.2.2

#### 修复了：

- 首页“当前代理”因为重复刷新导致的CPU占用过高的问题
- “开机自启”和“DNS覆写”开关跳动问题
- 自定义托盘图标未能应用更改
- MacOS 自定义托盘图标显示速率时图标和文本间隙过大
- MacOS 托盘速率显示不全
- Linux 在系统服务模式下无法拉起 Mihomo 内核
- 使用异步操作，避免获取系统信息和切换代理模式可能带来的崩溃
- 相同节点名称可能导致的页面渲染出错
- URL Schemes被截断的问题
- 首页流量统计卡更好的时间戳范围
- 静默启动无法触发自动轻量化计时器

#### 新增了：

- Mihomo(Meta)内核升级至 1.19.4
- Clash Verge Rev 从现在开始不再强依赖系统服务和管理权限
- 支持根据用户偏好选择Sidecar(用户空间)模式或安装服务
- 增加载入初始配置文件的错误提示，防止切换到错误的订阅配置
- 检测是否以管理员模式运行软件，如果是提示无法使用开机自启
- 代理组显示节点数量
- 统一运行模式检测，支持管理员模式下开启TUN模式
- 托盘切换代理模式会根据设置自动断开之前连接
- 如订阅获取失败回退使用Clash内核代理再次尝试

#### 移除了：

- 实时保存窗口位置和大小。这个功能可能会导致窗口异常大小和位置，还需观察。

#### 优化了：

- 重构了后端内核管理逻辑，更轻量化和有效的管理内核，提高了性能和稳定性
- 前端统一刷新应用数据，优化数据获取和刷新逻辑
- 优化首页流量图表代码，调整图表文字边距
- MacOS 托盘速率更好的显示样式和更新逻辑
- 首页仅在有流量图表时显示流量图表区域
- 更新DNS默认覆写配置
- 移除测试目录，简化资源初始化逻辑

## v2.2.2

**发行代号：拓**

感谢 Tunglies 对 Verge 后端重构，性能优化做出的重大贡献！

代号释义： 本次发布在功能上的大幅扩展。新首页设计为用户带来全新交互体验，DNS 覆写功能增强网络控制能力，解锁测试页面助力内容访问自由度提升，轻量模式提供灵活使用选择。此外，macOS 应用菜单集成、sidecar 模式、诊断信息导出等新特性进一步丰富了软件的适用场景。这些新增功能显著拓宽了 Clash Verge 的功能边界，为用户提供了更强大的工具和可能性。

#### 已知问题

- 仅在Ubuntu 22.04/24.04，Fedora 41 **Gnome桌面环境** 做过简单测试，不保证其他其他Linux发行版可用，将在未来做进一步适配和调优

### 2.2.2 相对于 2.2.1(已下架不再提供)

#### 修复了：

- 弹黑框的问题（原因是服务崩溃触发重装机制）
- MacOS进入轻量模式以后隐藏Dock图标
- 增加轻量模式缺失的tray翻译
- Linux下的窗口边框被削掉的问题

#### 新增了:

- 加强服务检测和重装逻辑
- 增强内核与服务保活机制
- 增加服务模式下的僵尸进程清理机制
- 新增当服务模式多次尝试失败后自动回退至用户空间模式

### 2.2.1 相对于 2.2.0(已下架不再提供)

#### 修复了：

1. **首页**
   - 修复 Direct 模式首页无法渲染
   - 修复 首页启用轻量模式导致 ClashVergeRev 从托盘退出
   - 修复 系统代理标识判断不准的问题
   - 修复 系统代理地址错误的问题
   - 代理模式“多余的切换动画”
2. **系统**
   - 修复 MacOS 无法使用快捷键粘贴/选择/复制订阅地址。
   - 修复 代理端口设置同步问题。
   - 修复 Linux 无法与 Mihomo 核心 和 ClashVergeRev 服务通信
3. **界面**
   - 修复 连接详情卡没有跟随主题色
4. **轻量模式**
   - 修复 MacOS 轻量模式下 Dock 栏图标无法隐藏。

#### 新增了:

1. **首页**
   - 首页文本过长自动截断
2. **轻量模式**
   - 新增托盘进入轻量模式支持
   - 新增进入轻量模式快捷键支持
3. **系统**
   - 在 ClashVergeRev 对 Mihomo 进行操作时，总是尝试确保两者运行
   - 服务器模式下启动mihomo内核的时候查找并停止其他已经存在的内核进程，防止内核假死等问题带来的通信失败
4. **托盘**
   - 新增 MacOS 启用托盘速率显示时，可选隐藏托盘图标显示

---

## 2.2.0(已下架不再提供)

#### 新增功能

1. **首页**
   - 新增首页功能，默认启动页面改为首页。
   - 首页流量图卡片显示上传/下载名称。
   - 首页支持轻量模式切换。
   - 流量统计数据持久保存。
   - 限制首页配置文件卡片URL长度。

2. **DNS 设置与覆写**
   - 新增 DNS 覆写功能。
   - 默认启用 DNS 覆写。

3. **解锁测试**
   - 新增解锁测试页面。

4. **轻量模式**
   - 新增轻量模式及设置。
   - 添加自动轻量模式定时器。

5. **系统支持**
   - Mihomo(meta)内核升级 1.19.3
   - macOS 支持 CMD+W 关闭窗口。
   - 新增 macOS 应用菜单。
   - 添加 macOS 安装服务时候的管理员权限提示。
   - 新增 sidecar(用户空间启动内核) 模式。

6. **其他**
   - 增强延迟测试日志和错误处理。
   - 添加诊断信息导出。
   - 新增代理命令。

#### 修复

1. **系统**
   - 修复 Windows 热键崩溃。
   - 修复 macOS 无框标题。
   - 修复 macOS 静默启动崩溃。
   - 修复 macOS tray图标错位到左上角的问题。
   - 修复 Windows/Linux 运行时崩溃。
   - 修复 Win10 阴影和边框问题。
   - 修复 升级或重装后开机自启状态检测和同步问题。

2. **构建**
   - 修复构建失败问题。

#### 优化

1. **性能**
   - 重构后端，巨幅性能优化。
   - 优化首页组件性能。
   - 优化流量图表资源使用。
   - 提升代理组列表滚动性能。
   - 加快应用退出速度。
   - 加快进入轻量模式速度。
   - 优化小数值速度更新。
   - 增加请求超时至 60 秒。
   - 修复代理节点选择同步。
   - 优化修改verge配置性能。

2. **重构**
   - 重构后端，巨幅性能优化。
   - 优化定时器管理。
   - 重构 MihomoManager 处理流量。
   - 优化 WebSocket 连接。

3. **其他**
   - 更新依赖。
   - 默认 TUN 堆栈改为 gvisor。

---

## v2.1.2

**发行代号：臻**

代号释义： 千锤百炼臻至善，集性能跃升、功能拓展、交互焕新于一体，彰显持续打磨、全方位优化的迭代精神。

感谢 Tychristine 对社区群组管理做出的重大贡献！

##### 2.1.2相对2.1.1(已下架不再提供)更新了：

- 无法更新和签名验证失败的问题(该死的CDN缓存)
- 设置菜单区分Verge基本设置和高级设置
- 增加v2 Updater的更多功能和权限
- 退出Verge后Tun代理状态仍保留的问题

##### 2.1.1相对2.1.0(已下架不再提供)更新了：

- 检测所需的Clash Verge Service版本（杀毒软件误报可能与此有关，因为检测和安装新版本Service需管理员权限）
- MacOS下支持彩色托盘图标和更好速率显示（感谢Tunglies）
- 文件类型判断不准导致脚本检测报错的问题
- 打开Win下的阴影(Win10因底层兼容性问题，可能圆角和边框显示不太完美)
- 边框去白边
- 修复Linux下编译问题
- 修复热键无法关闭面板的问题

##### 2.1.0 - 发行代号：臻

### 功能新增

- 新增窗口状态实时监控与自动保存功能
- 增强核心配置变更时的验证与错误处理机制
- 支持通过环境变量 `CLASH_VERGE_REV_IP`自定义复制IP地址
- 添加连接表列宽持久化设置与进程过滤功能
- 新增代理组首字母导航与动态滚动定位功能
- 实现连接追踪暂停/恢复功能
- 支持从托盘菜单快速切换代理配置
- 添加轻量级模式开关选项
- 允许用户自定义TUN模式增强类型和FakeIP范围
- 新增系统代理状态指示器
- 增加Alpha版本自动重命名逻辑
- 优化字母导航工具提示与防抖交互机制

### 性能优化

- 重构代理列表渲染逻辑，提升布局计算效率
- 优化代理数据更新机制，采用乐观UI策略
- 改进虚拟列表渲染性能（Virtuoso）
- 提升主窗口Clash模式切换速度（感谢Tunglies）
- 加速内核关闭流程并优化管理逻辑
- 优化节点延迟刷新速率
- 改进托盘网速显示更新逻辑
- 提升配置验证错误信息的可读性
- 重构服务架构，优化代码组织结构（感谢Tunglies）
- 优化内核启动时的配置验证流程

### 问题修复

- 修复删除节点时关联组信息残留问题
- 解决菜单切换异常与重复勾选问题
- 修正连接页流量计算错误
- 修复Windows圆角显示异常问题
- 解决控制台废弃API警告
- 修复全局热键空值导致的崩溃
- 修复Alpha版本Windows打包重命名问题
- 修复MacOS端口切换崩溃问题
- 解决Linux持续集成更新器问题
- 修复静默启动后热键失效问题
- 修正TypeScript代理组类型定义
- 修复Windows托盘图标空白问题
- 优化远程目标地址显示（替换旧版IP展示）

### 交互体验

- 统一多平台托盘图标点击行为
- 优化代理列表滚动流畅度
- 改进日志搜索功能与数据管理
- 重构热键管理逻辑，修复托盘冻结问题
- 优化托盘网速显示样式
- 增强字母导航工具提示的动态响应

### 国际化

- 新增配置检查多语言支持
- 添加轻量级模式多语言文本
- 完善多语言翻译内容

### 维护更新

- 将默认TUN协议栈改为gVisor
- 更新Node.js运行版本
- 移除自动生成更新器文件
- 清理废弃代码与未使用组件
- 禁用工作流自动Alpha标签更新
- 更新依赖库版本
- 添加MacOS格式转换函数专项测试
- 优化开发模式日志输出

### 安全增强

- 强化应用启动时的配置验证机制
- 改进脚本验证与异常处理流程
- 修复编译警告（移除无用导入）

---

## v2.0.3

### Notice

- !!使用出现异常的，打开设置-->配置目录 备份 后 删除所有文件 尝试是否正常!！
- 历时3个月的紧密开发与严格测试稳定版2.0.0终于发布了：巨量改进与性能、稳定性提升，目前Clash Verge Rev已经有了比肩cfw的健壮性；而且更强大易用！
- 由于更改了服务安装逻辑，每次更新安装需要输入系统密码卸载老版本服务和安装新版本服务，以后可以丝滑使用tun(虚拟网卡)模式

### 2.0.3相对于2.0.2改进修复了：

1. 修复VLess-URL识别网络类型错误 f400f90 #2126
2. 新增系统代理绕过文本校验 c71e18e
3. 修复脚本编辑器UI显示不正确 6197249 #2267
4. 修复Shift热键无效 589324b #2278
5. 新增nushell环境变量复制 d233a84
6. 修复全局扩展脚本无法覆写DNS d22b37c #2235
7. 切换到系统代理相对于稳定的版本 38745d4
8. 修改fake-ip-range网段 0e3b631
9. 修复窗口隐藏后WebSocket未断开连接，减小内存风险 b42d13f
10. 改进系统代理绕过设置 c5c840d
11. 修复i18n翻译文本缺失 b149084
12. 修复双击托盘图标打开面板 f839d3b #2346
13. 修复Windows10窗口白色边框 4f6ca40 #2425
14. 修复Windows窗口状态恢复 4f6ca40
15. 改进保存配置文件自动重启Mihomo内核 0669f7a
16. 改进更新托盘图标性能 d9291d4
17. 修复保存配置后代理列表未更新 542baf9 #2460
18. 新增MacOS托盘显示实时速率，可在"界面设置"中关闭 1b2f1b6
19. 新增托盘菜单显示已设置的快捷键 eeff4d4
20. 新增重载配置文件错误响应"400"时显示更多错误信息 c5989d2 #2492
21. 修复GUI代理状态与菜单显示不一致 13b63b5 #2502
22. 新增默认语言跟随系统语言(无语言支持即为英语)，添加了阿拉伯语、印尼语、鞑靼语支持 9655f77 #2940

### Features

- Meta(mihomo)内核升级 1.19.1
- 增加更多语言和托盘语言跟随
- MacOS增加状态栏速率显示
- 托盘显示快捷键
- 重载配置文件错误响应"400"时显示更多错误信息
- 改进保存配置文件自动重启Mihomo内核

### Performance

- 改进更新托盘图标性能
- 窗口隐藏后WebSocket断开连接

---

## v2.0.2

### Notice

- !!使用出现异常的，打开设置-->配置目录 备份 后 删除所有文件 尝试是否正常!！
- 历时3个月的紧密开发与严格测试稳定版2.0.0终于发布了：巨量改进与性能、稳定性提升，目前Clash Verge Rev已经有了比肩cfw的健壮性；而且更强大易用！
- 由于更改了服务安装逻辑，Mac/Linux 首次安装需要输入系统密码卸载和安装服务，以后可以丝滑使用 tun(虚拟网卡)模式
- 因 Tauri 2.0 底层 bug，关闭窗口后保留webview进程，优点是再次打开面板更快，缺点是内存使用略有增加

### 2.0.2相对于2.0.1改进了：

- MacOS 下自定义图标可以支持彩色、单色切换
- 修正了 Linux 下多个内核僵尸进程的问题
- 修正了 DNS ipv6 强制覆盖的逻辑
- 修改了 MacOS tun 模式下覆盖设置 dns 字段的问题
- 修正了 MacOS tray 图标不会随代理模式更改的问题
- 静默启动下重复运行会出现多个实例的bug
- 安装的时候自动删除历史残留启动项
- Tun模式默认是还用内核推荐的 mixed 堆栈
- 改进了默认窗口大小（启动软件窗口不会那么小了）
- 改进了 WebDAV 备份超时时间机制
- 测试菜单添加滚动条
- 改进和修正了 Tun 模式下对设置的覆盖逻辑
- 修复了打开配置出错的问题
- 修复了配置文件无法拖拽添加的问题
- 改善了浅色模式的对比度

### 2.0.1相对于2.0.0改进了：

- 无法从 2.0rc和2.0.0 升级的问题（已经安装了2.0版本的需手动下载安装）
- MacOS 系统下少有的无法安装服务，无法启动的问题，目前更健壮了
- 当系统中没有 yaml 编辑器的情况下，打开文件程序崩溃的问题
- Windows 应用内升级和覆盖安装不会删除老执行文件的问题
- 修改优化了 mac 下 fakeip 段和 dns
- 测试菜单 svg 图标格式检查
- 应用内升级重复安装 vs runtime 的问题
- 修复外部控制下密码有特殊字符认证出错的问题
- 修复恢复 Webdav 备份设置后， Webdav 设置丢失的问题
- 代理页面增加快速回到顶部的按钮

### Breaking changes

- 重大框架升级：使用 Tauri 2.0（巨量改进与性能提升）
- 出现 bug 到 issues 中提出；以后不再接受1.x版本的bug反馈。
- 强烈建议完全删除 1.x 老版本再安装此版本 !!使用出现异常的，打开设置-->配置目录 备份 后 删除所有文件 尝试是否正常!！

### Features

- Meta(mihomo)内核升级 1.18.10
- Win 下的系统代理替换为 Shadowsocks/CFW/v2rayN 等成熟的 sysproxy.exe 方案，解决拨号/VPN 环境下无法设置系统代理的问题
- 服务模式改进为启动软件时自动安装，TUN 模式可自由开启不再限制于服务模式
- Mac 下可用 URL Scheme 导入订阅
- 可使用 Ctrl(cmd)+Q 快捷键退出程序
- 成功导入订阅的提示消息
- 能自动选中新导入的订阅
- 日志加入颜色区分
- 改进多处文本表述
- 加入图标 svg 格式检测
- 增加更多 app 调试日志
- 添加 MacOS 下白色桌面的 tray 黑色配色（但会代理系统代理、tun 模式图标失效的问题）
- 增加 Webdav 备份功能
- 添加统一延迟的设置开关
- 添加 Windows 下自动检测并下载 vc runtime 的功能
- 支持显示 mux 和 mptcp 的节点标识
- 延迟测试连接更换 http 的 cp.cloudflare.com/generate_204 （关闭统一延迟的情况下延迟测试结果会有所增加）
- 重构日志记录逻辑，可以收集和筛选所有日志类型了（之前无法记录debug的日志类型）

### Performance

- 优化及重构内核启动管理逻辑
- 优化 TUN 启动逻辑
- 重构和优化 app_handle
- 重构系统代理绕过逻辑
- 移除无用的 PID 创建逻辑
- 优化系统 DNS 设置逻辑
- 后端实现窗口控制
- 重构 MacOS 下的 DNS 设置逻辑

### Bugs Fixes

- 修复已有多个订阅导入新订阅会跳选订阅的问题
- 修复多个 Linux 下的 bug, Tun 模式在 Linux 下目前工作正常
- 修复 Linux wayland 下任务栏图标缺失的问题
- 修复 Linux KDE 桌面环境无法启动的问题
- 移除多余退出变量和钩子
- 修复 MacOS 下 tray 菜单重启 app 失效的问题
- 修复某些特定配置文件载入失败的问题
- 修复 MacOS 下 tun 模式 fakeip 不生效的问题
- 修复 Linux 下 关闭 tun 模式文件报错的问题
- 修复快捷键设置的相关 bug
- 修复 Win 下点左键菜单闪现的问题（Mac 下的操作逻辑相反，默认情况下不管点左/右键均会打开菜单，闪现不属于 bug）

### Known issues

- Windows 下窗口大小无法记忆（等待上游修复）
- Webdav 备份因为安全性和兼容性问题，暂不支持跨平台配置同步

---

## v1.7.7

### Bugs Fixes

- 修复导入订阅没有自动重载(不显示节点)的问题
- 英语状态下修复 Windows 工具栏提示文本超过限制的问题

---

## v1.7.6

### Notice

- Clash Verge Rev 目前已进入稳定周期，日后更新将着重于 bug 修复与内核常规升级

### Features

- Meta(mihomo)内核升级 1.18.7
- 界面细节调整
- 优化服务模式安装逻辑
- 移除无用的 console log
- 能自动选择第一个订阅

### Bugs Fixes

- 修复服务模式安装问题
- 修复 Mac 下的代理绕过 CIDR 写法过滤
- 修复 32 位升级 URL
- 修复不同分组 URL 测试地址配置无效的问题
- 修复 Web UI 下的一处 hostname 参数

---

## v1.7.5

### Features

- 展示局域网 IP 地址信息
- 在设置页面直接复制环境变量
- 优化服务模式安装逻辑

### Performance

- 优化切换订阅速度
- 优化更改端口速度

### Bugs Fixes

- 调整 MacOS 托盘图标大小
- Trojan URI 解析错误
- 卡片拖动显示层级错误
- 代理绕过格式检查错误
- MacOS 下编辑器最大化失败
- MacOS 服务安装失败
- 更改窗口大小导致闪退的问题

---

## v1.7.3

### Features

- 支持可视化编辑订阅代理组
- 支持可视化编辑订阅节点
- 支持可视化编辑订阅规则
- 扩展脚本支持订阅名称参数 `function main(config, profileName)`

### Bugs Fixes

- 代理绕过格式检查错误

---

## v1.7.2

### Break Changes

- 更新后请务必重新导入所有订阅，包括 Remote 和 Local
- 此版本重构了 Merge/Script，更新前请先备份好自定义 Merge 和 Script（更新并不会删除配置文件，但是旧版 Merge 和 Script 在更新后无法从前端访问，备份以防万一）
- Merge 改名为 `扩展配置`，分为 `全局扩展配置` 和 `订阅扩展配置`，全局扩展配置对所有订阅生效，订阅扩展配置只对关联的订阅生效
- Script 改名为 `扩展脚本`，同样分为 `全局扩展脚本` 和 `订阅扩展脚本`
- 订阅扩展配置在订阅右键菜单里进入
- 执行优先级为： 全局扩展配置 -> 全局扩展脚本 -> 订阅扩展配置 ->订阅扩展脚本
- 扩展配置删除了 `prepend/append` 能力，请使用 右键订阅 -> `编辑规则`/`编辑节点`/`编辑代理组` 来代替
- MacOS 用户更新后请重新安装服务模式

### Features

- 升级内核到 1.18.6
- 移除内核授权，改为服务模式实现
- 自动填充本地订阅名称
- 添加重大更新处理逻辑
- 订阅单独指定扩展配置/脚本（需要重新导入订阅）
- 添加可视化规则编辑器（需要重新导入订阅）
- 编辑器新增工具栏按钮（格式化、最大化/最小化）
- WEBUI 使用最新版 metacubex，并解决无法自动登陆问问题
- 禁用部分 Webview2 快捷键
- 热键配置新增连接符 + 号
- 新增部分悬浮提示按钮，用于解释说明
- 当日志等级为 `Debug`时（更改需重启软件生效），支持点击内存主动内存回收（绿色文字）
- 设置页面右上角新增 TG 频道链接
- 各种细节优化和界面性能优化

### Bugs Fixes

- 修复代理绕过格式检查
- 通过进程名称关闭进程
- 退出软件时恢复 DNS 设置
- 修复创建本地订阅时更新间隔无法保存
- 连接页面列宽无法调整

---

## v1.7.1

### Break Changes

- 更新后请务必重新导入所有订阅，包括 Remote 和 Local
- 此版本重构了 Merge/Script，更新前请先备份好自定义 Merge 和 Script（更新并不会删除配置文件，但是旧版 Merge 和 Script 在更新后无法从前端访问，备份以防万一）
- Merge 改名为 `扩展配置`，分为 `全局扩展配置` 和 `订阅扩展配置`，全局扩展配置对所有订阅生效，订阅扩展配置只对关联的订阅生效
- Script 改名为 `扩展脚本`，同样分为 `全局扩展脚本` 和 `订阅扩展脚本`
- 订阅扩展配置在订阅右键菜单里进入
- 执行优先级为： 全局扩展配置 -> 全局扩展脚本 -> 订阅扩展配置 ->订阅扩展脚本
- 扩展配置删除了 `prepend/append` 能力，请使用 右键订阅 -> `编辑规则`/`编辑节点`/`编辑代理组` 来代替
- MacOS 用户更新后请重新安装服务模式

### Features

- 升级内核到 1.18.6
- 移除内核授权，改为服务模式实现
- 自动填充本地订阅名称
- 添加重大更新处理逻辑
- 订阅单独指定扩展配置/脚本（需要重新导入订阅）
- 添加可视化规则编辑器（需要重新导入订阅）
- 编辑器新增工具栏按钮（格式化、最大化/最小化）
- WEBUI 使用最新版 metacubex，并解决无法自动登陆问问题
- 禁用部分 Webview2 快捷键
- 热键配置新增连接符 + 号
- 新增部分悬浮提示按钮，用于解释说明
- 当日志等级为 `Debug`时（更改需重启软件生效），支持点击内存主动内存回收（绿色文字）
- 设置页面右上角新增 TG 频道链接
- 各种细节优化和界面性能优化

### Bugs Fixes

- 修复代理绕过格式检查
- 通过进程名称关闭进程
- 退出软件时恢复 DNS 设置
- 修复创建本地订阅时更新间隔无法保存
- 连接页面列宽无法调整

---

## v1.7.0

### Break Changes

- 此版本重构了 Merge/Script，更新前请先备份好自定义 Merge 和 Script（更新并不会删除配置文件，但是旧版 Merge 和 Script 在更新后无法从前端访问，备份以防万一）
- Merge 改名为 `扩展配置`，分为 `全局扩展配置` 和 `订阅扩展配置`，全局扩展配置对所有订阅生效，订阅扩展配置只对关联的订阅生效
- Script 改名为 `扩展脚本`，同样分为 `全局扩展脚本` 和 `订阅扩展脚本`
- 执行优先级为： 全局扩展配置 -> 全局扩展脚本 -> 订阅扩展配置 ->订阅扩展脚本
- MacOS 用户更新后请重新安装服务模式

### Features

- 移除内核授权，改为服务模式实现
- 自动填充本地订阅名称
- 添加重大更新处理逻辑
- 订阅单独指定扩展配置/脚本（需要重新导入订阅）
- 添加可视化规则编辑器（需要重新导入订阅）
- 编辑器新增工具栏按钮（格式化、最大化/最小化）
- WEBUI 使用最新版 metacubex，并解决无法自动登陆问问题
- 禁用部分 Webview2 快捷键
- 热键配置新增连接符 + 号
- 新增部分悬浮提示按钮，用于解释说明
- 当日志等级为 `Debug`时（更改需重启软件生效），支持点击内存主动内存回收（绿色文字）
- 设置页面右上角新增 TG 频道链接

### Bugs Fixes

- 修复代理绕过格式检查
- 通过进程名称关闭进程
- 退出软件时恢复 DNS 设置
- 修复创建本地订阅时更新间隔无法保存
- 连接页面列宽无法调整

---

## v1.6.6

### Features

- MacOS 应用签名
- 删除 AppImage
- 应用更新对话框添加下载按钮
- 设置系统代理绕过时保留默认值
- 系统代理绕过设置输入格式检查

### Bugs Fixes

- MacOS 代理组图标无法显示
- RPM 包依赖缺失

---

## v1.6.5

### Features

- 添加 RPM 包支持
- 优化细节

### Bugs Fixes

- MacOS 10.15 编辑器空白的问题
- MacOS 低版本启动白屏的问题

---

## v1.6.4

### Features

- 系统代理支持 PAC 模式
- 允许关闭不使用的端口
- 使用新的应用图标
- MacOS 支持切换托盘图标单色/彩色模式
- CSS 注入支持通过编辑器编辑
- 优化代理组列表性能
- 优化流量图显性能
- 支持波斯语

### Bugs Fixes

- Kill 内核后 Tun 开启缓慢的问题
- 代理绕过为空时使用默认值
- 无法读取剪切板内容
- Windows 下覆盖安装无法内核占用问题

---

## v1.6.2

### Features

- 支持本地文件拖拽导入
- 重新支持 32 位 CPU
- 新增内置 Webview2 版本
- 优化 Merge 逻辑，支持深度合并
- 删除 Merge 配置中的 append/prepend-provider 字段
- 支持更新稳定版内核

### Bugs Fixes

- MacOS DNS 还原失败
- CMD 环境变量格式错误
- Linux 下与 N 卡的兼容性问题
- 修改 Tun 设置不立即生效

---

## v1.6.1

### Features

- 鼠标悬浮显示当前订阅的名称 [#938](https://github.com/clash-verge-rev/clash-verge-rev/pull/938)
- 日志过滤支持正则表达式 [#959](https://github.com/clash-verge-rev/clash-verge-rev/pull/959)
- 更新 Clash 内核到 1.18.4

### Bugs Fixes

- 修复 Linux KDE 环境下系统代理无法开启的问题
- 窗口最大化图标调整 [#924](https://github.com/clash-verge-rev/clash-verge-rev/pull/924)
- 修改 MacOS 托盘点击行为(左键菜单，右键点击事件)
- 修复 MacOS 服务模式安装失败的问题

---

## v1.6.0

### Features

- Meta(mihomo)内核回退 1.18.1（当前新版内核 hy2 协议有 bug，等修复后更新）
- 多处界面细节调整 [#724](https://github.com/clash-verge-rev/clash-verge-rev/pull/724) [#799](https://github.com/clash-verge-rev/clash-verge-rev/pull/799) [#900](https://github.com/clash-verge-rev/clash-verge-rev/pull/900) [#901](https://github.com/clash-verge-rev/clash-verge-rev/pull/901)
- Linux 下新增服务模式
- 新增订阅卡片右键可以打开机场首页
- url-test 支持手动选择、节点组 fixed 节点使用角标展示 [#840](https://github.com/clash-verge-rev/clash-verge-rev/pull/840)
- Clash 配置、Merge 配置提供 JSON Schema 语法支持、连接界面调整 [#887](https://github.com/clash-verge-rev/clash-verge-rev/pull/887)
- 修改 Merge 配置文件默认内容 [#889](https://github.com/clash-verge-rev/clash-verge-rev/pull/889)
- 修改 tun 模式默认 mtu 为 1500，老版本升级，需在 tun 模式设置下“重置为默认值”。
- 使用 npm 安装 meta-json-schema [#895](https://github.com/clash-verge-rev/clash-verge-rev/pull/895)
- 更新部分翻译 [#904](https://github.com/clash-verge-rev/clash-verge-rev/pull/904)
- 支持 ico 格式的任务栏图标

### Bugs Fixes

- 修复 Linux KDE 环境下系统代理无法开启的问题
- 修复延迟检测动画问题
- 窗口最大化图标调整 [#816](https://github.com/clash-verge-rev/clash-verge-rev/pull/816)
- 修复 Windows 某些情况下无法安装服务模式 [#822](https://github.com/clash-verge-rev/clash-verge-rev/pull/822)
- UI 细节修复 [#821](https://github.com/clash-verge-rev/clash-verge-rev/pull/821)
- 修复使用默认编辑器打开配置文件
- 修复内核文件在特定目录也可以更新的问题 [#857](https://github.com/clash-verge-rev/clash-verge-rev/pull/857)
- 修复服务模式的安装目录问题
- 修复删除配置文件的“更新间隔”出现的问题 [#907](https://github.com/clash-verge-rev/clash-verge-rev/issues/907)

### 已知问题（历史遗留问题，暂未找到有效解决方案）

- MacOS M 芯片下服务模式无法安装；临时解决方案：在内核 ⚙️ 下，手动授权，再打开 tun 模式。
- MacOS 下如果删除过网络配置，会导致无法正常打开系统代理；临时解决方案：使用浏览器代理插件或手动配置系统代理。
- Window 拨号连接下无法正确识别并打开系统代理；临时解决方案：使用浏览器代理插件或使用 tun 模式。

---

## v1.5.11

### Features

- Meta(mihomo)内核更新 1.18.2

### Bugs Fixes

- 升级图标无法点击的问题
- 卸载时检查安装目录是否为空
- 代理界面图标重合的问题

---

## v1.5.10

### Features

- 优化 Linux 托盘菜单显示
- 添加透明代理端口设置
- 删除订阅前确认

### Bugs Fixes

- 删除 MacOS 程序坞图标
- Windows 下 service 日志没有清理
- MacOS 无法开启系统代理

---

## v1.5.9

### Features

- 缓存代理组图标
- 使用 `boa_engine` 代替 `rquickjs`
- 支持 Linux armv7

### Bugs Fixes

- Windows 首次安装无法点击
- Windows 触摸屏无法拖动
- 规则列表 `REJECT-DROP` 颜色
- MacOS Dock 栏不显示图标
- MacOS 自定义字体无效
- 避免使用空 UA 拉取订阅

---

## v1.5.8

### Features

- 优化 UI 细节
- Linux 绘制窗口圆角
- 开放 DevTools

### Bugs Fixes

- 修复 MacOS 下开启 Tun 内核崩溃的问题

---

## v1.5.7

### Features

- 优化 UI 各种细节
- 提供菜单栏图标样式切换选项(单色/彩色/禁用)
- 添加自动检查更新开关
- MacOS 开启 Tun 模式自动修改 DNS
- 调整可拖动区域(尝试修复触摸屏无法拖动的问题)

---

## v1.5.6

### Features

- 全新专属 Verge rev UI 界面 (by @Amnesiash) 及细节调整
- 提供允许无效证书的开关
- 删除不必要的快捷键
- Provider 更新添加动画
- Merge 支持 Provider
- 更换订阅框的粘贴按钮，删除默认的"Remote File" Profile 名称
- 链接菜单添加节点显示

### Bugs Fixes

- Linux 下图片显示错误

---

## v1.5.4

### Features

- 支持自定义托盘图标
- 支持禁用代理组图标
- 代理组显示当前代理
- 修改 `打开面板` 快捷键为 `打开/关闭面板`

---

## v1.5.3

### Features

- Tun 设置添加重置按钮

### Bugs Fixes

- Tun 设置项显示错误的问题
- 修改一些默认值
- 启动时不更改启动项设置

---

## v1.5.2

### Features

- 支持自定义延迟测试超时时间
- 优化 Tun 相关设置

### Bugs Fixes

- Merge 操作出错
- 安装后重启服务
- 修复管理员权限启动时开机启动失效的问题

---

## v1.5.1

### Features

- 保存窗口最大化状态
- Proxy Provider 显示数量
- 不再提供 32 位安装包（因为 32 位经常出现各种奇怪问题，比如 tun 模式无法开启；现在系统也几乎没有 32 位了）

### Bugs Fixes

- 优化设置项名称
- 自定义 GLOBAL 代理组时代理组显示错误的问题

---

## v1.5.0

### Features

- 删除 Clash 字段过滤功能
- 添加 socks 端口和 http 端口设置
- 升级内核到 1.18.1

### Bugs Fixes

- 修复 32 位版本无法显示流量信息的问题

---

## v1.4.11

### Break Changes

- 此版本更改了 Windows 安装包安装模式，需要卸载后手动安装，否则无法安装到正确位置

### Features

- 优化了系统代理开启的代码，解决了稀有场景下代理开启卡顿的问题
- 添加 MacOS 下的 debug 日志，以便日后调试稀有场景下 MacOS 下无法开启系统代理的问题
- MacOS 关闭 GUI 时同步杀除后台 GUI [#306](https://github.com/clash-verge-rev/clash-verge-rev/issues/306)

### Bugs Fixes

- 解决自动更新时文件占用问题
- 解决稀有场景下系统代理开启失败的问题
- 删除冗余内核代码

---

## v1.4.10

### Features

- 设置中添加退出按钮
- 支持自定义软件启动页
- 在 Proxy Provider 页面展示订阅信息
- 优化 Provider 支持

### Bugs Fixes

- 更改端口时立即重设系统代理
- 网站测试超时错误

---

## v1.4.9

### Features

- 支持启动时运行脚本
- 支持代理组显示图标
- 新增测试页面

### Bugs Fixes

- 连接页面时间排序错误
- 连接页面表格宽度优化

---

## v1.4.8

### Features

- 连接页面总流量显示

### Bugs Fixes

- 连接页面数据排序错误
- 新建订阅时设置更新间隔无效
- Windows 拨号网络无法设置系统代理
- Windows 开启/关闭系统代理延迟(使用注册表即可)
- 删除无效的背景模糊选项

---

## v1.4.7

### Features

- Windows 便携版禁用应用内更新
- 支持代理组 Hidden 选项
- 支持 URL Scheme(MacOS & Linux)

---

## v1.4.6

### Features

- 更新 Clash Meta(mihomo) 内核到 v1.18.0
- 支持 URL Scheme(暂时仅支持 Windows)
- 添加窗口置顶按钮
- UI 优化调整

### Bugs Fixes

- 修复一些编译错误
- 获取订阅名称错误
- 订阅信息解析错误

---

## v1.4.5

### Features

- 更新 MacOS 托盘图标样式(@gxx2778 贡献)

### Bugs Fixes

- Windows 下更新时无法覆盖 `clash-verge-service.exe`的问题(需要卸载重装一次服务，下次更新生效)
- 窗口最大化按钮变化问题
- 窗口尺寸保存错误问题
- 复制环境变量类型无法切换问题
- 某些情况下闪退的问题
- 某些订阅无法导入的问题

---

## v1.4.4

### Features

- 支持 Windows aarch64(arm64) 版本
- 支持一键更新 GeoData
- 支持一键更新 Alpha 内核
- MacOS 支持在系统代理时显示不同的托盘图标
- Linux 支持在系统代理时显示不同的托盘图标
- 优化复制环境变量逻辑

### Bugs Fixes

- 修改 PID 文件的路径

### Performance

- 优化创建窗口的速度

---

## v1.4.3

### Break Changes

- 更改配置文件路径到标准目录(可以保证卸载时没有残留)
- 更改 appid 为 `io.github.clash-verge-rev.clash-verge-rev`
- 建议卸载旧版本后再安装新版本，该版本安装后不会使用旧版配置文件，你可以手动将旧版配置文件迁移到新版配置文件目录下

### Features

- 移除页面切换动画
- 更改 Tun 模式托盘图标颜色
- Portable 版本默认使用当前目录作为配置文件目录
- 禁用 Clash 字段过滤时隐藏 Clash 字段选项
- 优化拖拽时光标样式

### Bugs Fixes

- 修复 windows 下更新时没有关闭内核导致的更新失败的问题
- 修复打开文件报错的问题
- 修复 url 导入时无法获取中文配置名称的问题
- 修复 alpha 内核无法显示内存信息的问题

---

## v1.4.2

### Features

- update clash meta core to mihomo 1.17.0
- support both clash meta stable release and prerelease-alpha release
- fixed the problem of not being able to set the system proxy when there is a dial-up link on windows system [#833](https://github.com/zzzgydi/clash-verge/issues/833)
- support new clash field
- support random mixed port
- add windows x86 and linux armv7 support
- support disable tray click event
- add download progress for updater
- support drag to reorder the profile
- embed emoji fonts
- update depends
- improve UI style

---

## v1.4.1

### Features

- update clash meta core to newest 虚空终端(2023.11.23)
- delete clash core UI
- improve UI
- change Logo to original

---

## v1.4.0

### Features

- update clash meta core to newest 虚空终端
- delete clash core, no longer maintain
- merge Clash nyanpasu changes
- remove delay display different color
- use Meta Country.mmdb
- update dependencies
- small changes here and there

---

## v1.3.8

### Features

- update clash meta core
- add default valid keys
- adjust the delay display interval and color

### Bug Fixes

- fix connections page undefined exception

---

## v1.3.7

### Features

- update clash and clash meta core
- profiles page add paste button
- subscriptions url textfield use multi lines
- set min window size
- add check for updates buttons
- add open dashboard to the hotkey list

### Bug Fixes

- fix profiles page undefined exception

---

## v1.3.6

### Features

- add russian translation
- support to show connection detail
- support clash meta memory usage display
- support proxy provider update ui
- update geo data file from meta repo
- adjust setting page

### Bug Fixes

- center the window when it is out of screen
- use `sudo` when `pkexec` not found (Linux)
- reconnect websocket when window focus

### Notes

- The current version of the Linux installation package is built by Ubuntu 20.04 (Github Action).

---

## v1.3.5

### Features

- update clash core

### Bug Fixes

- fix blurry system tray icon (Windows)
- fix v1.3.4 wintun.dll not found (Windows)
- fix v1.3.4 clash core not found (macOS, Linux)

---

## v1.3.4

### Features

- update clash and clash meta core
- optimize traffic graph high CPU usage when window hidden
- use polkit to elevate permission (Linux)
- support app log level setting
- support copy environment variable
- overwrite resource file according to file modified
- save window size and position

### Bug Fixes

- remove fallback group select status
- enable context menu on editable element (Windows)

---

## v1.3.3

### Features

- update clash and clash meta core
- show tray icon variants in different system proxy status (Windows)
- close all connections when mode changed

### Bug Fixes

- encode controller secret into uri
- error boundary for each page

---

## v1.3.2

### Features

- update clash and clash meta core

### Bug Fixes

- fix import url issue
- fix profile undefined issue

---

## v1.3.1

### Features

- update clash and clash meta core

### Bug Fixes

- fix open url issue
- fix appimage path panic
- fix grant root permission in macOS
- fix linux system proxy default bypass

---

## v1.3.0

### Features

- update clash and clash meta
- support opening dir on tray
- support updating all profiles with one click
- support granting root permission to clash core(Linux, macOS)
- support enable/disable clash fields filter, feel free to experience the latest features of Clash Meta

### Bug Fixes

- deb add openssl depend(Linux)
- fix the AppImage auto launch path(Linux)
- fix get the default network service(macOS)
- remove the esc key listener in macOS, cmd+w instead(macOS)
- fix infinite retry when websocket error

---

## v1.2.3

### Features

- update clash
- adjust macOS window style
- profile supports UTF8 with BOM

### Bug Fixes

- fix selected proxy
- fix error log

---

## v1.2.2

### Features

- update clash meta
- recover clash core after panic
- use system window decorations(Linux)

### Bug Fixes

- flush system proxy settings(Windows)
- fix parse log panic
- fix ui bug

---

## v1.2.1

### Features

- update clash version
- proxy groups support multi columns
- optimize ui

### Bug Fixes

- fix ui websocket connection
- adjust delay check concurrency
- avoid setting login item repeatedly(macOS)

---

## v1.2.0

### Features

- update clash meta version
- support to change external-controller
- support to change default latency test URL
- close all connections when proxy changed or profile changed
- check the config by using the core
- increase the robustness of the program
- optimize windows service mode (need to reinstall)
- optimize ui

### Bug Fixes

- invalid hotkey cause panic
- invalid theme setting cause panic
- fix some other glitches

---

## v1.1.2

### Features

- the system tray follows i18n
- change the proxy group ui of global mode
- support to update profile with the system proxy/clash proxy
- check the remote profile more strictly

### Bug Fixes

- use app version as default user agent
- the clash not exit in service mode
- reset the system proxy when quit the app
- fix some other glitches

---

## v1.1.1

### Features

- optimize clash config feedback
- hide macOS dock icon
- use clash meta compatible version (Linux)

### Bug Fixes

- fix some other glitches

---

## v1.1.0

### Features

- add rule page
- supports proxy providers delay check
- add proxy delay check loading status
- supports hotkey/shortcut management
- supports displaying connections data in table layout(refer to yacd)

### Bug Fixes

- supports yaml merge key in clash config
- detect the network interface and set the system proxy(macOS)
- fix some other glitches

---

## v1.0.6

### Features

- update clash and clash.meta

### Bug Fixes

- only script profile display console
- automatic configuration update on demand at launch

---

## v1.0.5

### Features

- reimplement profile enhanced mode with quick-js
- optimize the runtime config generation process
- support web ui management
- support clash field management
- support viewing the runtime config
- adjust some pages style

### Bug Fixes

- fix silent start
- fix incorrectly reset system proxy on exit

---

## v1.0.4

### Features

- update clash core and clash meta version
- support switch clash mode on system tray
- theme mode support follows system

### Bug Fixes

- config load error on first use

---

## v1.0.3

### Features

- save some states such as URL test, filter, etc
- update clash core and clash-meta core
- new icon for macOS

---

## v1.0.2

### Features

- supports for switching clash core
- supports release UI processes
- supports script mode setting

### Bug Fixes

- fix service mode bug (Windows)

---

## v1.0.1

### Features

- adjust default theme settings
- reduce gpu usage of traffic graph when hidden
- supports more remote profile response header setting
- check remote profile data format when imported

### Bug Fixes

- service mode install and start issue (Windows)
- fix launch panic (Some Windows)

---

## v1.0.0

### Features

- update clash core
- optimize traffic graph animation
- supports interval update profiles
- supports service mode (Windows)

### Bug Fixes

- reset system proxy when exit from dock (macOS)
- adjust clash dns config process strategy

---

## v0.0.29

### Features

- sort proxy node
- custom proxy test url
- logs page filter
- connections page filter
- default user agent for subscription
- system tray add tun mode toggle
- enable to change the config dir (Windows only)

---

## v0.0.28

### Features

- enable to use clash config fields (UI)

### Bug Fixes

- remove the character
- fix some icon color

---

## v0.0.27

### Features

- supports custom theme color
- tun mode setting control the final config

### Bug Fixes

- fix transition flickers (macOS)
- reduce proxy page render

---

## v0.0.26

### Features

- silent start
- profile editor
- profile enhance mode supports more fields
- optimize profile enhance mode strategy

### Bug Fixes

- fix csp restriction on macOS
- window controllers on Linux

---

## v0.0.25

### Features

- update clash core version

### Bug Fixes

- app updater error
- display window controllers on Linux

### Notes

If you can't update the app properly, please consider downloading the latest version from github release.

---

## v0.0.24

### Features

- Connections page
- add wintun.dll (Windows)
- supports create local profile with selected file (Windows)
- system tray enable set system proxy

### Bug Fixes

- open dir error
- auto launch path (Windows)
- fix some clash config error
- reduce the impact of the enhanced mode

---

## v0.0.23

### Features

- i18n supports
- Remote profile User Agent supports

### Bug Fixes

- clash config file case ignore
- clash `external-controller` only port<|MERGE_RESOLUTION|>--- conflicted
+++ resolved
@@ -1,20 +1,13 @@
-<<<<<<< HEAD
-## v2.3.3
+## v2.4.0
+
+### 🐞 修复问题
+
+- 修复系统主题窗口颜色不一致问题
 
 ### ✨ 新增功能
 
 - 与内核 Mihomo 采用 IPC 通信，不再依赖 Restful API 通信
-=======
-## v2.4.0
-
-### 🐞 修复问题
-
-- 修复系统主题窗口颜色不一致问题
-
-### ✨ 新增功能
-
 - 增加 `Verge Version` 复制按钮
->>>>>>> f580409a
 
 ## v2.3.2
 
