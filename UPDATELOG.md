--- conflicted
+++ resolved
@@ -1,10 +1,5 @@
 ## v2.4.3
 
-<<<<<<< HEAD
-### ⚠️ 已知问题
-
-- 退出轻量可能程序无响应
-
 ### 🚀 性能优化
 
 - 重构并简化服务模式启动检测流程，消除重复检测
@@ -12,12 +7,7 @@
 ### 🐞 修复问题
 
 - 优化服务模式重装逻辑，避免不必要的重复检查
-=======
-### 🐞 修复问题
-
 - 修复轻量模式退出无响应的问题
->>>>>>> dfc1f736
-- macOS intel Mihomo 兼容性
 
 ## v2.4.2
 
