--- conflicted
+++ resolved
@@ -9,15 +9,12 @@
 - 监听关机事件，自动关闭系统代理
 - 主界面“当前节点”卡片新增“延迟测试”按钮
 - 新增批量选择配置文件功能
-<<<<<<< HEAD
 - Windows / Linux / MacOS 监听关机信号，优雅恢复网络设置
-=======
 - 新增本地备份功能
 - 主界面“当前节点”卡片新增自动延迟检测开关（默认关闭）
 - 允许独立控制订阅自动更新
 - 托盘 `更多` 中新增 `关闭所有连接` 按钮
 - 新增左侧菜单栏的排序功能（右键点击左侧菜单栏）
->>>>>>> ed9eed22
 
 ### 🚀 优化改进
 
