--- conflicted
+++ resolved
@@ -34,11 +34,8 @@
 - 选择按延迟排序时每次延迟测试自动刷新节点顺序
 - 配置重载失败时自动重启核心
 - 启用 TUN 前等待服务就绪
-<<<<<<< HEAD
+- 卸载 TUN 时会先关闭
 - 优化应用启动页
-=======
-- 卸载 TUN 时会先关闭
->>>>>>> 8e20b1b0
 
 ### 🐞 修复问题
 
