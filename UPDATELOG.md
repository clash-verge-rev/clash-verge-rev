--- conflicted
+++ resolved
@@ -1,4 +1,3 @@
-<<<<<<< HEAD
 ## v1.6.2-patch
 
 > [!NOTE]
@@ -39,7 +38,9 @@
 - 相关依赖版本升级
 - 重构拖动排序功能
 - CI 工作流更新
-=======
+
+---
+
 ## v1.6.5
 
 ### Features
@@ -73,7 +74,6 @@
 - 代理绕过为空时使用默认值
 - 无法读取剪切板内容
 - Windows 下覆盖安装无法内核占用问题
->>>>>>> fb6ffd8e
 
 ---
 
