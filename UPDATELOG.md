<<<<<<< HEAD
## v1.5.12

### ✨ Features

- 配置文件内置的编辑器添加注释、查找替换功能
- 连接界面，服务模式界面的 i18n 完善
- 连接页面添加过滤功能按钮
- 系统设置的代理绕过为空时，使用默认的代理绕过规则
- 支持 Windows 和 Linux 下是否使用系统标题栏设置
- 窗口最大化后取消圆角
- 左侧菜单栏选中时图标高亮
- 支持UI界面是否保持活跃状态设置

### 🐛 Bug Fixes

- 代理组过滤节点按钮关闭后未重置过滤信息
- Linux下代理组图标加载失败
- **尝试修复** 重启内核导致的流量、使用内存、日志数据丢失，界面显示异常
- Linux 下系统设置的代理绕过为空时，界面的代理绕过显示错误
- alpha 内核更新升级，提示已经为最新版本的提示信息类型为错误类型

### 📝 Other Changes

- 调整日志页面样式
- 调整连接页面样式
- 解决构建应用时 Vite5 的警告信息
- 相关依赖版本升级
=======
## v1.6.0

### Features

- Meta(mihomo)内核回退 1.18.1（当前新版内核 hy2 协议有 bug，等修复后更新）
- 多处界面细节调整 [#724](https://github.com/clash-verge-rev/clash-verge-rev/pull/724) [#799](https://github.com/clash-verge-rev/clash-verge-rev/pull/799) [#900](https://github.com/clash-verge-rev/clash-verge-rev/pull/900) [#901](https://github.com/clash-verge-rev/clash-verge-rev/pull/901)
- Linux 下新增服务模式
- 新增订阅卡片右键可以打开机场首页
- url-test 支持手动选择、节点组 fixed 节点使用角标展示 [#840](https://github.com/clash-verge-rev/clash-verge-rev/pull/840)
- Clash 配置、Merge 配置提供 JSON Schema 语法支持、连接界面调整 [#887](https://github.com/clash-verge-rev/clash-verge-rev/pull/887)
- 修改 Merge 配置文件默认内容 [#889](https://github.com/clash-verge-rev/clash-verge-rev/pull/889)
- 修改 tun 模式默认 mtu 为 1500，老版本升级，需在 tun 模式设置下“重置为默认值”。
- 使用 npm 安装 meta-json-schema [#895](https://github.com/clash-verge-rev/clash-verge-rev/pull/895)
- 更新部分翻译 [#904](https://github.com/clash-verge-rev/clash-verge-rev/pull/904)
- 支持 ico 格式的任务栏图标

### Bugs Fixes

- 修复 Linux KDE 环境下系统代理无法开启的问题
- 修复延迟检测动画问题
- 窗口最大化图标调整 [#816](https://github.com/clash-verge-rev/clash-verge-rev/pull/816)
- 修复 Windows 某些情况下无法安装服务模式 [#822](https://github.com/clash-verge-rev/clash-verge-rev/pull/822)
- UI 细节修复 [#821](https://github.com/clash-verge-rev/clash-verge-rev/pull/821)
- 修复使用默认编辑器打开配置文件
- 修复内核文件在特定目录也可以更新的问题 [#857](https://github.com/clash-verge-rev/clash-verge-rev/pull/857)
- 修复服务模式的安装目录问题
- 修复删除配置文件的“更新间隔”出现的问题 [#907](https://github.com/clash-verge-rev/clash-verge-rev/issues/907)

### 已知问题（历史遗留问题，暂未找到有效解决方案）

- MacOS M 芯片下服务模式无法安装；临时解决方案：在内核 ⚙️ 下，手动授权，再打开 tun 模式。
- MacOS 下如果删除过网络配置，会导致无法正常打开系统代理；临时解决方案：使用浏览器代理插件或手动配置系统代理。
- Window 拨号连接下无法正确识别并打开系统代理；临时解决方案：使用浏览器代理插件或使用 tun 模式。
>>>>>>> 42ba61c1

---

## v1.5.11

### Features

- Meta(mihomo)内核更新 1.18.2

### Bugs Fixes

- 升级图标无法点击的问题
- 卸载时检查安装目录是否为空
- 代理界面图标重合的问题

---

## v1.5.10

### Features

- 优化 Linux 托盘菜单显示
- 添加透明代理端口设置
- 删除订阅前确认

### Bugs Fixes

- 删除 MacOS 程序坞图标
- Windows 下 service 日志没有清理
- MacOS 无法开启系统代理

---

## v1.5.9

### Features

- 缓存代理组图标
- 使用`boa_engine` 代替 `rquickjs`
- 支持 Linux armv7

### Bugs Fixes

- Windows 首次安装无法点击
- Windows 触摸屏无法拖动
- 规则列表 `REJECT-DROP` 颜色
- MacOS Dock 栏不显示图标
- MacOS 自定义字体无效
- 避免使用空 UA 拉取订阅

---

## v1.5.8

### Features

- 优化 UI 细节
- Linux 绘制窗口圆角
- 开放 DevTools

### Bugs Fixes

- 修复 MacOS 下开启 Tun 内核崩溃的问题

---

## v1.5.7

### Features

- 优化 UI 各种细节
- 提供菜单栏图标样式切换选项(单色/彩色/禁用)
- 添加自动检查更新开关
- MacOS 开启 Tun 模式自动修改 DNS
- 调整可拖动区域(尝试修复触摸屏无法拖动的问题)

---

## v1.5.6

### Features

- 全新专属 Verge rev UI 界面 (by @Amnesiash) 及细节调整
- 提供允许无效证书的开关
- 删除不必要的快捷键
- Provider 更新添加动画
- Merge 支持 Provider
- 更换订阅框的粘贴按钮，删除默认的"Remote File" Profile 名称
- 链接菜单添加节点显示

### Bugs Fixes

- Linux 下图片显示错误

---

## v1.5.4

### Features

- 支持自定义托盘图标
- 支持禁用代理组图标
- 代理组显示当前代理
- 修改 `打开面板` 快捷键为`打开/关闭面板`

---

## v1.5.3

### Features

- Tun 设置添加重置按钮

### Bugs Fixes

- Tun 设置项显示错误的问题
- 修改一些默认值
- 启动时不更改启动项设置

---

## v1.5.2

### Features

- 支持自定义延迟测试超时时间
- 优化 Tun 相关设置

### Bugs Fixes

- Merge 操作出错
- 安装后重启服务
- 修复管理员权限启动时开机启动失效的问题

---

## v1.5.1

### Features

- 保存窗口最大化状态
- Proxy Provider 显示数量
- 不再提供 32 位安装包（因为 32 位经常出现各种奇怪问题，比如 tun 模式无法开启；现在系统也几乎没有 32 位了）

### Bugs Fixes

- 优化设置项名称
- 自定义 GLOBAL 代理组时代理组显示错误的问题

---

## v1.5.0

### Features

- 删除 Clash 字段过滤功能
- 添加 socks 端口和 http 端口设置
- 升级内核到 1.18.1

### Bugs Fixes

- 修复 32 位版本无法显示流量信息的问题

---

## v1.4.11

### Break Changes

- 此版本更改了 Windows 安装包安装模式，需要卸载后手动安装，否则无法安装到正确位置

### Features

- 优化了系统代理开启的代码，解决了稀有场景下代理开启卡顿的问题
- 添加 MacOS 下的 debug 日志，以便日后调试稀有场景下 MacOS 下无法开启系统代理的问题
- MacOS 关闭 GUI 时同步杀除后台 GUI [#306](https://github.com/clash-verge-rev/clash-verge-rev/issues/306)

### Bugs Fixes

- 解决自动更新时文件占用问题
- 解决稀有场景下系统代理开启失败的问题
- 删除冗余内核代码

---

## v1.4.10

### Features

- 设置中添加退出按钮
- 支持自定义软件启动页
- 在 Proxy Provider 页面展示订阅信息
- 优化 Provider 支持

### Bugs Fixes

- 更改端口时立即重设系统代理
- 网站测试超时错误

---

## v1.4.9

### Features

- 支持启动时运行脚本
- 支持代理组显示图标
- 新增测试页面

### Bugs Fixes

- 连接页面时间排序错误
- 连接页面表格宽度优化

---

## v1.4.8

### Features

- 连接页面总流量显示

### Bugs Fixes

- 连接页面数据排序错误
- 新建订阅时设置更新间隔无效
- Windows 拨号网络无法设置系统代理
- Windows 开启/关闭系统代理延迟(使用注册表即可)
- 删除无效的背景模糊选项

---

## v1.4.7

### Features

- Windows 便携版禁用应用内更新
- 支持代理组 Hidden 选项
- 支持 URL Scheme(MacOS & Linux)

---

## v1.4.6

### Features

- 更新 Clash Meta(mihomo) 内核到 v1.18.0
- 支持 URL Scheme(暂时仅支持 Windows)
- 添加窗口置顶按钮
- UI 优化调整

### Bugs Fixes

- 修复一些编译错误
- 获取订阅名称错误
- 订阅信息解析错误

---

## v1.4.5

### Features

- 更新 MacOS 托盘图标样式(@gxx2778 贡献)

### Bugs Fixes

- Windows 下更新时无法覆盖`clash-verge-service.exe`的问题(需要卸载重装一次服务，下次更新生效)
- 窗口最大化按钮变化问题
- 窗口尺寸保存错误问题
- 复制环境变量类型无法切换问题
- 某些情况下闪退的问题
- 某些订阅无法导入的问题

---

## v1.4.4

### Features

- 支持 Windows aarch64(arm64) 版本
- 支持一键更新 GeoData
- 支持一键更新 Alpha 内核
- MacOS 支持在系统代理时显示不同的托盘图标
- Linux 支持在系统代理时显示不同的托盘图标
- 优化复制环境变量逻辑

### Bugs Fixes

- 修改 PID 文件的路径

### Performance

- 优化创建窗口的速度

---

## v1.4.3

### Break Changes

- 更改配置文件路径到标准目录(可以保证卸载时没有残留)
- 更改 appid 为 `io.github.clash-verge-rev.clash-verge-rev`
- 建议卸载旧版本后再安装新版本，该版本安装后不会使用旧版配置文件，你可以手动将旧版配置文件迁移到新版配置文件目录下

### Features

- 移除页面切换动画
- 更改 Tun 模式托盘图标颜色
- Portable 版本默认使用当前目录作为配置文件目录
- 禁用 Clash 字段过滤时隐藏 Clash 字段选项
- 优化拖拽时光标样式

### Bugs Fixes

- 修复 windows 下更新时没有关闭内核导致的更新失败的问题
- 修复打开文件报错的问题
- 修复 url 导入时无法获取中文配置名称的问题
- 修复 alpha 内核无法显示内存信息的问题

---

## v1.4.2

### Features

- update clash meta core to mihomo 1.17.0
- support both clash meta stable release and prerelease-alpha release
- fixed the problem of not being able to set the system proxy when there is a dial-up link on windows system [#833](https://github.com/zzzgydi/clash-verge/issues/833)
- support new clash field
- support random mixed port
- add windows x86 and linux armv7 support
- support disable tray click event
- add download progress for updater
- support drag to reorder the profile
- embed emoji fonts
- update depends
- improve UI style

---

## v1.4.1

### Features

- update clash meta core to newest 虚空终端(2023.11.23)
- delete clash core UI
- improve UI
- change Logo to original

---

## v1.4.0

### Features

- update clash meta core to newest 虚空终端
- delete clash core, no longer maintain
- merge Clash nyanpasu changes
- remove delay display different color
- use Meta Country.mmdb
- update dependencies
- small changes here and there

---

## v1.3.8

### Features

- update clash meta core
- add default valid keys
- adjust the delay display interval and color

### Bug Fixes

- fix connections page undefined exception

---

## v1.3.7

### Features

- update clash and clash meta core
- profiles page add paste button
- subscriptions url textfield use multi lines
- set min window size
- add check for updates buttons
- add open dashboard to the hotkey list

### Bug Fixes

- fix profiles page undefined exception

---

## v1.3.6

### Features

- add russian translation
- support to show connection detail
- support clash meta memory usage display
- support proxy provider update ui
- update geo data file from meta repo
- adjust setting page

### Bug Fixes

- center the window when it is out of screen
- use `sudo` when `pkexec` not found (Linux)
- reconnect websocket when window focus

### Notes

- The current version of the Linux installation package is built by Ubuntu 20.04 (Github Action).

---

## v1.3.5

### Features

- update clash core

### Bug Fixes

- fix blurry system tray icon (Windows)
- fix v1.3.4 wintun.dll not found (Windows)
- fix v1.3.4 clash core not found (macOS, Linux)

---

## v1.3.4

### Features

- update clash and clash meta core
- optimize traffic graph high CPU usage when window hidden
- use polkit to elevate permission (Linux)
- support app log level setting
- support copy environment variable
- overwrite resource file according to file modified
- save window size and position

### Bug Fixes

- remove fallback group select status
- enable context menu on editable element (Windows)

---

## v1.3.3

### Features

- update clash and clash meta core
- show tray icon variants in different system proxy status (Windows)
- close all connections when mode changed

### Bug Fixes

- encode controller secret into uri
- error boundary for each page

---

## v1.3.2

### Features

- update clash and clash meta core

### Bug Fixes

- fix import url issue
- fix profile undefined issue

---

## v1.3.1

### Features

- update clash and clash meta core

### Bug Fixes

- fix open url issue
- fix appimage path panic
- fix grant root permission in macOS
- fix linux system proxy default bypass

---

## v1.3.0

### Features

- update clash and clash meta
- support opening dir on tray
- support updating all profiles with one click
- support granting root permission to clash core(Linux, macOS)
- support enable/disable clash fields filter, feel free to experience the latest features of Clash Meta

### Bug Fixes

- deb add openssl depend(Linux)
- fix the AppImage auto launch path(Linux)
- fix get the default network service(macOS)
- remove the esc key listener in macOS, cmd+w instead(macOS)
- fix infinite retry when websocket error

---

## v1.2.3

### Features

- update clash
- adjust macOS window style
- profile supports UTF8 with BOM

### Bug Fixes

- fix selected proxy
- fix error log

---

## v1.2.2

### Features

- update clash meta
- recover clash core after panic
- use system window decorations(Linux)

### Bug Fixes

- flush system proxy settings(Windows)
- fix parse log panic
- fix ui bug

---

## v1.2.1

### Features

- update clash version
- proxy groups support multi columns
- optimize ui

### Bug Fixes

- fix ui websocket connection
- adjust delay check concurrency
- avoid setting login item repeatedly(macOS)

---

## v1.2.0

### Features

- update clash meta version
- support to change external-controller
- support to change default latency test URL
- close all connections when proxy changed or profile changed
- check the config by using the core
- increase the robustness of the program
- optimize windows service mode (need to reinstall)
- optimize ui

### Bug Fixes

- invalid hotkey cause panic
- invalid theme setting cause panic
- fix some other glitches

---

## v1.1.2

### Features

- the system tray follows i18n
- change the proxy group ui of global mode
- support to update profile with the system proxy/clash proxy
- check the remote profile more strictly

### Bug Fixes

- use app version as default user agent
- the clash not exit in service mode
- reset the system proxy when quit the app
- fix some other glitches

---

## v1.1.1

### Features

- optimize clash config feedback
- hide macOS dock icon
- use clash meta compatible version (Linux)

### Bug Fixes

- fix some other glitches

---

## v1.1.0

### Features

- add rule page
- supports proxy providers delay check
- add proxy delay check loading status
- supports hotkey/shortcut management
- supports displaying connections data in table layout(refer to yacd)

### Bug Fixes

- supports yaml merge key in clash config
- detect the network interface and set the system proxy(macOS)
- fix some other glitches

---

## v1.0.6

### Features

- update clash and clash.meta

### Bug Fixes

- only script profile display console
- automatic configuration update on demand at launch

---

## v1.0.5

### Features

- reimplement profile enhanced mode with quick-js
- optimize the runtime config generation process
- support web ui management
- support clash field management
- support viewing the runtime config
- adjust some pages style

### Bug Fixes

- fix silent start
- fix incorrectly reset system proxy on exit

---

## v1.0.4

### Features

- update clash core and clash meta version
- support switch clash mode on system tray
- theme mode support follows system

### Bug Fixes

- config load error on first use

---

## v1.0.3

### Features

- save some states such as URL test, filter, etc
- update clash core and clash-meta core
- new icon for macOS

---

## v1.0.2

### Features

- supports for switching clash core
- supports release UI processes
- supports script mode setting

### Bug Fixes

- fix service mode bug (Windows)

---

## v1.0.1

### Features

- adjust default theme settings
- reduce gpu usage of traffic graph when hidden
- supports more remote profile response header setting
- check remote profile data format when imported

### Bug Fixes

- service mode install and start issue (Windows)
- fix launch panic (Some Windows)

---

## v1.0.0

### Features

- update clash core
- optimize traffic graph animation
- supports interval update profiles
- supports service mode (Windows)

### Bug Fixes

- reset system proxy when exit from dock (macOS)
- adjust clash dns config process strategy

---

## v0.0.29

### Features

- sort proxy node
- custom proxy test url
- logs page filter
- connections page filter
- default user agent for subscription
- system tray add tun mode toggle
- enable to change the config dir (Windows only)

---

## v0.0.28

### Features

- enable to use clash config fields (UI)

### Bug Fixes

- remove the character
- fix some icon color

---

## v0.0.27

### Features

- supports custom theme color
- tun mode setting control the final config

### Bug Fixes

- fix transition flickers (macOS)
- reduce proxy page render

---

## v0.0.26

### Features

- silent start
- profile editor
- profile enhance mode supports more fields
- optimize profile enhance mode strategy

### Bug Fixes

- fix csp restriction on macOS
- window controllers on Linux

---

## v0.0.25

### Features

- update clash core version

### Bug Fixes

- app updater error
- display window controllers on Linux

### Notes

If you can't update the app properly, please consider downloading the latest version from github release.

---

## v0.0.24

### Features

- Connections page
- add wintun.dll (Windows)
- supports create local profile with selected file (Windows)
- system tray enable set system proxy

### Bug Fixes

- open dir error
- auto launch path (Windows)
- fix some clash config error
- reduce the impact of the enhanced mode

---

## v0.0.23

### Features

- i18n supports
- Remote profile User Agent supports

### Bug Fixes

- clash config file case ignore
- clash `external-controller` only port<|MERGE_RESOLUTION|>--- conflicted
+++ resolved
@@ -1,32 +1,3 @@
-<<<<<<< HEAD
-## v1.5.12
-
-### ✨ Features
-
-- 配置文件内置的编辑器添加注释、查找替换功能
-- 连接界面，服务模式界面的 i18n 完善
-- 连接页面添加过滤功能按钮
-- 系统设置的代理绕过为空时，使用默认的代理绕过规则
-- 支持 Windows 和 Linux 下是否使用系统标题栏设置
-- 窗口最大化后取消圆角
-- 左侧菜单栏选中时图标高亮
-- 支持UI界面是否保持活跃状态设置
-
-### 🐛 Bug Fixes
-
-- 代理组过滤节点按钮关闭后未重置过滤信息
-- Linux下代理组图标加载失败
-- **尝试修复** 重启内核导致的流量、使用内存、日志数据丢失，界面显示异常
-- Linux 下系统设置的代理绕过为空时，界面的代理绕过显示错误
-- alpha 内核更新升级，提示已经为最新版本的提示信息类型为错误类型
-
-### 📝 Other Changes
-
-- 调整日志页面样式
-- 调整连接页面样式
-- 解决构建应用时 Vite5 的警告信息
-- 相关依赖版本升级
-=======
 ## v1.6.0
 
 ### Features
@@ -60,7 +31,6 @@
 - MacOS M 芯片下服务模式无法安装；临时解决方案：在内核 ⚙️ 下，手动授权，再打开 tun 模式。
 - MacOS 下如果删除过网络配置，会导致无法正常打开系统代理；临时解决方案：使用浏览器代理插件或手动配置系统代理。
 - Window 拨号连接下无法正确识别并打开系统代理；临时解决方案：使用浏览器代理插件或使用 tun 模式。
->>>>>>> 42ba61c1
 
 ---
 
