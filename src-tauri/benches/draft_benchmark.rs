--- conflicted
+++ resolved
@@ -109,20 +109,6 @@
 
 /// 基准：异步 with_data_modify
 fn bench_with_data_modify(c: &mut Criterion) {
-<<<<<<< HEAD
-    if let Ok(rt) = Runtime::new() {
-        c.bench_function("draft_with_data_modify", |b| {
-            b.to_async(&rt).iter(|| async {
-                let draft = make_draft();
-                let _res: Result<(), anyhow::Error> = draft
-                    .with_data_modify(|mut box_data| async move {
-                        box_data.enable_auto_launch =
-                            Some(!box_data.enable_auto_launch.unwrap_or(false));
-                        Ok((box_data, ()))
-                    })
-                    .await;
-            });
-=======
     let rt = Runtime::new().unwrap_or_else(|error| {
         eprintln!("draft benchmarks require a Tokio runtime: {error}");
         process::exit(1);
@@ -138,9 +124,8 @@
                     Ok((box_data, ()))
                 })
                 .await;
->>>>>>> 67d25423
         });
-    }
+    });
 }
 
 criterion_group!(
