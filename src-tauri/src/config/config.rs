use super::{IClashTemp, IProfiles, IRuntime, IVerge};
use crate::{
    cmd,
    config::{PrfItem, profiles_append_item_safe},
<<<<<<< HEAD
    core::{CoreManager, handle, service},
    enhance, logging, logging_error,
=======
    core::{CoreManager, handle, validate::CoreConfigValidator},
    enhance, logging,
>>>>>>> a60cab98
    utils::{Draft, dirs, help, logging::Type},
};
use anyhow::{Result, anyhow};
use backoff::{Error as BackoffError, ExponentialBackoff};
use std::path::PathBuf;
use std::time::Duration;
use tokio::sync::OnceCell;
use tokio::time::sleep;

pub const RUNTIME_CONFIG: &str = "clash-verge.yaml";
pub const CHECK_CONFIG: &str = "clash-verge-check.yaml";

pub struct Config {
    clash_config: Draft<Box<IClashTemp>>,
    verge_config: Draft<Box<IVerge>>,
    profiles_config: Draft<Box<IProfiles>>,
    runtime_config: Draft<Box<IRuntime>>,
}

impl Config {
    pub async fn global() -> &'static Config {
        static CONFIG: OnceCell<Config> = OnceCell::const_new();
        CONFIG
            .get_or_init(|| async {
                Config {
                    clash_config: Draft::from(Box::new(IClashTemp::new().await)),
                    verge_config: Draft::from(Box::new(IVerge::new().await)),
                    profiles_config: Draft::from(Box::new(IProfiles::new().await)),
                    runtime_config: Draft::from(Box::new(IRuntime::new())),
                }
            })
            .await
    }

    pub async fn clash() -> Draft<Box<IClashTemp>> {
        Self::global().await.clash_config.clone()
    }

    pub async fn verge() -> Draft<Box<IVerge>> {
        Self::global().await.verge_config.clone()
    }

    pub async fn profiles() -> Draft<Box<IProfiles>> {
        Self::global().await.profiles_config.clone()
    }

    pub async fn runtime() -> Draft<Box<IRuntime>> {
        Self::global().await.runtime_config.clone()
    }

    /// 初始化订阅
    pub async fn init_config() -> Result<()> {
        if Self::profiles()
            .await
            .latest_ref()
            .get_item(&"Merge".into())
            .is_err()
        {
            let merge_item = PrfItem::from_merge(Some("Merge".into()))?;
            profiles_append_item_safe(merge_item.clone()).await?;
        }
        if Self::profiles()
            .await
            .latest_ref()
            .get_item(&"Script".into())
            .is_err()
        {
            let script_item = PrfItem::from_script(Some("Script".into()))?;
            profiles_append_item_safe(script_item.clone()).await?;
        }

        // init Tun mode
        if !cmd::system::is_admin().unwrap_or_default()
            && service::is_service_available().await.is_err()
        {
            let verge = Config::verge().await;
            verge.draft_mut().enable_tun_mode = Some(false);
            verge.apply();

            // 分离数据获取和异步调用避免Send问题
            let verge_data = Config::verge().await.latest_ref().clone();
            logging_error!(Type::Core, verge_data.save_file().await);
        }

        // 生成运行时配置
        if let Err(err) = Self::generate().await {
            logging!(error, Type::Config, "生成运行时配置失败: {}", err);
        } else {
            logging!(info, Type::Config, "生成运行时配置成功");
        }

        // 生成运行时配置文件并验证
        let config_result = Self::generate_file(ConfigType::Run).await;

        let validation_result = if config_result.is_ok() {
            // 验证配置文件
            logging!(info, Type::Config, "开始验证配置");

            match CoreConfigValidator::global().validate_config().await {
                Ok((is_valid, error_msg)) => {
                    if !is_valid {
                        logging!(
                            warn,
                            Type::Config,
                            "[首次启动] 配置验证失败，使用默认最小配置启动: {}",
                            error_msg
                        );
                        CoreManager::global()
                            .use_default_config("config_validate::boot_error", &error_msg)
                            .await?;
                        Some(("config_validate::boot_error", error_msg))
                    } else {
                        logging!(info, Type::Config, "配置验证成功");
                        // 前端没有必要知道验证成功的消息，也没有事件驱动
                        // Some(("config_validate::success", String::new()))
                        None
                    }
                }
                Err(err) => {
                    logging!(warn, Type::Config, "验证过程执行失败: {}", err);
                    CoreManager::global()
                        .use_default_config("config_validate::process_terminated", "")
                        .await?;
                    Some(("config_validate::process_terminated", String::new()))
                }
            }
        } else {
            logging!(warn, Type::Config, "生成配置文件失败，使用默认配置");
            CoreManager::global()
                .use_default_config("config_validate::error", "")
                .await?;
            Some(("config_validate::error", String::new()))
        };

        // 在单独的任务中发送通知
        if let Some((msg_type, msg_content)) = validation_result {
            sleep(Duration::from_secs(2)).await;
            handle::Handle::notice_message(msg_type, &msg_content);
        }

        Ok(())
    }

    /// 将订阅丢到对应的文件中
    pub async fn generate_file(typ: ConfigType) -> Result<PathBuf> {
        let path = match typ {
            ConfigType::Run => dirs::app_home_dir()?.join(RUNTIME_CONFIG),
            ConfigType::Check => dirs::app_home_dir()?.join(CHECK_CONFIG),
        };

        let runtime = Config::runtime().await;
        let config = runtime
            .latest_ref()
            .config
            .as_ref()
            .ok_or(anyhow!("failed to get runtime config"))?
            .clone();
        drop(runtime); // 显式释放锁

        help::save_yaml(&path, &config, Some("# Generated by Clash Verge")).await?;
        Ok(path)
    }

    /// 生成订阅存好
    pub async fn generate() -> Result<()> {
        let (config, exists_keys, logs) = enhance::enhance().await;

        *Config::runtime().await.draft_mut() = Box::new(IRuntime {
            config: Some(config),
            exists_keys,
            chain_logs: logs,
        });

        Ok(())
    }

    pub async fn verify_config_initialization() {
        logging!(info, Type::Setup, "Verifying config initialization...");

        let backoff_strategy = ExponentialBackoff {
            initial_interval: std::time::Duration::from_millis(100),
            max_interval: std::time::Duration::from_secs(2),
            max_elapsed_time: Some(std::time::Duration::from_secs(10)),
            multiplier: 2.0,
            ..Default::default()
        };

        let operation = || async {
            if Config::runtime().await.latest_ref().config.is_some() {
                logging!(
                    info,
                    Type::Setup,
                    "Config initialization verified successfully"
                );
                return Ok::<(), BackoffError<anyhow::Error>>(());
            }

            logging!(
                warn,
                Type::Setup,
                "Runtime config not found, attempting to regenerate..."
            );

            match Config::generate().await {
                Ok(_) => {
                    logging!(info, Type::Setup, "Config successfully regenerated");
                    Ok(())
                }
                Err(e) => {
                    logging!(warn, Type::Setup, "Failed to generate config: {}", e);
                    Err(BackoffError::transient(e))
                }
            }
        };

        match backoff::future::retry(backoff_strategy, operation).await {
            Ok(_) => {
                logging!(
                    info,
                    Type::Setup,
                    "Config initialization verified with backoff retry"
                );
            }
            Err(e) => {
                logging!(
                    error,
                    Type::Setup,
                    "Failed to verify config initialization after retries: {}",
                    e
                );
            }
        }
    }
}

#[derive(Debug)]
pub enum ConfigType {
    Run,
    Check,
}
#[cfg(test)]
mod tests {
    use super::*;
    use std::mem;

    #[test]
    #[allow(unused_variables)]
    #[allow(clippy::expect_used)]
    fn test_prfitem_from_merge_size() {
        let merge_item =
            PrfItem::from_merge(Some("Merge".into())).expect("Failed to create merge item in test");
        let prfitem_size = mem::size_of_val(&merge_item);
        // Boxed version
        let boxed_merge_item = Box::new(merge_item);
        let box_prfitem_size = mem::size_of_val(&boxed_merge_item);
        // The size of Box<T> is always pointer-sized (usually 8 bytes on 64-bit)
        // assert_eq!(box_prfitem_size, mem::size_of::<Box<PrfItem>>());
        assert!(box_prfitem_size < prfitem_size);
    }

    #[test]
    #[allow(unused_variables)]
    fn test_draft_size_non_boxed() {
        let draft = Draft::from(IRuntime::new());
        let iruntime_size = std::mem::size_of_val(&draft);
        assert_eq!(iruntime_size, std::mem::size_of::<Draft<IRuntime>>());
    }

    #[test]
    #[allow(unused_variables)]
    fn test_draft_size_boxed() {
        let draft = Draft::from(Box::new(IRuntime::new()));
        let box_iruntime_size = std::mem::size_of_val(&draft);
        assert_eq!(
            box_iruntime_size,
            std::mem::size_of::<Draft<Box<IRuntime>>>()
        );
    }
}<|MERGE_RESOLUTION|>--- conflicted
+++ resolved
@@ -2,13 +2,8 @@
 use crate::{
     cmd,
     config::{PrfItem, profiles_append_item_safe},
-<<<<<<< HEAD
-    core::{CoreManager, handle, service},
+    core::{CoreManager, handle, service, validate::CoreConfigValidator},
     enhance, logging, logging_error,
-=======
-    core::{CoreManager, handle, validate::CoreConfigValidator},
-    enhance, logging,
->>>>>>> a60cab98
     utils::{Draft, dirs, help, logging::Type},
 };
 use anyhow::{Result, anyhow};
