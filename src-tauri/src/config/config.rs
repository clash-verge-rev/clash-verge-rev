--- conflicted
+++ resolved
@@ -2,15 +2,9 @@
 use crate::{
     cmd,
     config::{PrfItem, profiles_append_item_safe},
-<<<<<<< HEAD
     core::{CoreManager, handle, service},
     enhance, logging, logging_error,
-    utils::{dirs, help, logging::Type},
-=======
-    core::{CoreManager, handle},
-    enhance, logging,
     utils::{Draft, dirs, help, logging::Type},
->>>>>>> bcd54bf9
 };
 use anyhow::{Result, anyhow};
 use backoff::{Error as BackoffError, ExponentialBackoff};
