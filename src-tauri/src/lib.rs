--- conflicted
+++ resolved
@@ -34,18 +34,7 @@
 mod app_init {
     use crate::{module::lightweight, utils::window_manager::WindowManager};
 
-<<<<<<< HEAD
     use super::*;
-=======
-    /// Initialize singleton monitoring for other instances
-    pub fn init_singleton_check() -> Result<()> {
-        AsyncHandler::block_on(async move {
-            logging!(info, Type::Setup, "开始检查单例实例...");
-            server::check_singleton().await?;
-            Ok(())
-        })
-    }
->>>>>>> 3db69bd8
 
     /// Setup plugins for the Tauri builder
     pub fn setup_plugins(builder: tauri::Builder<tauri::Wry>) -> tauri::Builder<tauri::Wry> {
