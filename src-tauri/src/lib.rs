--- conflicted
+++ resolved
@@ -85,13 +85,8 @@
         app.deep_link().on_open_url(|event| {
             let url = event.urls().first().map(|u| u.to_string());
             if let Some(url) = url {
-<<<<<<< HEAD
-                let _ = AsyncHandler::spawn(|| async {
-                    if let Err(e) = resolve::resolve_scheme(url.into()).await {
-=======
                 AsyncHandler::spawn(|| async {
                     if let Err(e) = resolve::resolve_scheme(url).await {
->>>>>>> d9fdf261
                         logging!(error, Type::Setup, "Failed to resolve scheme: {}", e);
                     }
                 });
