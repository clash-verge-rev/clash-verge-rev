use crate::config::Config;
use crate::core::event_driven_proxy::EventDrivenProxyManager;
use crate::core::{CoreManager, handle, sysopt};
use crate::utils;
use crate::utils::window_manager::WindowManager;
use crate::{logging, module::lightweight, utils::logging::Type};

/// Public API: open or close the dashboard
pub async fn open_or_close_dashboard() {
    open_or_close_dashboard_internal().await
}

/// Internal implementation for opening/closing dashboard
async fn open_or_close_dashboard_internal() {
    let _ = lightweight::exit_lightweight_mode().await;
    let result = WindowManager::toggle_main_window().await;
    log::info!(target: "app", "Window toggle result: {result:?}");
}

pub async fn quit() {
    logging!(debug, Type::System, "启动退出流程");
    utils::server::shutdown_embedded_server();

    // 获取应用句柄并设置退出标志
    let app_handle = handle::Handle::app_handle();
    handle::Handle::global().set_is_exiting();
    EventDrivenProxyManager::global().notify_app_stopping();

    logging!(info, Type::System, "开始异步清理资源");
    let cleanup_result = clean_async().await;

    logging!(
        info,
        Type::System,
        "资源清理完成，退出代码: {}",
        if cleanup_result { 0 } else { 1 }
    );
    app_handle.exit(if cleanup_result { 0 } else { 1 });
}

async fn clean_async() -> bool {
    use tokio::time::{Duration, timeout};

    logging!(info, Type::System, "开始执行异步清理操作...");

    // 1. 处理TUN模式
<<<<<<< HEAD
    let tun_success = if Config::verge().data_mut().enable_tun_mode.unwrap_or(false) {
        let disable_tun = serde_json::json!({"tun": {"enable": false}});
=======
    let tun_task = async {
        let tun_enabled = Config::verge()
            .await
            .data_ref()
            .enable_tun_mode
            .unwrap_or(false);

        if !tun_enabled {
            return true;
        }

        let disable_tun = serde_json::json!({ "tun": { "enable": false } });

>>>>>>> a60cab98
        #[cfg(target_os = "windows")]
        let tun_timeout = Duration::from_millis(100);
        #[cfg(not(target_os = "windows"))]
        let tun_timeout = Duration::from_millis(100);

        match timeout(
            tun_timeout,
            handle::Handle::mihomo()
                .await
                .patch_base_config(&disable_tun),
        )
        .await
        {
            Ok(Ok(_)) => {
                log::info!(target: "app", "TUN模式已禁用");
                true
            }
            Ok(Err(e)) => {
                log::warn!(target: "app", "禁用TUN模式失败: {e}");
                // 超时不阻塞退出
                true
            }
            Err(_) => {
                log::warn!(target: "app", "禁用TUN模式超时（可能系统正在关机），继续退出流程");
                true
            }
        }
    };

    // 2. 系统代理重置
    let proxy_task = async {
        #[cfg(target_os = "windows")]
        {
            use sysproxy::{Autoproxy, Sysproxy};
            use winapi::um::winuser::{GetSystemMetrics, SM_SHUTTINGDOWN};

            // 检查系统代理是否开启
            let sys_proxy_enabled = Config::verge()
                .latest()
                .enable_system_proxy
                .unwrap_or(false);

            if !sys_proxy_enabled {
                log::info!(target: "app", "系统代理未启用，跳过重置");
                return true;
            }

            // 检查是否正在关机
            let is_shutting_down = unsafe { GetSystemMetrics(SM_SHUTTINGDOWN) != 0 };

            if is_shutting_down {
                // sysproxy-rs 操作注册表(避免.exe的dll错误)
                log::info!(target: "app", "检测到正在关机，syspro-rs操作注册表关闭系统代理");

                match Sysproxy::get_system_proxy() {
                    Ok(mut sysproxy) => {
                        sysproxy.enable = false;
                        if let Err(e) = sysproxy.set_system_proxy() {
                            log::warn!(target: "app", "关机时关闭系统代理失败: {e}");
                        } else {
                            log::info!(target: "app", "系统代理已关闭（通过注册表）");
                        }
                    }
                    Err(e) => {
                        log::warn!(target: "app", "关机时获取代理设置失败: {e}");
                    }
                }

                // 关闭自动代理配置
                if let Ok(mut autoproxy) = Autoproxy::get_auto_proxy() {
                    autoproxy.enable = false;
                    let _ = autoproxy.set_auto_proxy();
                }

                return true;
            }

            // 正常退出：使用 sysproxy.exe 重置代理
            log::info!(target: "app", "sysproxy.exe重置系统代理");

            match timeout(
                Duration::from_secs(2),
                sysopt::Sysopt::global().reset_sysproxy(),
            )
            .await
            {
                Ok(Ok(_)) => {
                    log::info!(target: "app", "系统代理已重置");
                    true
                }
                Ok(Err(e)) => {
                    log::warn!(target: "app", "重置系统代理失败: {e}");
                    true
                }
                Err(_) => {
                    log::warn!(target: "app", "重置系统代理超时，继续退出流程");
                    true
                }
            }
        }

        // 非 Windows 平台：正常重置代理
        #[cfg(not(target_os = "windows"))]
        {
            let sys_proxy_enabled = Config::verge()
                .latest()
                .enable_system_proxy
                .unwrap_or(false);

            if !sys_proxy_enabled {
                log::info!(target: "app", "系统代理未启用，跳过重置");
                return true;
            }

            log::info!(target: "app", "开始重置系统代理...");

            match timeout(
                Duration::from_millis(1500),
                sysopt::Sysopt::global().reset_sysproxy(),
            )
            .await
            {
                Ok(Ok(_)) => {
                    log::info!(target: "app", "系统代理已重置");
                    true
                }
                Ok(Err(e)) => {
                    log::warn!(target: "app", "重置系统代理失败: {e}");
                    true
                }
                Err(_) => {
                    log::warn!(target: "app", "重置系统代理超时，继续退出");
                    true
                }
            }
        }
    };

    // 3. 核心服务停止
    let core_task = async {
        #[cfg(target_os = "windows")]
        let stop_timeout = Duration::from_secs(2);
        #[cfg(not(target_os = "windows"))]
        let stop_timeout = Duration::from_secs(3);

        match timeout(stop_timeout, CoreManager::global().stop_core()).await {
            Ok(_) => {
                log::info!(target: "app", "core已停止");
                true
            }
            Err(_) => {
                log::warn!(target: "app", "停止core超时（可能系统正在关机），继续退出");
                true
            }
        }
    };

    // 4. DNS恢复（仅macOS）
    #[cfg(target_os = "macos")]
    let dns_task = async {
        match timeout(
            Duration::from_millis(1000),
            crate::utils::resolve::dns::restore_public_dns(),
        )
        .await
        {
            Ok(_) => {
                log::info!(target: "app", "DNS设置已恢复");
                true
            }
            Err(_) => {
                log::warn!(target: "app", "恢复DNS设置超时");
                false
            }
        }
    };

    #[cfg(not(target_os = "macos"))]
    let dns_task = async { true };

    let tun_success = tun_task.await;
    // 并行执行清理任务
    let (proxy_success, core_success, dns_success) = tokio::join!(proxy_task, core_task, dns_task);

    let all_success = tun_success && proxy_success && core_success && dns_success;

    logging!(
        info,
        Type::System,
        "异步关闭操作完成 - TUN: {}, 代理: {}, 核心: {}, DNS: {}, 总体: {}",
        tun_success,
        proxy_success,
        core_success,
        dns_success,
        all_success
    );

    all_success
}

pub fn clean() -> bool {
    use crate::process::AsyncHandler;

    let (tx, rx) = std::sync::mpsc::channel();

    AsyncHandler::spawn(move || async move {
        logging!(info, Type::System, "开始执行关闭操作...");

        // 使用已有的异步清理函数
        let cleanup_result = clean_async().await;

        let _ = tx.send(cleanup_result);
    });

    #[cfg(target_os = "windows")]
    let total_timeout = std::time::Duration::from_secs(5);
    #[cfg(not(target_os = "windows"))]
    let total_timeout = std::time::Duration::from_secs(8);

    match rx.recv_timeout(total_timeout) {
        Ok(result) => {
            logging!(info, Type::System, "关闭操作完成，结果: {}", result);
            result
        }
        Err(_) => {
            logging!(
                warn,
                Type::System,
                "清理操作超时(可能正在关机)，返回成功避免阻塞"
            );
            true
        }
    }
}

#[cfg(target_os = "macos")]
pub fn hide() {
    use crate::module::lightweight::add_light_weight_timer;

    let enable_auto_light_weight_mode = Config::verge()
        .data_mut()
        .enable_auto_light_weight_mode
        .unwrap_or(false);

    if enable_auto_light_weight_mode {
        add_light_weight_timer();
    }

    if let Some(window) = handle::Handle::get_window()
        && window.is_visible().unwrap_or(false)
    {
        let _ = window.hide();
    }
    handle::Handle::global().set_activation_policy_accessory();
}<|MERGE_RESOLUTION|>--- conflicted
+++ resolved
@@ -44,16 +44,8 @@
     logging!(info, Type::System, "开始执行异步清理操作...");
 
     // 1. 处理TUN模式
-<<<<<<< HEAD
-    let tun_success = if Config::verge().data_mut().enable_tun_mode.unwrap_or(false) {
-        let disable_tun = serde_json::json!({"tun": {"enable": false}});
-=======
     let tun_task = async {
-        let tun_enabled = Config::verge()
-            .await
-            .data_ref()
-            .enable_tun_mode
-            .unwrap_or(false);
+        let tun_enabled = Config::verge().data().enable_tun_mode.unwrap_or(false);
 
         if !tun_enabled {
             return true;
@@ -61,7 +53,6 @@
 
         let disable_tun = serde_json::json!({ "tun": { "enable": false } });
 
->>>>>>> a60cab98
         #[cfg(target_os = "windows")]
         let tun_timeout = Duration::from_millis(100);
         #[cfg(not(target_os = "windows"))]
