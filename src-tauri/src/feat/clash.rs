use crate::{
    config::Config,
    core::{CoreManager, handle, tray},
    logging_error,
    process::AsyncHandler,
    utils::{logging::Type, resolve},
};
use serde_yaml_ng::{Mapping, Value};
use std::env;
use std::process::{Command, exit};

/// Restart the Clash core
pub async fn restart_clash_core() {
    match CoreManager::global().restart_core().await {
        Ok(_) => {
            handle::Handle::refresh_clash();
            handle::Handle::notice_message("set_config::ok", "ok");
        }
        Err(err) => {
            handle::Handle::notice_message("set_config::error", format!("{err}"));
            log::error!(target:"app", "{err}");
        }
    }
}

/// Restart the application
pub async fn restart_app() {
    // logging_error!(Type::Core, true, CoreManager::global().stop_core().await);
    resolve::resolve_reset_async().await;

<<<<<<< HEAD
    let app_handle = handle::Handle::app_handle();
    app_handle.restart();
=======
    match handle::Handle::global().app_handle() {
        Some(app_handle) => {
            app_handle.restart();
        }
        None => {
            logging_error!(
                Type::System,
                false,
                "{}",
                "Failed to get app handle for restart, attempting alternative restart method"
            );
            // Fallback: launch a new instance of the application and exit the current one

            let current_exe = env::current_exe().unwrap_or_else(|_| {
                exit(1); // Exit if can't find the executable path
            });

            let mut cmd = Command::new(current_exe);
            cmd.args(env::args().skip(1));

            match cmd.spawn() {
                Ok(child) => {
                    log::info!(target: "app", "New application instance started with PID: {}", child.id());
                    // Successfully started new process, now exit current process
                    exit(0);
                }
                Err(e) => {
                    log::error!(target: "app", "Failed to start new application instance: {}", e);
                    // Unable to start new process, exit with error
                    exit(1);
                }
            }
        }
    }
>>>>>>> b0decf82
}

fn after_change_clash_mode() {
    AsyncHandler::spawn(move || async {
        let mihomo = handle::Handle::mihomo().await;
        match mihomo.get_connections().await {
            Ok(connections) => {
                if let Some(connections_array) = connections.connections {
                    for connection in connections_array {
                        let _ = mihomo.close_connection(&connection.id).await;
                    }
                }
            }
            Err(err) => {
                log::error!(target: "app", "Failed to get connections: {err}");
            }
        }
    });
}

/// Change Clash mode (rule/global/direct/script)
pub async fn change_clash_mode(mode: String) {
    let mut mapping = Mapping::new();
    mapping.insert(Value::from("mode"), mode.clone().into());
    // Convert YAML mapping to JSON Value
    let json_value = serde_json::json!({
        "mode": mode
    });
    log::debug!(target: "app", "change clash mode to {mode}");
    match handle::Handle::mihomo()
        .await
        .patch_base_config(&json_value)
        .await
    {
        Ok(_) => {
            // 更新订阅
            Config::clash().await.data_mut().patch_config(mapping);

            // 分离数据获取和异步调用
            let clash_data = Config::clash().await.data_mut().clone();
            if clash_data.save_config().await.is_ok() {
                handle::Handle::refresh_clash();
                logging_error!(Type::Tray, true, tray::Tray::global().update_menu().await);
                logging_error!(Type::Tray, true, tray::Tray::global().update_icon().await);
            }

            let is_auto_close_connection = Config::verge()
                .await
                .data_mut()
                .auto_close_connection
                .unwrap_or(false);
            if is_auto_close_connection {
                after_change_clash_mode();
            }
        }
        Err(err) => log::error!(target: "app", "{err}"),
    }
}

/// Test connection delay to a URL
pub async fn test_delay(url: String) -> anyhow::Result<u32> {
    use crate::utils::network::{NetworkManager, ProxyType};
    use tokio::time::Instant;

    let tun_mode = Config::verge()
        .await
        .latest_ref()
        .enable_tun_mode
        .unwrap_or(false);

    // 如果是TUN模式，不使用代理，否则使用自身代理
    let proxy_type = if !tun_mode {
        ProxyType::Localhost
    } else {
        ProxyType::None
    };

    let user_agent = Some("Mozilla/5.0 (Windows NT 10.0; Win64; x64) AppleWebKit/537.36 (KHTML, like Gecko) Chrome/120.0.0.0 Safari/537.36 Edg/120.0.0.0".to_string());

    let start = Instant::now();

    let response = NetworkManager::new()
        .get_with_interrupt(&url, proxy_type, Some(10), user_agent, false)
        .await;

    match response {
        Ok(response) => {
            log::trace!(target: "app", "test_delay response: {response:#?}");
            if response.status().is_success() {
                Ok(start.elapsed().as_millis() as u32)
            } else {
                Ok(10000u32)
            }
        }
        Err(err) => {
            log::trace!(target: "app", "test_delay error: {err:#?}");
            Err(err)
        }
    }
}<|MERGE_RESOLUTION|>--- conflicted
+++ resolved
@@ -6,8 +6,6 @@
     utils::{logging::Type, resolve},
 };
 use serde_yaml_ng::{Mapping, Value};
-use std::env;
-use std::process::{Command, exit};
 
 /// Restart the Clash core
 pub async fn restart_clash_core() {
@@ -28,45 +26,43 @@
     // logging_error!(Type::Core, true, CoreManager::global().stop_core().await);
     resolve::resolve_reset_async().await;
 
-<<<<<<< HEAD
     let app_handle = handle::Handle::app_handle();
     app_handle.restart();
-=======
-    match handle::Handle::global().app_handle() {
-        Some(app_handle) => {
-            app_handle.restart();
-        }
-        None => {
-            logging_error!(
-                Type::System,
-                false,
-                "{}",
-                "Failed to get app handle for restart, attempting alternative restart method"
-            );
-            // Fallback: launch a new instance of the application and exit the current one
+    // TODO: PR Ref: https://github.com/clash-verge-rev/clash-verge-rev/pull/4941
+    // match handle::Handle::global().app_handle() {
+    //     Some(app_handle) => {
+    //         app_handle.restart();
+    //     }
+    //     None => {
+    //         logging_error!(
+    //             Type::System,
+    //             false,
+    //             "{}",
+    //             "Failed to get app handle for restart, attempting alternative restart method"
+    //         );
+    //         // Fallback: launch a new instance of the application and exit the current one
 
-            let current_exe = env::current_exe().unwrap_or_else(|_| {
-                exit(1); // Exit if can't find the executable path
-            });
+    //         let current_exe = env::current_exe().unwrap_or_else(|_| {
+    //             exit(1); // Exit if can't find the executable path
+    //         });
 
-            let mut cmd = Command::new(current_exe);
-            cmd.args(env::args().skip(1));
+    //         let mut cmd = Command::new(current_exe);
+    //         cmd.args(env::args().skip(1));
 
-            match cmd.spawn() {
-                Ok(child) => {
-                    log::info!(target: "app", "New application instance started with PID: {}", child.id());
-                    // Successfully started new process, now exit current process
-                    exit(0);
-                }
-                Err(e) => {
-                    log::error!(target: "app", "Failed to start new application instance: {}", e);
-                    // Unable to start new process, exit with error
-                    exit(1);
-                }
-            }
-        }
-    }
->>>>>>> b0decf82
+    //         match cmd.spawn() {
+    //             Ok(child) => {
+    //                 log::info!(target: "app", "New application instance started with PID: {}", child.id());
+    //                 // Successfully started new process, now exit current process
+    //                 exit(0);
+    //             }
+    //             Err(e) => {
+    //                 log::error!(target: "app", "Failed to start new application instance: {}", e);
+    //                 // Unable to start new process, exit with error
+    //                 exit(1);
+    //             }
+    //         }
+    //     }
+    // }
 }
 
 fn after_change_clash_mode() {
