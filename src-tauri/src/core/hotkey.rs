use crate::process::AsyncHandler;
use crate::utils::notification::{NotificationEvent, notify_event};
use crate::{
    config::Config, core::handle, feat, logging, module::lightweight::entry_lightweight_mode,
    singleton_with_logging, utils::logging::Type,
};
use anyhow::{Result, bail};
use parking_lot::Mutex;
use smartstring::alias::String;
use std::{collections::HashMap, fmt, str::FromStr, sync::Arc};
use tauri_plugin_global_shortcut::{Code, GlobalShortcutExt, ShortcutState};

/// Enum representing all available hotkey functions
#[derive(Debug, Clone, Copy, PartialEq, Eq, Hash)]
pub enum HotkeyFunction {
    OpenOrCloseDashboard,
    ClashModeRule,
    ClashModeGlobal,
    ClashModeDirect,
    ToggleSystemProxy,
    ToggleTunMode,
    EntryLightweightMode,
    Quit,
    #[cfg(target_os = "macos")]
    Hide,
}

impl fmt::Display for HotkeyFunction {
    fn fmt(&self, f: &mut fmt::Formatter<'_>) -> fmt::Result {
        let s = match self {
            HotkeyFunction::OpenOrCloseDashboard => "open_or_close_dashboard",
            HotkeyFunction::ClashModeRule => "clash_mode_rule",
            HotkeyFunction::ClashModeGlobal => "clash_mode_global",
            HotkeyFunction::ClashModeDirect => "clash_mode_direct",
            HotkeyFunction::ToggleSystemProxy => "toggle_system_proxy",
            HotkeyFunction::ToggleTunMode => "toggle_tun_mode",
            HotkeyFunction::EntryLightweightMode => "entry_lightweight_mode",
            HotkeyFunction::Quit => "quit",
            #[cfg(target_os = "macos")]
            HotkeyFunction::Hide => "hide",
        };
        write!(f, "{s}")
    }
}

impl FromStr for HotkeyFunction {
    type Err = anyhow::Error;

    fn from_str(s: &str) -> Result<Self, Self::Err> {
        match s.trim() {
            "open_or_close_dashboard" => Ok(HotkeyFunction::OpenOrCloseDashboard),
            "clash_mode_rule" => Ok(HotkeyFunction::ClashModeRule),
            "clash_mode_global" => Ok(HotkeyFunction::ClashModeGlobal),
            "clash_mode_direct" => Ok(HotkeyFunction::ClashModeDirect),
            "toggle_system_proxy" => Ok(HotkeyFunction::ToggleSystemProxy),
            "toggle_tun_mode" => Ok(HotkeyFunction::ToggleTunMode),
            "entry_lightweight_mode" => Ok(HotkeyFunction::EntryLightweightMode),
            "quit" => Ok(HotkeyFunction::Quit),
            #[cfg(target_os = "macos")]
            "hide" => Ok(HotkeyFunction::Hide),
            _ => bail!("invalid hotkey function: {}", s),
        }
    }
}

#[cfg(target_os = "macos")]
#[derive(Debug, Clone, Copy, PartialEq, Eq, Hash)]
/// Enum representing predefined system hotkeys
pub enum SystemHotkey {
    CmdQ,
    CmdW,
}

#[cfg(target_os = "macos")]
impl fmt::Display for SystemHotkey {
    fn fmt(&self, f: &mut fmt::Formatter<'_>) -> fmt::Result {
        let s = match self {
            SystemHotkey::CmdQ => "CMD+Q",
            SystemHotkey::CmdW => "CMD+W",
        };
        write!(f, "{s}")
    }
}

#[cfg(target_os = "macos")]
impl SystemHotkey {
    pub fn function(self) -> HotkeyFunction {
        match self {
            SystemHotkey::CmdQ => HotkeyFunction::Quit,
            SystemHotkey::CmdW => HotkeyFunction::Hide,
        }
    }
}

pub struct Hotkey {
    current: Arc<Mutex<Vec<String>>>,
}

impl Hotkey {
    fn new() -> Self {
        Self {
            current: Arc::new(Mutex::new(Vec::new())),
        }
    }

    /// Execute the function associated with a hotkey function enum
    fn execute_function(function: HotkeyFunction) {
        match function {
            HotkeyFunction::OpenOrCloseDashboard => {
                AsyncHandler::spawn(async move || {
                    crate::feat::open_or_close_dashboard().await;
                    notify_event(NotificationEvent::DashboardToggled).await;
                });
            }
            HotkeyFunction::ClashModeRule => {
                AsyncHandler::spawn(async move || {
                    feat::change_clash_mode("rule".into()).await;
                    notify_event(NotificationEvent::ClashModeChanged { mode: "Rule" }).await;
                });
            }
            HotkeyFunction::ClashModeGlobal => {
                AsyncHandler::spawn(async move || {
                    feat::change_clash_mode("global".into()).await;
                    notify_event(NotificationEvent::ClashModeChanged { mode: "Global" }).await;
                });
            }
            HotkeyFunction::ClashModeDirect => {
                AsyncHandler::spawn(async move || {
                    feat::change_clash_mode("direct".into()).await;
                    notify_event(NotificationEvent::ClashModeChanged { mode: "Direct" }).await;
                });
            }
            HotkeyFunction::ToggleSystemProxy => {
                AsyncHandler::spawn(async move || {
                    feat::toggle_system_proxy().await;
                    notify_event(NotificationEvent::SystemProxyToggled).await;
                });
            }
            HotkeyFunction::ToggleTunMode => {
                AsyncHandler::spawn(async move || {
                    feat::toggle_tun_mode(None).await;
                    notify_event(NotificationEvent::TunModeToggled).await;
                });
            }
            HotkeyFunction::EntryLightweightMode => {
                AsyncHandler::spawn(async move || {
                    entry_lightweight_mode().await;
                    notify_event(NotificationEvent::LightweightModeEntered).await;
                });
            }
            HotkeyFunction::Quit => {
                AsyncHandler::spawn(async move || {
                    notify_event(NotificationEvent::AppQuit).await;
                    feat::quit().await;
                });
            }
            #[cfg(target_os = "macos")]
            HotkeyFunction::Hide => {
                AsyncHandler::spawn(async move || {
                    feat::hide().await;
                    notify_event(NotificationEvent::AppHidden).await;
                });
            }
        }
    }

    #[cfg(target_os = "macos")]
    /// Register a system hotkey using enum
    pub async fn register_system_hotkey(&self, hotkey: SystemHotkey) -> Result<()> {
        let hotkey_str = hotkey.to_string();
        let function = hotkey.function();
        self.register_hotkey_with_function(&hotkey_str, function)
            .await
    }

    #[cfg(target_os = "macos")]
    /// Unregister a system hotkey using enum
    pub fn unregister_system_hotkey(&self, hotkey: SystemHotkey) -> Result<()> {
        let hotkey_str = hotkey.to_string();
        self.unregister(&hotkey_str)
    }

    /// Register a hotkey with function enum
    #[allow(clippy::unused_async)]
    pub async fn register_hotkey_with_function(
        &self,
        hotkey: &str,
        function: HotkeyFunction,
    ) -> Result<()> {
        let app_handle = handle::Handle::app_handle();
        let manager = app_handle.global_shortcut();

        logging!(
            debug,
            Type::Hotkey,
            "Attempting to register hotkey: {} for function: {}",
            hotkey,
            function
        );

        if manager.is_registered(hotkey) {
            logging!(
                debug,
                Type::Hotkey,
                "Hotkey {} was already registered, unregistering first",
                hotkey
            );
            manager.unregister(hotkey)?;
        }

        let is_quit = matches!(function, HotkeyFunction::Quit);

<<<<<<< HEAD
        let _ = manager.on_shortcut(hotkey, move |_app_handle, hotkey_event, event| {
=======
        manager.on_shortcut(hotkey, move |app_handle, hotkey_event, event| {
>>>>>>> 9375674c
            let hotkey_event_owned = *hotkey_event;
            let event_owned = event;
            let function_owned = function;
            let is_quit_owned = is_quit;

            AsyncHandler::spawn(move || async move {
                if event_owned.state == ShortcutState::Pressed {
                    logging!(
                        debug,
                        Type::Hotkey,
                        "Hotkey pressed: {:?}",
                        hotkey_event_owned
                    );

                    if hotkey_event_owned.key == Code::KeyQ && is_quit_owned {
                        if let Some(window) = handle::Handle::get_window()
                            && window.is_focused().unwrap_or(false)
                        {
                            logging!(debug, Type::Hotkey, "Executing quit function");
                            Self::execute_function(function_owned);
                        }
                    } else {
                        logging!(debug, Type::Hotkey, "Executing function directly");

                        let is_enable_global_hotkey = Config::verge()
                            .await
                            .latest_ref()
                            .enable_global_hotkey
                            .unwrap_or(true);

                        if is_enable_global_hotkey {
                            Self::execute_function(function_owned);
                        } else {
                            use crate::utils::window_manager::WindowManager;
                            let is_visible = WindowManager::is_main_window_visible();
                            let is_focused = WindowManager::is_main_window_focused();

                            if is_focused && is_visible {
                                Self::execute_function(function_owned);
                            }
                        }
                    }
                }
            });
        })?;

        logging!(
            debug,
            Type::Hotkey,
            "Successfully registered hotkey {} for {}",
            hotkey,
            function
        );
        Ok(())
    }
}

// Use unified singleton macro
singleton_with_logging!(Hotkey, INSTANCE, "Hotkey");

impl Hotkey {
    pub async fn init(&self) -> Result<()> {
        let verge = Config::verge().await;
        let enable_global_hotkey = verge.latest_ref().enable_global_hotkey.unwrap_or(true);

        logging!(
            debug,
            Type::Hotkey,
            "Initializing global hotkeys: {}",
            enable_global_hotkey
        );

        if !enable_global_hotkey {
            return Ok(());
        }

        // Extract hotkeys data before async operations
        let hotkeys = verge.latest_ref().hotkeys.as_ref().cloned();

        if let Some(hotkeys) = hotkeys {
            logging!(
                debug,
                Type::Hotkey,
                "Has {} hotkeys need to register",
                hotkeys.len()
            );

            for hotkey in hotkeys.iter() {
                let mut iter = hotkey.split(',');
                let func = iter.next();
                let key = iter.next();

                match (key, func) {
                    (Some(key), Some(func)) => {
                        logging!(
                            debug,
                            Type::Hotkey,
                            "Registering hotkey: {} -> {}",
                            key,
                            func
                        );
                        if let Err(e) = self.register(key, func).await {
                            logging!(
                                error,
                                Type::Hotkey,
                                "Failed to register hotkey {} -> {}: {:?}",
                                key,
                                func,
                                e
                            );
                        } else {
                            logging!(
                                debug,
                                Type::Hotkey,
                                "Successfully registered hotkey {} -> {}",
                                key,
                                func
                            );
                        }
                    }
                    _ => {
                        let key = key.unwrap_or("None");
                        let func = func.unwrap_or("None");
                        logging!(
                            error,
                            Type::Hotkey,
                            "Invalid hotkey configuration: `{}`:`{}`",
                            key,
                            func
                        );
                    }
                }
            }
            self.current.lock().clone_from(&hotkeys);
        } else {
            logging!(debug, Type::Hotkey, "No hotkeys configured");
        }

        Ok(())
    }

    pub fn reset(&self) -> Result<()> {
        let app_handle = handle::Handle::app_handle();
        let manager = app_handle.global_shortcut();
        manager.unregister_all()?;
        Ok(())
    }

    /// Register a hotkey with string-based function (backward compatibility)
    pub async fn register(&self, hotkey: &str, func: &str) -> Result<()> {
        let function = HotkeyFunction::from_str(func)?;
        self.register_hotkey_with_function(hotkey, function).await
    }

    pub fn unregister(&self, hotkey: &str) -> Result<()> {
        let app_handle = handle::Handle::app_handle();
        let manager = app_handle.global_shortcut();
        manager.unregister(hotkey)?;
        logging!(debug, Type::Hotkey, "Unregister hotkey {}", hotkey);
        Ok(())
    }

    pub async fn update(&self, new_hotkeys: Vec<String>) -> Result<()> {
        // Extract current hotkeys before async operations
        let current_hotkeys = self.current.lock().clone();
        let old_map = Self::get_map_from_vec(&current_hotkeys);
        let new_map = Self::get_map_from_vec(&new_hotkeys);

        let (del, add) = Self::get_diff(old_map, new_map);

        del.iter().for_each(|key| {
            let _ = self.unregister(key);
        });

        for (key, func) in add.iter() {
            self.register(key, func).await?;
        }

        // Update the current hotkeys after all async operations
        *self.current.lock() = new_hotkeys;
        Ok(())
    }

    fn get_map_from_vec(hotkeys: &[String]) -> HashMap<&str, &str> {
        let mut map = HashMap::new();

        hotkeys.iter().for_each(|hotkey| {
            let mut iter = hotkey.split(',');
            let func = iter.next();
            let key = iter.next();

            if let (Some(func), Some(key)) = (func, key) {
                let func = func.trim();
                let key = key.trim();
                map.insert(key, func);
            }
        });
        map
    }

    fn get_diff<'a>(
        old_map: HashMap<&'a str, &'a str>,
        new_map: HashMap<&'a str, &'a str>,
    ) -> (Vec<&'a str>, Vec<(&'a str, &'a str)>) {
        let mut del_list = vec![];
        let mut add_list = vec![];

        old_map.iter().for_each(|(&key, func)| {
            match new_map.get(key) {
                Some(new_func) => {
                    if new_func != func {
                        del_list.push(key);
                        add_list.push((key, *new_func));
                    }
                }
                None => del_list.push(key),
            };
        });

        new_map.iter().for_each(|(&key, &func)| {
            if !old_map.contains_key(key) {
                add_list.push((key, func));
            }
        });

        (del_list, add_list)
    }
}

impl Drop for Hotkey {
    fn drop(&mut self) {
        let app_handle = handle::Handle::app_handle();
        if let Err(e) = app_handle.global_shortcut().unregister_all() {
            logging!(
                error,
                Type::Hotkey,
                "Error unregistering all hotkeys: {:?}",
                e
            );
        }
    }
}<|MERGE_RESOLUTION|>--- conflicted
+++ resolved
@@ -210,11 +210,7 @@
 
         let is_quit = matches!(function, HotkeyFunction::Quit);
 
-<<<<<<< HEAD
-        let _ = manager.on_shortcut(hotkey, move |_app_handle, hotkey_event, event| {
-=======
-        manager.on_shortcut(hotkey, move |app_handle, hotkey_event, event| {
->>>>>>> 9375674c
+        manager.on_shortcut(hotkey, move |_app_handle, hotkey_event, event| {
             let hotkey_event_owned = *hotkey_event;
             let event_owned = event;
             let function_owned = function;
