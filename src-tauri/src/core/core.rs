use crate::AsyncHandler;
use crate::core::logger::ClashLogger;
use crate::core::validate::CoreConfigValidator;
use crate::process::CommandChildGuard;
use crate::utils::init::sidecar_writer;
use crate::utils::logging::{SharedWriter, write_sidecar_log};
use crate::{
    config::*,
    core::{
        handle,
        service::{self, SERVICE_MANAGER, ServiceStatus},
    },
    logging, logging_error, singleton_lazy,
    utils::{
        dirs,
        help::{self},
        logging::Type,
    },
};
use anyhow::{Result, anyhow};
#[cfg(target_os = "windows")]
use backoff::backoff::Backoff;
#[cfg(target_os = "windows")]
use backoff::{Error as BackoffError, ExponentialBackoff};
use compact_str::CompactString;
use flexi_logger::DeferredNow;
use log::Level;
use parking_lot::Mutex;
use std::collections::VecDeque;
#[cfg(target_os = "windows")]
use std::time::Instant;
use std::{error::Error, fmt, path::PathBuf, sync::Arc, time::Duration};
use tauri_plugin_mihomo::Error as MihomoError;
use tauri_plugin_shell::ShellExt;
use tokio::time::sleep;

// TODO:
// - 重构，提升模式切换速度
// - 内核启动添加启动 IPC 启动参数, `-ext-ctl-unix` / `-ext-ctl-pipe`, 运行时配置需要删除相关配置项

#[derive(Debug)]
pub struct CoreManager {
    running: Arc<Mutex<RunningMode>>,
    child_sidecar: Arc<Mutex<Option<CommandChildGuard>>>,
}

/// 内核运行模式
#[derive(Debug, Clone, serde::Serialize, PartialEq, Eq)]
pub enum RunningMode {
    /// 服务模式运行
    Service,
    /// Sidecar 模式运行
    Sidecar,
    /// 未运行
    NotRunning,
}

impl fmt::Display for RunningMode {
    fn fmt(&self, f: &mut fmt::Formatter<'_>) -> fmt::Result {
        match self {
            RunningMode::Service => write!(f, "Service"),
            RunningMode::Sidecar => write!(f, "Sidecar"),
            RunningMode::NotRunning => write!(f, "NotRunning"),
        }
    }
}

use crate::config::IVerge;

impl CoreManager {
    /// 使用默认配置
    pub fn use_default_config(&self, msg_type: &str, msg_content: &str) -> Result<()> {
        let runtime_path = dirs::app_home_dir()?.join(RUNTIME_CONFIG);

        // Extract clash config before async operations
        let clash_config = Config::clash().latest().0.clone();

        *Config::runtime().draft() = IRuntime {
            config: Some(clash_config.clone()),
            exists_keys: vec![],
            chain_logs: Default::default(),
        };
        help::save_yaml(&runtime_path, &clash_config, Some("# Clash Verge Runtime"))?;
        handle::Handle::notice_message(msg_type, msg_content);
        Ok(())
    }
<<<<<<< HEAD
    /// 验证运行时配置
    pub async fn validate_config(&self) -> Result<(bool, String)> {
        logging!(info, Type::Config, "生成临时配置文件用于验证");
        let config_path = Config::generate_file(ConfigType::Check)?;
        let config_path = dirs::path_to_str(&config_path)?;
        self.validate_config_internal(config_path).await
    }
    /// 验证指定的配置文件
    pub async fn validate_config_file(
        &self,
        config_path: &str,
        is_merge_file: Option<bool>,
    ) -> Result<(bool, String)> {
        // 检查程序是否正在退出，如果是则跳过验证
        if handle::Handle::global().is_exiting() {
            logging!(info, Type::Core, "应用正在退出，跳过验证");
            return Ok((true, String::new()));
        }

        // 检查文件是否存在
        if !std::path::Path::new(config_path).exists() {
            let error_msg = format!("File not found: {config_path}");
            //handle::Handle::notice_message("config_validate::file_not_found", &error_msg);
            return Ok((false, error_msg));
        }

        // 如果是合并文件且不是强制验证，执行语法检查但不进行完整验证
        if is_merge_file.unwrap_or(false) {
            logging!(
                info,
                Type::Config,
                "检测到Merge文件，仅进行语法检查: {}",
                config_path
            );
            return self.validate_file_syntax(config_path);
        }

        // 检查是否为脚本文件
        let is_script = if config_path.ends_with(".js") {
            true
        } else {
            match self.is_script_file(config_path) {
                Ok(result) => result,
                Err(err) => {
                    // 如果无法确定文件类型，尝试使用Clash内核验证
                    logging!(
                        warn,
                        Type::Config,
                        "无法确定文件类型: {}, 错误: {}",
                        config_path,
                        err
                    );
                    return self.validate_config_internal(config_path).await;
                }
            }
        };

        if is_script {
            logging!(
                info,
                Type::Config,
                "检测到脚本文件，使用JavaScript验证: {}",
                config_path
            );
            return self.validate_script_file(config_path);
        }

        // 对YAML配置文件使用Clash内核验证
        logging!(
            info,
            Type::Config,
            "使用Clash内核验证配置文件: {}",
            config_path
        );
        self.validate_config_internal(config_path).await
    }
    /// 内部验证配置文件的实现
    async fn validate_config_internal(&self, config_path: &str) -> Result<(bool, String)> {
        // 检查程序是否正在退出，如果是则跳过验证
        if handle::Handle::global().is_exiting() {
            logging!(info, Type::Core, "应用正在退出，跳过验证");
            return Ok((true, String::new()));
        }

        logging!(info, Type::Config, "开始验证配置文件: {}", config_path);

        let clash_core = Config::verge().latest().get_valid_clash_core();
        logging!(info, Type::Config, "使用内核: {}", clash_core);

        let app_handle = handle::Handle::app_handle();
        let app_dir = dirs::app_home_dir()?;
        let app_dir_str = dirs::path_to_str(&app_dir)?;
        logging!(info, Type::Config, "验证目录: {}", app_dir_str);

        // 使用子进程运行clash验证配置
        let output = app_handle
            .shell()
            .sidecar(clash_core)?
            .args(["-t", "-d", app_dir_str, "-f", config_path])
            .output()
            .await?;

        let stderr = String::from_utf8_lossy(&output.stderr);
        let stdout = String::from_utf8_lossy(&output.stdout);

        // 检查进程退出状态和错误输出
        let error_keywords = ["FATA", "fatal", "Parse config error", "level=fatal"];
        let has_error =
            !output.status.success() || error_keywords.iter().any(|&kw| stderr.contains(kw));

        logging!(info, Type::Config, "-------- 验证结果 --------");

        if !stderr.is_empty() {
            logging!(info, Type::Config, "stderr输出:\n{}", stderr);
        }

        if has_error {
            logging!(info, Type::Config, "发现错误，开始处理错误信息");
            let error_msg = if !stdout.is_empty() {
                stdout.into()
            } else if !stderr.is_empty() {
                stderr.into()
            } else if let Some(code) = output.status.code() {
                format!("验证进程异常退出，退出码: {code}")
            } else {
                "验证进程被终止".into()
            };

            logging!(info, Type::Config, "-------- 验证结束 --------");
            Ok((false, error_msg)) // 返回错误消息给调用者处理
        } else {
            logging!(info, Type::Config, "验证成功");
            logging!(info, Type::Config, "-------- 验证结束 --------");
            Ok((true, String::new()))
        }
    }
    /// 只进行文件语法检查，不进行完整验证
    fn validate_file_syntax(&self, config_path: &str) -> Result<(bool, String)> {
        logging!(info, Type::Config, "开始检查文件: {}", config_path);

        // 读取文件内容
        let content = match std::fs::read_to_string(config_path) {
            Ok(content) => content,
            Err(err) => {
                let error_msg = format!("Failed to read file: {err}");
                logging!(error, Type::Config, "无法读取文件: {}", error_msg);
                return Ok((false, error_msg));
            }
        };
        // 对YAML文件尝试解析，只检查语法正确性
        logging!(info, Type::Config, "进行YAML语法检查");
        match serde_yaml_ng::from_str::<serde_yaml_ng::Value>(&content) {
            Ok(_) => {
                logging!(info, Type::Config, "YAML语法检查通过");
                Ok((true, String::new()))
            }
            Err(err) => {
                // 使用标准化的前缀，以便错误处理函数能正确识别
                let error_msg = format!("YAML syntax error: {err}");
                logging!(error, Type::Config, "YAML语法错误: {}", error_msg);
                Ok((false, error_msg))
            }
        }
    }
    /// 验证脚本文件语法
    fn validate_script_file(&self, path: &str) -> Result<(bool, String)> {
        // 读取脚本内容
        let content = match std::fs::read_to_string(path) {
            Ok(content) => content,
            Err(err) => {
                let error_msg = format!("Failed to read script file: {err}");
                logging!(warn, Type::Config, "脚本语法错误: {}", err);
                //handle::Handle::notice_message("config_validate::script_syntax_error", &error_msg);
                return Ok((false, error_msg));
            }
        };

        logging!(debug, Type::Config, "验证脚本文件: {}", path);

        // 使用boa引擎进行基本语法检查
        use boa_engine::{Context, Source};

        let mut context = Context::default();
        let result = context.eval(Source::from_bytes(&content));

        match result {
            Ok(_) => {
                logging!(debug, Type::Config, "脚本语法验证通过: {}", path);

                // 检查脚本是否包含main函数
                if !content.contains("function main")
                    && !content.contains("const main")
                    && !content.contains("let main")
                {
                    let error_msg = "Script must contain a main function";
                    logging!(warn, Type::Config, "脚本缺少main函数: {}", path);
                    //handle::Handle::notice_message("config_validate::script_missing_main", error_msg);
                    return Ok((false, error_msg.into()));
                }

                Ok((true, String::new()))
            }
            Err(err) => {
                let error_msg = format!("Script syntax error: {err}");
                logging!(warn, Type::Config, "脚本语法错误: {}", err);
                //handle::Handle::notice_message("config_validate::script_syntax_error", &error_msg);
                Ok((false, error_msg))
            }
        }
    }
=======

>>>>>>> a60cab98
    /// 更新proxies等配置
    pub async fn update_config(&self) -> Result<(bool, String)> {
        // 检查程序是否正在退出，如果是则跳过完整验证流程
        if handle::Handle::global().is_exiting() {
            logging!(info, Type::Config, "应用正在退出，跳过验证");
            return Ok((true, String::new()));
        }

        // 1. 先生成新的配置内容
        logging!(info, Type::Config, "生成新的配置内容");
        Config::generate().await?;

        // 2. 验证配置
        match CoreConfigValidator::global().validate_config().await {
            Ok((true, _)) => {
                // 4. 验证通过后，生成正式的运行时配置
                logging!(info, Type::Config, "配置验证通过, 生成运行时配置");
                let run_path = Config::generate_file(ConfigType::Run)?;
                self.put_configs_force(run_path).await?;
                Ok((true, String::new()))
            }
            Ok((false, error_msg)) => {
                logging!(warn, Type::Config, "配置验证失败: {}", error_msg);
                Config::runtime().discard();
                Ok((false, error_msg))
            }
            Err(e) => {
                logging!(warn, Type::Config, "验证过程发生错误: {}", e);
                Config::runtime().discard();
                Err(e)
            }
        }
    }
    pub async fn put_configs_force(&self, path_buf: PathBuf) -> Result<()> {
        let run_path_str = dirs::path_to_str(&path_buf).map_err(|e| {
            let msg = e.to_string();
            logging_error!(Type::Core, "{}", msg);
            anyhow!(msg)
        })?;

        match self.reload_config_once(run_path_str).await {
            Ok(_) => {
                Config::runtime().apply();
                logging!(info, Type::Core, "Configuration updated successfully");
                Ok(())
            }
            Err(err) => {
                let should_retry = Self::should_restart_on_reload_error(&err);
                let err_msg = err.to_string();

                if should_retry && !handle::Handle::global().is_exiting() {
                    logging!(
                        warn,
                        Type::Core,
                        "Reload config failed ({}), restarting core and retrying",
                        err_msg
                    );
                    if let Err(restart_err) = self.restart_core().await {
                        Config::runtime().discard();
                        logging_error!(
                            Type::Core,
                            "Failed to restart core after reload error: {}",
                            restart_err
                        );
                        return Err(restart_err);
                    }
                    sleep(Duration::from_millis(300)).await;

                    match self.reload_config_once(run_path_str).await {
                        Ok(_) => {
                            Config::runtime().apply();
                            logging!(
                                info,
                                Type::Core,
                                "Configuration updated successfully after restarting core"
                            );
                            return Ok(());
                        }
                        Err(retry_err) => {
                            let retry_msg = retry_err.to_string();
                            Config::runtime().discard();
                            logging_error!(
                                Type::Core,
                                "Failed to update configuration after restart: {}",
                                retry_msg
                            );
                            return Err(anyhow!(retry_msg));
                        }
                    }
                }

                Config::runtime().discard();
                logging_error!(Type::Core, "Failed to update configuration: {}", err_msg);
                Err(anyhow!(err_msg))
            }
        }
    }

    async fn reload_config_once(&self, config_path: &str) -> std::result::Result<(), MihomoError> {
        handle::Handle::mihomo()
            .await
            .reload_config(true, config_path)
            .await
    }

    fn should_restart_on_reload_error(err: &MihomoError) -> bool {
        match err {
            MihomoError::ConnectionFailed | MihomoError::ConnectionLost => true,
            MihomoError::Io(io_err) => matches!(
                io_err.kind(),
                std::io::ErrorKind::ConnectionAborted
                    | std::io::ErrorKind::ConnectionRefused
                    | std::io::ErrorKind::ConnectionReset
                    | std::io::ErrorKind::NotFound
            ),
            MihomoError::Reqwest(req_err) => {
                if req_err.is_connect() || req_err.is_timeout() {
                    return true;
                }
                let err_text = req_err.to_string();
                if let Some(source) = req_err.source() {
                    if let Some(io_err) = source.downcast_ref::<std::io::Error>() {
                        if matches!(
                            io_err.kind(),
                            std::io::ErrorKind::ConnectionAborted
                                | std::io::ErrorKind::ConnectionRefused
                                | std::io::ErrorKind::ConnectionReset
                                | std::io::ErrorKind::NotFound
                        ) {
                            return true;
                        }
                    } else if source.to_string().contains("Failed to create connection") {
                        return true;
                    }
                }
                err_text.contains("Failed to create connection")
                    || err_text.contains("The system cannot find the file specified")
                    || err_text.contains("operation timed out")
                    || err_text.contains("connection refused")
            }
            MihomoError::FailedResponse(msg) => {
                msg.contains("Failed to create connection") || msg.contains("connection refused")
            }
            _ => false,
        }
    }
}

impl CoreManager {
    /// 清理多余的 mihomo 进程
    async fn cleanup_orphaned_mihomo_processes(&self) -> Result<()> {
        logging!(info, Type::Core, "开始清理多余的 mihomo 进程");

        // 获取当前管理的进程 PID
        let current_pid = {
            let child_guard = self.child_sidecar.lock();
            child_guard.as_ref().map(|child| child.pid())
        };

        let target_processes = ["verge-mihomo", "verge-mihomo-alpha"];

        // 并行查找所有目标进程
        let mut process_futures = Vec::new();
        for &target in &target_processes {
            let process_name = if cfg!(windows) {
                format!("{target}.exe")
            } else {
                target.into()
            };
            process_futures.push(self.find_processes_by_name(process_name, target));
        }

        let process_results = futures::future::join_all(process_futures).await;

        // 收集所有需要终止的进程PID
        let mut pids_to_kill = Vec::new();
        for result in process_results {
            match result {
                Ok((pids, process_name)) => {
                    for pid in pids {
                        // 跳过当前管理的进程
                        if let Some(current) = current_pid
                            && Some(pid) == current
                        {
                            logging!(
                                debug,
                                Type::Core,
                                "跳过当前管理的进程: {} (PID: {})",
                                process_name,
                                pid
                            );
                            continue;
                        }
                        pids_to_kill.push((pid, process_name.clone()));
                    }
                }
                Err(e) => {
                    logging!(debug, Type::Core, "查找进程时发生错误: {}", e);
                }
            }
        }

        if pids_to_kill.is_empty() {
            logging!(debug, Type::Core, "未发现多余的 mihomo 进程");
            return Ok(());
        }

        let mut kill_futures = Vec::new();
        for (pid, process_name) in &pids_to_kill {
            kill_futures.push(self.kill_process_with_verification(*pid, process_name.clone()));
        }

        let kill_results = futures::future::join_all(kill_futures).await;

        let killed_count = kill_results.into_iter().filter(|&success| success).count();

        if killed_count > 0 {
            logging!(
                info,
                Type::Core,
                "清理完成，共终止了 {} 个多余的 mihomo 进程",
                killed_count
            );
        }

        Ok(())
    }

    /// 根据进程名查找进程PID列
    async fn find_processes_by_name(
        &self,
        process_name: String,
        _target: &str,
    ) -> Result<(Vec<u32>, String)> {
        #[cfg(windows)]
        {
            use std::mem;
            use winapi::um::handleapi::CloseHandle;
            use winapi::um::tlhelp32::{
                CreateToolhelp32Snapshot, PROCESSENTRY32W, Process32FirstW, Process32NextW,
                TH32CS_SNAPPROCESS,
            };
            use winapi::um::winnt::HANDLE;

            let process_name_clone = process_name.clone();
            let pids = AsyncHandler::spawn_blocking(move || -> Result<Vec<u32>> {
                let mut pids = Vec::new();

                unsafe {
                    // 创建进程快照
                    let snapshot: HANDLE = CreateToolhelp32Snapshot(TH32CS_SNAPPROCESS, 0);
                    if snapshot == winapi::um::handleapi::INVALID_HANDLE_VALUE {
                        return Err(anyhow::anyhow!("Failed to create process snapshot"));
                    }

                    let mut pe32: PROCESSENTRY32W = mem::zeroed();
                    pe32.dwSize = mem::size_of::<PROCESSENTRY32W>() as u32;

                    // 获取第一个进程
                    if Process32FirstW(snapshot, &mut pe32) != 0 {
                        loop {
                            // 将宽字符转换为String
                            let end_pos = pe32
                                .szExeFile
                                .iter()
                                .position(|&x| x == 0)
                                .unwrap_or(pe32.szExeFile.len());
                            let exe_file = String::from_utf16_lossy(&pe32.szExeFile[..end_pos]);

                            // 检查进程名是否匹配
                            if exe_file.eq_ignore_ascii_case(&process_name_clone) {
                                pids.push(pe32.th32ProcessID);
                            }
                            if Process32NextW(snapshot, &mut pe32) == 0 {
                                break;
                            }
                        }
                    }

                    // 关闭句柄
                    CloseHandle(snapshot);
                }

                Ok(pids)
            })
            .await??;

            Ok((pids, process_name))
        }

        #[cfg(not(windows))]
        {
            let output = if cfg!(target_os = "macos") {
                tokio::process::Command::new("pgrep")
                    .arg(&process_name)
                    .output()
                    .await?
            } else {
                // Linux
                tokio::process::Command::new("pidof")
                    .arg(&process_name)
                    .output()
                    .await?
            };

            if !output.status.success() {
                return Ok((Vec::new(), process_name));
            }

            let stdout = String::from_utf8_lossy(&output.stdout);
            let mut pids = Vec::new();

            // Unix系统直接解析PID列表
            for pid_str in stdout.split_whitespace() {
                if let Ok(pid) = pid_str.parse::<u32>() {
                    pids.push(pid);
                }
            }

            Ok((pids, process_name))
        }
    }

    /// 终止进程并验证结果 - 使用Windows API直接终止，更优雅高效
    async fn kill_process_with_verification(&self, pid: u32, process_name: String) -> bool {
        logging!(
            info,
            Type::Core,
            "尝试终止进程: {} (PID: {})",
            process_name,
            pid
        );

        #[cfg(windows)]
        let success = {
            use winapi::um::handleapi::CloseHandle;
            use winapi::um::processthreadsapi::{OpenProcess, TerminateProcess};
            use winapi::um::winnt::{HANDLE, PROCESS_TERMINATE};

            AsyncHandler::spawn_blocking(move || -> bool {
                unsafe {
                    let process_handle: HANDLE = OpenProcess(PROCESS_TERMINATE, 0, pid);
                    if process_handle.is_null() {
                        return false;
                    }
                    let result = TerminateProcess(process_handle, 1);
                    CloseHandle(process_handle);

                    result != 0
                }
            })
            .await
            .unwrap_or(false)
        };

        #[cfg(not(windows))]
        let success = {
            tokio::process::Command::new("kill")
                .args(["-9", &pid.to_string()])
                .output()
                .await
                .map(|output| output.status.success())
                .unwrap_or(false)
        };

        if success {
            // 短暂等待并验证进程是否真正终止
            tokio::time::sleep(tokio::time::Duration::from_millis(100)).await;

            let still_running = self.is_process_running(pid).await.unwrap_or(false);
            if still_running {
                logging!(
                    warn,
                    Type::Core,
                    "进程 {} (PID: {}) 终止命令成功但进程仍在运行",
                    process_name,
                    pid
                );
                false
            } else {
                logging!(
                    info,
                    Type::Core,
                    "成功终止进程: {} (PID: {})",
                    process_name,
                    pid
                );
                true
            }
        } else {
            logging!(
                warn,
                Type::Core,
                "无法终止进程: {} (PID: {})",
                process_name,
                pid
            );
            false
        }
    }

    /// Windows API检查进程
    async fn is_process_running(&self, pid: u32) -> Result<bool> {
        #[cfg(windows)]
        {
            use winapi::shared::minwindef::DWORD;
            use winapi::um::handleapi::CloseHandle;
            use winapi::um::processthreadsapi::GetExitCodeProcess;
            use winapi::um::processthreadsapi::OpenProcess;
            use winapi::um::winnt::{HANDLE, PROCESS_QUERY_INFORMATION};

            AsyncHandler::spawn_blocking(move || -> Result<bool> {
                unsafe {
                    let process_handle: HANDLE = OpenProcess(PROCESS_QUERY_INFORMATION, 0, pid);
                    if process_handle.is_null() {
                        return Ok(false);
                    }
                    let mut exit_code: DWORD = 0;
                    let result = GetExitCodeProcess(process_handle, &mut exit_code);
                    CloseHandle(process_handle);

                    if result == 0 {
                        return Ok(false);
                    }
                    Ok(exit_code == 259)
                }
            })
            .await?
        }

        #[cfg(not(windows))]
        {
            let output = tokio::process::Command::new("ps")
                .args(["-p", &pid.to_string()])
                .output()
                .await?;

            Ok(output.status.success() && !output.stdout.is_empty())
        }
    }

    async fn start_core_by_sidecar(&self) -> Result<()> {
        logging!(info, Type::Core, "Running core by sidecar");

        let config_file = &Config::generate_file(ConfigType::Run)?;
        let app_handle = handle::Handle::app_handle();
        let clash_core = Config::verge().latest().get_valid_clash_core();
        let config_dir = dirs::app_home_dir()?;

        let (mut rx, child) = app_handle
            .shell()
            .sidecar(&clash_core)?
            .args([
                "-d",
                dirs::path_to_str(&config_dir)?,
                "-f",
                dirs::path_to_str(config_file)?,
            ])
            .spawn()?;

        let pid = child.pid();
        logging!(trace, Type::Core, "Started core by sidecar pid: {}", pid);
        *self.child_sidecar.lock() = Some(CommandChildGuard::new(child));
        self.set_running_mode(RunningMode::Sidecar);

        let shared_writer: SharedWriter =
            Arc::new(tokio::sync::Mutex::new(sidecar_writer().await?));

        AsyncHandler::spawn(|| async move {
            while let Some(event) = rx.recv().await {
                match event {
                    tauri_plugin_shell::process::CommandEvent::Stdout(line) => {
                        let mut now = DeferredNow::default();
                        let message =
                            CompactString::from(String::from_utf8_lossy(&line).into_owned());
                        let w = shared_writer.lock().await;
                        write_sidecar_log(w, &mut now, Level::Error, &message);
                        ClashLogger::global().append_log(message);
                    }
                    tauri_plugin_shell::process::CommandEvent::Stderr(line) => {
                        let mut now = DeferredNow::default();
                        let message =
                            CompactString::from(String::from_utf8_lossy(&line).into_owned());
                        let w = shared_writer.lock().await;
                        write_sidecar_log(w, &mut now, Level::Error, &message);
                        ClashLogger::global().append_log(message);
                    }
                    tauri_plugin_shell::process::CommandEvent::Terminated(term) => {
                        let mut now = DeferredNow::default();
                        let message = if let Some(code) = term.code {
                            CompactString::from(format!("Process terminated with code: {}", code))
                        } else if let Some(signal) = term.signal {
                            CompactString::from(format!("Process terminated by signal: {}", signal))
                        } else {
                            CompactString::from("Process terminated")
                        };
                        let w = shared_writer.lock().await;
                        write_sidecar_log(w, &mut now, Level::Info, &message);
                        ClashLogger::global().clear_logs();
                        break;
                    }
                    _ => {}
                }
            }
        });

        Ok(())
    }
    fn stop_core_by_sidecar(&self) -> Result<()> {
        logging!(info, Type::Core, "Stopping core by sidecar");

        if let Some(child) = self.child_sidecar.lock().take() {
            let pid = child.pid();
            drop(child);
            logging!(trace, Type::Core, "Stopped core by sidecar pid: {:?}", pid);
        }
        self.set_running_mode(RunningMode::NotRunning);
        Ok(())
    }
}

impl CoreManager {
    async fn start_core_by_service(&self) -> Result<()> {
        logging!(info, Type::Core, "Running core by service");
        let config_file = &Config::generate_file(ConfigType::Run)?;
        service::run_core_by_service(config_file).await?;
        self.set_running_mode(RunningMode::Service);
        Ok(())
    }

    async fn stop_core_by_service(&self) -> Result<()> {
        logging!(info, Type::Core, "Stopping core by service");
        service::stop_core_by_service().await?;
        self.set_running_mode(RunningMode::NotRunning);
        Ok(())
    }
}

impl Default for CoreManager {
    fn default() -> Self {
        CoreManager {
            running: Arc::new(Mutex::new(RunningMode::NotRunning)),
            child_sidecar: Arc::new(Mutex::new(None)),
        }
    }
}

impl CoreManager {
    pub async fn init(&self) -> Result<()> {
        logging!(info, Type::Core, "Initializing core");

        // 应用启动时先清理任何遗留的 mihomo 进程
        if let Err(e) = self.cleanup_orphaned_mihomo_processes().await {
            logging!(
                warn,
                Type::Core,
                "应用初始化时清理多余 mihomo 进程失败: {}",
                e
            );
        }

        // 使用简化的启动流程
        logging!(info, Type::Core, "开始核心初始化");
        self.start_core().await?;

        logging!(info, Type::Core, "核心初始化完成");
        Ok(())
    }

    pub fn set_running_mode(&self, mode: RunningMode) {
        let mut guard = self.running.lock();
        *guard = mode;
    }

    pub fn get_running_mode(&self) -> RunningMode {
        let guard = self.running.lock();
        (*guard).clone()
    }

    #[cfg(target_os = "windows")]
    async fn wait_for_service_ready_if_tun_enabled(&self) {
        let require_service = Config::verge().latest().enable_tun_mode.unwrap_or(false);

        if !require_service {
            return;
        }

        let max_wait = Duration::from_millis(3000);
        let mut backoff_strategy = ExponentialBackoff {
            initial_interval: Duration::from_millis(200),
            max_interval: Duration::from_millis(200),
            max_elapsed_time: Some(max_wait),
            multiplier: 1.0,
            randomization_factor: 0.0,
            ..Default::default()
        };
        backoff_strategy.reset();

        let mut attempts = 0usize;

        let operation = || {
            attempts += 1;
            let attempt = attempts;

            async move {
                let mut manager = SERVICE_MANAGER.lock().await;

                if matches!(manager.current(), ServiceStatus::Ready) {
                    if attempt > 1 {
                        logging!(
                            info,
                            Type::Core,
                            "Service became ready for TUN after {} attempt(s)",
                            attempt
                        );
                    }
                    return Ok(());
                }

                if attempt == 1 {
                    logging!(
                        info,
                        Type::Core,
                        "TUN mode enabled but service not ready; waiting for service availability"
                    );
                }

                match manager.init().await {
                    Ok(_) => {
                        logging_error!(Type::Core, manager.refresh().await);
                    }
                    Err(err) => {
                        logging!(
                            debug,
                            Type::Core,
                            "Service connection attempt {} failed while waiting for TUN: {}",
                            attempt,
                            err
                        );
                        return Err(BackoffError::transient(err));
                    }
                }

                if matches!(manager.current(), ServiceStatus::Ready) {
                    logging!(
                        info,
                        Type::Core,
                        "Service became ready for TUN after {} attempt(s)",
                        attempt
                    );
                    return Ok(());
                }

                logging!(
                    debug,
                    Type::Core,
                    "Service not ready after attempt {}; retrying with backoff",
                    attempt
                );

                Err(BackoffError::transient(anyhow!("Service not ready yet")))
            }
        };

        let wait_started = Instant::now();

        if let Err(err) = backoff::future::retry(backoff_strategy, operation).await {
            let waited_ms = wait_started.elapsed().as_millis();
            logging!(
                warn,
                Type::Core,
                "Service still not ready after waiting approximately {} ms ({} attempt(s)); falling back to sidecar mode: {}",
                waited_ms,
                attempts,
                err
            );
        }
    }

    // TODO: 是否需要在非windows平台上进行检测
    #[allow(clippy::unused_async)]
    #[cfg(not(target_os = "windows"))]
    async fn wait_for_service_ready_if_tun_enabled(&self) {}

    pub async fn prestart_core(&self) -> Result<()> {
        self.wait_for_service_ready_if_tun_enabled().await;

        match SERVICE_MANAGER.lock().await.current() {
            ServiceStatus::Ready => {
                self.set_running_mode(RunningMode::Service);
            }
            _ => {
                self.set_running_mode(RunningMode::Sidecar);
            }
        }
        Ok(())
    }

    /// 启动核心
    pub async fn start_core(&self) -> Result<()> {
        self.prestart_core().await?;

        match self.get_running_mode() {
            RunningMode::Service => {
                logging_error!(Type::Core, self.start_core_by_service().await);
            }
            RunningMode::NotRunning | RunningMode::Sidecar => {
                logging_error!(Type::Core, self.start_core_by_sidecar().await);
            }
        };

        Ok(())
    }

    pub async fn get_clash_logs(&self) -> Result<VecDeque<CompactString>> {
        logging!(info, Type::Core, "get clash logs");
        let logs = match self.get_running_mode() {
            RunningMode::Service => service::get_clash_logs_by_service().await?,
            RunningMode::Sidecar => ClashLogger::global().get_logs().clone(),
            _ => VecDeque::new(),
        };
        Ok(logs)
    }

    /// 停止核心运行
    pub async fn stop_core(&self) -> Result<()> {
        ClashLogger::global().clear_logs();
        match self.get_running_mode() {
            RunningMode::Service => self.stop_core_by_service().await,
            RunningMode::Sidecar => self.stop_core_by_sidecar(),
            RunningMode::NotRunning => Ok(()),
        }
    }

    /// 重启内核
    pub async fn restart_core(&self) -> Result<()> {
        logging!(info, Type::Core, "Restarting core");
        self.stop_core().await?;
        if SERVICE_MANAGER.lock().await.init().await.is_ok() {
            logging_error!(Type::Setup, SERVICE_MANAGER.lock().await.refresh().await);
        }
        self.start_core().await?;
        Ok(())
    }

    /// 切换核心
    pub async fn change_core(&self, clash_core: Option<String>) -> Result<(), String> {
        if clash_core.is_none() {
            let error_message = "Clash core should not be Null";
            logging!(error, Type::Core, "{}", error_message);
            return Err(error_message.into());
        }
        let core = clash_core.as_ref().ok_or_else(|| {
            let msg = "Clash core should not be None";
            logging!(error, Type::Core, "{}", msg);
            msg.to_string()
        })?;
        if !IVerge::VALID_CLASH_CORES.contains(&core.as_str()) {
            let error_message = format!("Clash core invalid name: {core}");
            logging!(error, Type::Core, "{}", error_message);
            return Err(error_message);
        }

        Config::verge().draft().clash_core = clash_core.clone();
        Config::verge().apply();
        logging_error!(Type::Core, Config::verge().latest().save_file());

        let run_path = Config::generate_file(ConfigType::Run).map_err(|e| {
            let msg = e.to_string();
            logging_error!(Type::Core, "{}", msg);
            msg
        })?;

        self.put_configs_force(run_path)
            .await
            .map_err(|e| e.to_string())?;

        Ok(())
    }
}

// Use simplified singleton_lazy macro
singleton_lazy!(CoreManager, CORE_MANAGER, CoreManager::default);<|MERGE_RESOLUTION|>--- conflicted
+++ resolved
@@ -84,220 +84,7 @@
         handle::Handle::notice_message(msg_type, msg_content);
         Ok(())
     }
-<<<<<<< HEAD
-    /// 验证运行时配置
-    pub async fn validate_config(&self) -> Result<(bool, String)> {
-        logging!(info, Type::Config, "生成临时配置文件用于验证");
-        let config_path = Config::generate_file(ConfigType::Check)?;
-        let config_path = dirs::path_to_str(&config_path)?;
-        self.validate_config_internal(config_path).await
-    }
-    /// 验证指定的配置文件
-    pub async fn validate_config_file(
-        &self,
-        config_path: &str,
-        is_merge_file: Option<bool>,
-    ) -> Result<(bool, String)> {
-        // 检查程序是否正在退出，如果是则跳过验证
-        if handle::Handle::global().is_exiting() {
-            logging!(info, Type::Core, "应用正在退出，跳过验证");
-            return Ok((true, String::new()));
-        }
-
-        // 检查文件是否存在
-        if !std::path::Path::new(config_path).exists() {
-            let error_msg = format!("File not found: {config_path}");
-            //handle::Handle::notice_message("config_validate::file_not_found", &error_msg);
-            return Ok((false, error_msg));
-        }
-
-        // 如果是合并文件且不是强制验证，执行语法检查但不进行完整验证
-        if is_merge_file.unwrap_or(false) {
-            logging!(
-                info,
-                Type::Config,
-                "检测到Merge文件，仅进行语法检查: {}",
-                config_path
-            );
-            return self.validate_file_syntax(config_path);
-        }
-
-        // 检查是否为脚本文件
-        let is_script = if config_path.ends_with(".js") {
-            true
-        } else {
-            match self.is_script_file(config_path) {
-                Ok(result) => result,
-                Err(err) => {
-                    // 如果无法确定文件类型，尝试使用Clash内核验证
-                    logging!(
-                        warn,
-                        Type::Config,
-                        "无法确定文件类型: {}, 错误: {}",
-                        config_path,
-                        err
-                    );
-                    return self.validate_config_internal(config_path).await;
-                }
-            }
-        };
-
-        if is_script {
-            logging!(
-                info,
-                Type::Config,
-                "检测到脚本文件，使用JavaScript验证: {}",
-                config_path
-            );
-            return self.validate_script_file(config_path);
-        }
-
-        // 对YAML配置文件使用Clash内核验证
-        logging!(
-            info,
-            Type::Config,
-            "使用Clash内核验证配置文件: {}",
-            config_path
-        );
-        self.validate_config_internal(config_path).await
-    }
-    /// 内部验证配置文件的实现
-    async fn validate_config_internal(&self, config_path: &str) -> Result<(bool, String)> {
-        // 检查程序是否正在退出，如果是则跳过验证
-        if handle::Handle::global().is_exiting() {
-            logging!(info, Type::Core, "应用正在退出，跳过验证");
-            return Ok((true, String::new()));
-        }
-
-        logging!(info, Type::Config, "开始验证配置文件: {}", config_path);
-
-        let clash_core = Config::verge().latest().get_valid_clash_core();
-        logging!(info, Type::Config, "使用内核: {}", clash_core);
-
-        let app_handle = handle::Handle::app_handle();
-        let app_dir = dirs::app_home_dir()?;
-        let app_dir_str = dirs::path_to_str(&app_dir)?;
-        logging!(info, Type::Config, "验证目录: {}", app_dir_str);
-
-        // 使用子进程运行clash验证配置
-        let output = app_handle
-            .shell()
-            .sidecar(clash_core)?
-            .args(["-t", "-d", app_dir_str, "-f", config_path])
-            .output()
-            .await?;
-
-        let stderr = String::from_utf8_lossy(&output.stderr);
-        let stdout = String::from_utf8_lossy(&output.stdout);
-
-        // 检查进程退出状态和错误输出
-        let error_keywords = ["FATA", "fatal", "Parse config error", "level=fatal"];
-        let has_error =
-            !output.status.success() || error_keywords.iter().any(|&kw| stderr.contains(kw));
-
-        logging!(info, Type::Config, "-------- 验证结果 --------");
-
-        if !stderr.is_empty() {
-            logging!(info, Type::Config, "stderr输出:\n{}", stderr);
-        }
-
-        if has_error {
-            logging!(info, Type::Config, "发现错误，开始处理错误信息");
-            let error_msg = if !stdout.is_empty() {
-                stdout.into()
-            } else if !stderr.is_empty() {
-                stderr.into()
-            } else if let Some(code) = output.status.code() {
-                format!("验证进程异常退出，退出码: {code}")
-            } else {
-                "验证进程被终止".into()
-            };
-
-            logging!(info, Type::Config, "-------- 验证结束 --------");
-            Ok((false, error_msg)) // 返回错误消息给调用者处理
-        } else {
-            logging!(info, Type::Config, "验证成功");
-            logging!(info, Type::Config, "-------- 验证结束 --------");
-            Ok((true, String::new()))
-        }
-    }
-    /// 只进行文件语法检查，不进行完整验证
-    fn validate_file_syntax(&self, config_path: &str) -> Result<(bool, String)> {
-        logging!(info, Type::Config, "开始检查文件: {}", config_path);
-
-        // 读取文件内容
-        let content = match std::fs::read_to_string(config_path) {
-            Ok(content) => content,
-            Err(err) => {
-                let error_msg = format!("Failed to read file: {err}");
-                logging!(error, Type::Config, "无法读取文件: {}", error_msg);
-                return Ok((false, error_msg));
-            }
-        };
-        // 对YAML文件尝试解析，只检查语法正确性
-        logging!(info, Type::Config, "进行YAML语法检查");
-        match serde_yaml_ng::from_str::<serde_yaml_ng::Value>(&content) {
-            Ok(_) => {
-                logging!(info, Type::Config, "YAML语法检查通过");
-                Ok((true, String::new()))
-            }
-            Err(err) => {
-                // 使用标准化的前缀，以便错误处理函数能正确识别
-                let error_msg = format!("YAML syntax error: {err}");
-                logging!(error, Type::Config, "YAML语法错误: {}", error_msg);
-                Ok((false, error_msg))
-            }
-        }
-    }
-    /// 验证脚本文件语法
-    fn validate_script_file(&self, path: &str) -> Result<(bool, String)> {
-        // 读取脚本内容
-        let content = match std::fs::read_to_string(path) {
-            Ok(content) => content,
-            Err(err) => {
-                let error_msg = format!("Failed to read script file: {err}");
-                logging!(warn, Type::Config, "脚本语法错误: {}", err);
-                //handle::Handle::notice_message("config_validate::script_syntax_error", &error_msg);
-                return Ok((false, error_msg));
-            }
-        };
-
-        logging!(debug, Type::Config, "验证脚本文件: {}", path);
-
-        // 使用boa引擎进行基本语法检查
-        use boa_engine::{Context, Source};
-
-        let mut context = Context::default();
-        let result = context.eval(Source::from_bytes(&content));
-
-        match result {
-            Ok(_) => {
-                logging!(debug, Type::Config, "脚本语法验证通过: {}", path);
-
-                // 检查脚本是否包含main函数
-                if !content.contains("function main")
-                    && !content.contains("const main")
-                    && !content.contains("let main")
-                {
-                    let error_msg = "Script must contain a main function";
-                    logging!(warn, Type::Config, "脚本缺少main函数: {}", path);
-                    //handle::Handle::notice_message("config_validate::script_missing_main", error_msg);
-                    return Ok((false, error_msg.into()));
-                }
-
-                Ok((true, String::new()))
-            }
-            Err(err) => {
-                let error_msg = format!("Script syntax error: {err}");
-                logging!(warn, Type::Config, "脚本语法错误: {}", err);
-                //handle::Handle::notice_message("config_validate::script_syntax_error", &error_msg);
-                Ok((false, error_msg))
-            }
-        }
-    }
-=======
-
->>>>>>> a60cab98
+
     /// 更新proxies等配置
     pub async fn update_config(&self) -> Result<(bool, String)> {
         // 检查程序是否正在退出，如果是则跳过完整验证流程
