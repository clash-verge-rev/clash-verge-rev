--- conflicted
+++ resolved
@@ -761,17 +761,9 @@
             ])
             .spawn()?;
 
-<<<<<<< HEAD
         while let Some(event) = rx.recv().await {
             if let tauri_plugin_shell::process::CommandEvent::Stdout(line) = event {
                 if let Err(e) = writeln!(log_file, "{}", String::from_utf8_lossy(&line)) {
-=======
-        AsyncHandler::spawn(move || async move {
-            while let Some(event) = rx.recv().await {
-                if let tauri_plugin_shell::process::CommandEvent::Stdout(line) = event
-                    && let Err(e) = writeln!(log_file, "{}", String::from_utf8_lossy(&line))
-                {
->>>>>>> 25167849
                     logging!(
                         error,
                         Type::Core,
