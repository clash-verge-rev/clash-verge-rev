use crate::AsyncHandler;
use crate::{
    config::*,
    core::{
        handle,
        service::{self},
    },
    ipc::IpcManager,
    logging, logging_error,
    process::CommandChildGuard,
    singleton_lazy,
    utils::{
        dirs::{self, ipc_path_service, ipc_path_sidecar},
        help::{self},
        logging::Type,
    },
};
use anyhow::{Result, anyhow};
use chrono::Local;
use parking_lot::Mutex;
use std::{
    fmt,
    fs::{File, create_dir_all},
    // io::Write,
    path::PathBuf,
    sync::Arc,
};
use tauri_plugin_shell::ShellExt;

#[derive(Debug)]
pub struct CoreManager {
    running: Arc<Mutex<RunningMode>>,
    child_sidecar: Arc<Mutex<Option<CommandChildGuard>>>,
}

/// 内核运行模式
#[derive(Debug, Clone, serde::Serialize, PartialEq, Eq)]
pub enum RunningMode {
    /// 服务模式运行
    Service,
    /// Sidecar 模式运行
    Sidecar,
    /// 未运行
    NotRunning,
}

impl RunningMode {
    pub fn is_service(&self) -> bool {
        matches!(self, RunningMode::Service)
    }

    // pub fn is_running(&self) -> bool {
    //     matches!(self, RunningMode::Service | RunningMode::Sidecar)
    // }

    pub fn to_ipc_path_string(&self) -> Option<String> {
        match self {
            RunningMode::Service => ipc_path_service()
                .map(|path| path.to_string_lossy().into_owned())
                .ok(),
            RunningMode::Sidecar | RunningMode::NotRunning => ipc_path_sidecar()
                .map(|path| path.to_string_lossy().into_owned())
                .ok(),
        }
    }

    pub fn try_into_ipc_path_string(self) -> Result<String> {
        self.to_ipc_path_string()
            .ok_or_else(|| anyhow!("IPC path is missing with mode: {self}"))
    }
}

impl fmt::Display for RunningMode {
    fn fmt(&self, f: &mut fmt::Formatter<'_>) -> fmt::Result {
        match self {
            RunningMode::Service => write!(f, "Service"),
            RunningMode::Sidecar => write!(f, "Sidecar"),
            RunningMode::NotRunning => write!(f, "NotRunning"),
        }
    }
}

use crate::config::IVerge;

impl CoreManager {
    /// 检查文件是否为脚本文件
    fn is_script_file(&self, path: &str) -> Result<bool> {
        // 1. 先通过扩展名快速判断
        if path.ends_with(".yaml") || path.ends_with(".yml") {
            return Ok(false); // YAML文件不是脚本文件
        } else if path.ends_with(".js") {
            return Ok(true); // JS文件是脚本文件
        }

        // 2. 读取文件内容
        let content = match std::fs::read_to_string(path) {
            Ok(content) => content,
            Err(err) => {
                logging!(
                    warn,
                    Type::Config,
                    true,
                    "无法读取文件以检测类型: {}, 错误: {}",
                    path,
                    err
                );
                return Err(anyhow::anyhow!(
                    "Failed to read file to detect type: {}",
                    err
                ));
            }
        };

        // 3. 检查是否存在明显的YAML特征
        let has_yaml_features = content.contains(": ")
            || content.contains("#")
            || content.contains("---")
            || content.lines().any(|line| line.trim().starts_with("- "));

        // 4. 检查是否存在明显的JS特征
        let has_js_features = content.contains("function ")
            || content.contains("const ")
            || content.contains("let ")
            || content.contains("var ")
            || content.contains("//")
            || content.contains("/*")
            || content.contains("*/")
            || content.contains("export ")
            || content.contains("import ");

        // 5. 决策逻辑
        if has_yaml_features && !has_js_features {
            // 只有YAML特征，没有JS特征
            return Ok(false);
        } else if has_js_features && !has_yaml_features {
            // 只有JS特征，没有YAML特征
            return Ok(true);
        } else if has_yaml_features && has_js_features {
            // 两种特征都有，需要更精细判断
            // 优先检查是否有明确的JS结构特征
            if content.contains("function main")
                || content.contains("module.exports")
                || content.contains("export default")
            {
                return Ok(true);
            }

            // 检查冒号后是否有空格（YAML的典型特征）
            let yaml_pattern_count = content.lines().filter(|line| line.contains(": ")).count();

            if yaml_pattern_count > 2 {
                return Ok(false); // 多个键值对格式，更可能是YAML
            }
        }

        // 默认情况：无法确定时，假设为非脚本文件（更安全）
        logging!(
            debug,
            Type::Config,
            true,
            "无法确定文件类型，默认当作YAML处理: {}",
            path
        );
        Ok(false)
    }
    /// 使用默认配置
    pub async fn use_default_config(&self, msg_type: &str, msg_content: &str) -> Result<()> {
        let runtime_path = dirs::app_home_dir()?.join(RUNTIME_CONFIG);

        // Extract clash config before async operations
        let clash_config = Config::clash().await.latest_ref().0.clone();

        *Config::runtime().await.draft_mut() = Box::new(IRuntime {
            config: Some(clash_config.clone()),
            exists_keys: vec![],
            chain_logs: Default::default(),
        });
        help::save_yaml(&runtime_path, &clash_config, Some("# Clash Verge Runtime")).await?;
        handle::Handle::notice_message(msg_type, msg_content);
        Ok(())
    }
    /// 验证运行时配置
    pub async fn validate_config(&self) -> Result<(bool, String)> {
        logging!(info, Type::Config, true, "生成临时配置文件用于验证");
        let config_path = Config::generate_file(ConfigType::Check).await?;
        let config_path = dirs::path_to_str(&config_path)?;
        self.validate_config_internal(config_path).await
    }
    /// 验证指定的配置文件
    pub async fn validate_config_file(
        &self,
        config_path: &str,
        is_merge_file: Option<bool>,
    ) -> Result<(bool, String)> {
        // 检查程序是否正在退出，如果是则跳过验证
        if handle::Handle::global().is_exiting() {
            logging!(info, Type::Core, true, "应用正在退出，跳过验证");
            return Ok((true, String::new()));
        }

        // 检查文件是否存在
        if !std::path::Path::new(config_path).exists() {
            let error_msg = format!("File not found: {config_path}");
            //handle::Handle::notice_message("config_validate::file_not_found", &error_msg);
            return Ok((false, error_msg));
        }

        // 如果是合并文件且不是强制验证，执行语法检查但不进行完整验证
        if is_merge_file.unwrap_or(false) {
            logging!(
                info,
                Type::Config,
                true,
                "检测到Merge文件，仅进行语法检查: {}",
                config_path
            );
            return self.validate_file_syntax(config_path);
        }

        // 检查是否为脚本文件
        let is_script = if config_path.ends_with(".js") {
            true
        } else {
            match self.is_script_file(config_path) {
                Ok(result) => result,
                Err(err) => {
                    // 如果无法确定文件类型，尝试使用Clash内核验证
                    logging!(
                        warn,
                        Type::Config,
                        true,
                        "无法确定文件类型: {}, 错误: {}",
                        config_path,
                        err
                    );
                    return self.validate_config_internal(config_path).await;
                }
            }
        };

        if is_script {
            logging!(
                info,
                Type::Config,
                true,
                "检测到脚本文件，使用JavaScript验证: {}",
                config_path
            );
            return self.validate_script_file(config_path);
        }

        // 对YAML配置文件使用Clash内核验证
        logging!(
            info,
            Type::Config,
            true,
            "使用Clash内核验证配置文件: {}",
            config_path
        );
        self.validate_config_internal(config_path).await
    }
    /// 内部验证配置文件的实现
    async fn validate_config_internal(&self, config_path: &str) -> Result<(bool, String)> {
        // 检查程序是否正在退出，如果是则跳过验证
        if handle::Handle::global().is_exiting() {
            logging!(info, Type::Core, true, "应用正在退出，跳过验证");
            return Ok((true, String::new()));
        }

        logging!(
            info,
            Type::Config,
            true,
            "开始验证配置文件: {}",
            config_path
        );

        let clash_core = Config::verge().await.latest_ref().get_valid_clash_core();
        logging!(info, Type::Config, true, "使用内核: {}", clash_core);

        let app_handle = handle::Handle::global().app_handle().ok_or_else(|| {
            let msg = "Failed to get app handle";
            logging!(error, Type::Core, true, "{}", msg);
            anyhow::anyhow!(msg)
        })?;
        let app_dir = dirs::app_home_dir()?;
        let app_dir_str = dirs::path_to_str(&app_dir)?;
        logging!(info, Type::Config, true, "验证目录: {}", app_dir_str);

        // 使用子进程运行clash验证配置
        let output = app_handle
            .shell()
            .sidecar(clash_core)?
            .args(["-t", "-d", app_dir_str, "-f", config_path])
            .output()
            .await?;

        let stderr = String::from_utf8_lossy(&output.stderr);
        let stdout = String::from_utf8_lossy(&output.stdout);

        // 检查进程退出状态和错误输出
        let error_keywords = ["FATA", "fatal", "Parse config error", "level=fatal"];
        let has_error =
            !output.status.success() || error_keywords.iter().any(|&kw| stderr.contains(kw));

        logging!(info, Type::Config, true, "-------- 验证结果 --------");

        if !stderr.is_empty() {
            logging!(info, Type::Config, true, "stderr输出:\n{}", stderr);
        }

        if has_error {
            logging!(info, Type::Config, true, "发现错误，开始处理错误信息");
            let error_msg = if !stdout.is_empty() {
                stdout.to_string()
            } else if !stderr.is_empty() {
                stderr.to_string()
            } else if let Some(code) = output.status.code() {
                format!("验证进程异常退出，退出码: {code}")
            } else {
                "验证进程被终止".to_string()
            };

            logging!(info, Type::Config, true, "-------- 验证结束 --------");
            Ok((false, error_msg)) // 返回错误消息给调用者处理
        } else {
            logging!(info, Type::Config, true, "验证成功");
            logging!(info, Type::Config, true, "-------- 验证结束 --------");
            Ok((true, String::new()))
        }
    }
    /// 只进行文件语法检查，不进行完整验证
    fn validate_file_syntax(&self, config_path: &str) -> Result<(bool, String)> {
        logging!(info, Type::Config, true, "开始检查文件: {}", config_path);

        // 读取文件内容
        let content = match std::fs::read_to_string(config_path) {
            Ok(content) => content,
            Err(err) => {
                let error_msg = format!("Failed to read file: {err}");
                logging!(error, Type::Config, true, "无法读取文件: {}", error_msg);
                return Ok((false, error_msg));
            }
        };
        // 对YAML文件尝试解析，只检查语法正确性
        logging!(info, Type::Config, true, "进行YAML语法检查");
        match serde_yaml_ng::from_str::<serde_yaml_ng::Value>(&content) {
            Ok(_) => {
                logging!(info, Type::Config, true, "YAML语法检查通过");
                Ok((true, String::new()))
            }
            Err(err) => {
                // 使用标准化的前缀，以便错误处理函数能正确识别
                let error_msg = format!("YAML syntax error: {err}");
                logging!(error, Type::Config, true, "YAML语法错误: {}", error_msg);
                Ok((false, error_msg))
            }
        }
    }
    /// 验证脚本文件语法
    fn validate_script_file(&self, path: &str) -> Result<(bool, String)> {
        // 读取脚本内容
        let content = match std::fs::read_to_string(path) {
            Ok(content) => content,
            Err(err) => {
                let error_msg = format!("Failed to read script file: {err}");
                logging!(warn, Type::Config, true, "脚本语法错误: {}", err);
                //handle::Handle::notice_message("config_validate::script_syntax_error", &error_msg);
                return Ok((false, error_msg));
            }
        };

        logging!(debug, Type::Config, true, "验证脚本文件: {}", path);

        // 使用boa引擎进行基本语法检查
        use boa_engine::{Context, Source};

        let mut context = Context::default();
        let result = context.eval(Source::from_bytes(&content));

        match result {
            Ok(_) => {
                logging!(debug, Type::Config, true, "脚本语法验证通过: {}", path);

                // 检查脚本是否包含main函数
                if !content.contains("function main")
                    && !content.contains("const main")
                    && !content.contains("let main")
                {
                    let error_msg = "Script must contain a main function";
                    logging!(warn, Type::Config, true, "脚本缺少main函数: {}", path);
                    //handle::Handle::notice_message("config_validate::script_missing_main", error_msg);
                    return Ok((false, error_msg.to_string()));
                }

                Ok((true, String::new()))
            }
            Err(err) => {
                let error_msg = format!("Script syntax error: {err}");
                logging!(warn, Type::Config, true, "脚本语法错误: {}", err);
                //handle::Handle::notice_message("config_validate::script_syntax_error", &error_msg);
                Ok((false, error_msg))
            }
        }
    }
    /// 更新proxies等配置
    pub async fn update_config(&self) -> Result<(bool, String)> {
        // 检查程序是否正在退出，如果是则跳过完整验证流程
        if handle::Handle::global().is_exiting() {
            logging!(info, Type::Config, true, "应用正在退出，跳过验证");
            return Ok((true, String::new()));
        }

        // 1. 先生成新的配置内容
        logging!(info, Type::Config, true, "生成新的配置内容");
        Config::generate().await?;

        // 2. 验证配置
        match self.validate_config().await {
            Ok((true, _)) => {
                // 4. 验证通过后，生成正式的运行时配置
                logging!(info, Type::Config, true, "配置验证通过, 生成运行时配置");
                let run_path = Config::generate_file(ConfigType::Run).await?;
                logging_error!(Type::Config, true, self.put_configs_force(run_path).await);
                Ok((true, "something".into()))
            }
            Ok((false, error_msg)) => {
                logging!(warn, Type::Config, true, "配置验证失败: {}", error_msg);
                Config::runtime().await.discard();
                Ok((false, error_msg))
            }
            Err(e) => {
                logging!(warn, Type::Config, true, "验证过程发生错误: {}", e);
                Config::runtime().await.discard();
                Err(e)
            }
        }
    }
    pub async fn put_configs_force(&self, path_buf: PathBuf) -> Result<(), String> {
        let run_path_str = dirs::path_to_str(&path_buf).map_err(|e| {
            let msg = e.to_string();
            logging_error!(Type::Core, true, "{}", msg);
            msg
        });
        match IpcManager::global().put_configs_force(run_path_str?).await {
            Ok(_) => {
                Config::runtime().await.apply();
                logging!(info, Type::Core, true, "Configuration updated successfully");
                Ok(())
            }
            Err(e) => {
                let msg = e.to_string();
                Config::runtime().await.discard();
                logging_error!(Type::Core, true, "Failed to update configuration: {}", msg);
                Err(msg)
            }
        }
    }
}

impl CoreManager {
    /// 清理多余的 mihomo 进程
    async fn cleanup_orphaned_mihomo_processes(&self) -> Result<()> {
        // 获取当前管理的进程 PID
        let current_pid = {
            let child_guard = self.child_sidecar.lock();
            child_guard.as_ref().map(|child| child.pid())
        };

        let target_processes = ["verge-mihomo", "verge-mihomo-alpha"];

        // 并行查找所有目标进程
        let mut process_futures = Vec::new();
        for &target in &target_processes {
            let process_name = if cfg!(windows) {
                format!("{target}.exe")
            } else {
                target.to_string()
            };
            process_futures.push(self.find_processes_by_name(process_name, target));
        }

        let process_results = futures::future::join_all(process_futures).await;

        // 收集所有需要终止的进程PID
        let mut pids_to_kill = Vec::new();
        for result in process_results {
            match result {
                Ok((pids, process_name)) => {
                    for pid in pids {
                        // 跳过当前管理的进程
                        if let Some(current) = current_pid
                            && Some(pid) == current
                        {
                            logging!(
                                debug,
                                Type::Core,
                                true,
                                "跳过当前管理的进程: {} (PID: {})",
                                process_name,
                                pid
                            );
                            continue;
                        }
                        pids_to_kill.push((pid, process_name.clone()));
                    }
                }
                Err(e) => {
                    logging!(debug, Type::Core, true, "查找进程时发生错误: {}", e);
                }
            }
        }

        if pids_to_kill.is_empty() {
            logging!(debug, Type::Core, true, "未发现多余的 mihomo 进程");
            return Ok(());
        }

        logging!(info, Type::Core, true, "开始清理多余的 mihomo 进程");

        let mut kill_futures = Vec::new();
        for (pid, process_name) in &pids_to_kill {
            kill_futures.push(self.kill_process_with_verification(*pid, process_name.clone()));
        }

        let kill_results = futures::future::join_all(kill_futures).await;

        let killed_count = kill_results.into_iter().filter(|&success| success).count();

        if killed_count > 0 {
            logging!(
                info,
                Type::Core,
                true,
                "清理完成，共终止了 {} 个多余的 mihomo 进程",
                killed_count
            );
        }

        Ok(())
    }

    /// 根据进程名查找进程PID列
    async fn find_processes_by_name(
        &self,
        process_name: String,
        _target: &str,
    ) -> Result<(Vec<u32>, String)> {
        #[cfg(windows)]
        {
            use std::mem;
            use winapi::um::handleapi::CloseHandle;
            use winapi::um::tlhelp32::{
                CreateToolhelp32Snapshot, PROCESSENTRY32W, Process32FirstW, Process32NextW,
                TH32CS_SNAPPROCESS,
            };
            use winapi::um::winnt::HANDLE;

            let process_name_clone = process_name.clone();
            let pids = AsyncHandler::spawn_blocking(move || -> Result<Vec<u32>> {
                let mut pids = Vec::new();

                unsafe {
                    // 创建进程快照
                    let snapshot: HANDLE = CreateToolhelp32Snapshot(TH32CS_SNAPPROCESS, 0);
                    if snapshot == winapi::um::handleapi::INVALID_HANDLE_VALUE {
                        return Err(anyhow::anyhow!("Failed to create process snapshot"));
                    }

                    let mut pe32: PROCESSENTRY32W = mem::zeroed();
                    pe32.dwSize = mem::size_of::<PROCESSENTRY32W>() as u32;

                    // 获取第一个进程
                    if Process32FirstW(snapshot, &mut pe32) != 0 {
                        loop {
                            // 将宽字符转换为String
                            let end_pos = pe32
                                .szExeFile
                                .iter()
                                .position(|&x| x == 0)
                                .unwrap_or(pe32.szExeFile.len());
                            let exe_file = String::from_utf16_lossy(&pe32.szExeFile[..end_pos]);

                            // 检查进程名是否匹配
                            if exe_file.eq_ignore_ascii_case(&process_name_clone) {
                                pids.push(pe32.th32ProcessID);
                            }
                            if Process32NextW(snapshot, &mut pe32) == 0 {
                                break;
                            }
                        }
                    }

                    // 关闭句柄
                    CloseHandle(snapshot);
                }

                Ok(pids)
            })
            .await??;

            Ok((pids, process_name))
        }

        #[cfg(not(windows))]
        {
            let output = if cfg!(target_os = "macos") {
                tokio::process::Command::new("pgrep")
                    .arg(&process_name)
                    .output()
                    .await?
            } else {
                // Linux
                tokio::process::Command::new("pidof")
                    .arg(&process_name)
                    .output()
                    .await?
            };

            if !output.status.success() {
                return Ok((Vec::new(), process_name));
            }

            let stdout = String::from_utf8_lossy(&output.stdout);
            let mut pids = Vec::new();

            // Unix系统直接解析PID列表
            for pid_str in stdout.split_whitespace() {
                if let Ok(pid) = pid_str.parse::<u32>() {
                    pids.push(pid);
                }
            }

            Ok((pids, process_name))
        }
    }

    /// 终止进程并验证结果 - 使用Windows API直接终止，更优雅高效
    async fn kill_process_with_verification(&self, pid: u32, process_name: String) -> bool {
        logging!(
            info,
            Type::Core,
            true,
            "尝试终止进程: {} (PID: {})",
            process_name,
            pid
        );

        #[cfg(windows)]
        let success = {
            use winapi::um::handleapi::CloseHandle;
            use winapi::um::processthreadsapi::{OpenProcess, TerminateProcess};
            use winapi::um::winnt::{HANDLE, PROCESS_TERMINATE};

            AsyncHandler::spawn_blocking(move || -> bool {
                unsafe {
                    let process_handle: HANDLE = OpenProcess(PROCESS_TERMINATE, 0, pid);
                    if process_handle.is_null() {
                        return false;
                    }
                    let result = TerminateProcess(process_handle, 1);
                    CloseHandle(process_handle);

                    result != 0
                }
            })
            .await
            .unwrap_or(false)
        };

        #[cfg(not(windows))]
        let success = {
            tokio::process::Command::new("kill")
                .args(["-9", &pid.to_string()])
                .output()
                .await
                .map(|output| output.status.success())
                .unwrap_or(false)
        };

        if success {
            // 短暂等待并验证进程是否真正终止
            tokio::time::sleep(tokio::time::Duration::from_millis(100)).await;

            let still_running = self.is_process_running(pid).await.unwrap_or(false);
            if still_running {
                logging!(
                    warn,
                    Type::Core,
                    true,
                    "进程 {} (PID: {}) 终止命令成功但进程仍在运行",
                    process_name,
                    pid
                );
                false
            } else {
                logging!(
                    info,
                    Type::Core,
                    true,
                    "成功终止进程: {} (PID: {})",
                    process_name,
                    pid
                );
                true
            }
        } else {
            logging!(
                warn,
                Type::Core,
                true,
                "无法终止进程: {} (PID: {})",
                process_name,
                pid
            );
            false
        }
    }

    /// Windows API检查进程
    async fn is_process_running(&self, pid: u32) -> Result<bool> {
        #[cfg(windows)]
        {
            use winapi::shared::minwindef::DWORD;
            use winapi::um::handleapi::CloseHandle;
            use winapi::um::processthreadsapi::GetExitCodeProcess;
            use winapi::um::processthreadsapi::OpenProcess;
            use winapi::um::winnt::{HANDLE, PROCESS_QUERY_INFORMATION};

            AsyncHandler::spawn_blocking(move || -> Result<bool> {
                unsafe {
                    let process_handle: HANDLE = OpenProcess(PROCESS_QUERY_INFORMATION, 0, pid);
                    if process_handle.is_null() {
                        return Ok(false);
                    }
                    let mut exit_code: DWORD = 0;
                    let result = GetExitCodeProcess(process_handle, &mut exit_code);
                    CloseHandle(process_handle);

                    if result == 0 {
                        return Ok(false);
                    }
                    Ok(exit_code == 259)
                }
            })
            .await?
        }

        #[cfg(not(windows))]
        {
            let output = tokio::process::Command::new("ps")
                .args(["-p", &pid.to_string()])
                .output()
                .await?;

            Ok(output.status.success() && !output.stdout.is_empty())
        }
    }

    async fn start_core_by_sidecar(&self) -> Result<()> {
        logging!(info, Type::Core, true, "Running core by sidecar");

        let config_file = &Config::generate_file(ConfigType::Run).await?;
        let app_handle = handle::Handle::global()
            .app_handle()
            .ok_or(anyhow::anyhow!("failed to get app handle"))?;
        let clash_core = Config::verge().await.latest_ref().get_valid_clash_core();
        let config_dir = dirs::app_home_dir()?;

        let service_log_dir = dirs::app_home_dir()?.join("logs").join("service");
        create_dir_all(&service_log_dir)?;

        let now = Local::now();
        let timestamp = now.format("%Y%m%d_%H%M%S").to_string();

        let log_path = service_log_dir.join(format!("sidecar_{timestamp}.log"));

<<<<<<< HEAD
        // TODO fixme: 这里应该是想把日志写到文件里，但现在先注释掉
        let mut _log_file = File::create(log_path)?;

        // TODO fixme: 这里应该是想把日志写到文件里，但现在先注释掉
        let (mut _rx, child) = app_handle
=======
        let (mut rx, child) = app_handle
>>>>>>> fb5d5a7d
            .shell()
            .sidecar(&clash_core)?
            .args([
                "-d",
                dirs::path_to_str(&config_dir)?,
                "-f",
                dirs::path_to_str(config_file)?,
            ])
            .spawn()?;

        let pid = child.pid();
        logging!(
            info,
            Type::Core,
            true,
            "Started core by sidecar pid: {}",
            pid
        );
<<<<<<< HEAD
        *self.child_sidecar.lock() = Some(CommandChildGuard::new(child));
=======
        *self.child_sidecar.lock() = Some(child);
        self.set_running_mode(RunningMode::Sidecar);

        let mut log_file = std::io::BufWriter::new(File::create(log_path)?);
        AsyncHandler::spawn(|| async move {
            while let Some(event) = rx.recv().await {
                match event {
                    tauri_plugin_shell::process::CommandEvent::Stdout(line) => {
                        if let Err(e) = writeln!(log_file, "{}", String::from_utf8_lossy(&line)) {
                            eprintln!("[Sidecar] write stdout failed: {e}");
                        }
                    }
                    tauri_plugin_shell::process::CommandEvent::Stderr(line) => {
                        let _ = writeln!(log_file, "[stderr] {}", String::from_utf8_lossy(&line));
                    }
                    tauri_plugin_shell::process::CommandEvent::Terminated(term) => {
                        let _ = writeln!(log_file, "[terminated] {:?}", term);
                        break;
                    }
                    _ => {}
                }
            }
        });

>>>>>>> fb5d5a7d
        Ok(())
    }

    fn stop_core_by_sidecar(&self) -> Result<()> {
        logging!(info, Type::Core, true, "Stopping core by sidecar");

        if let Some(child) = self.child_sidecar.lock().take() {
            let pid = child.pid();
            drop(child);
            logging!(
                trace,
                Type::Core,
                true,
                "Stopped core by sidecar pid: {:?}",
                pid
            );
        }
        Ok(())
    }
}

impl CoreManager {
    async fn start_core_by_service(&self) -> Result<()> {
        logging!(info, Type::Core, true, "Running core by service");
        let config_file = &Config::generate_file(ConfigType::Run).await?;
        service::run_core_by_service(config_file).await?;
        Ok(())
    }
    async fn stop_core_by_service(&self) -> Result<()> {
        logging!(info, Type::Core, true, "Stopping core by service");
        service::stop_core_by_service().await?;
        Ok(())
    }
}

impl Default for CoreManager {
    fn default() -> Self {
        CoreManager {
            running: Arc::new(Mutex::new(RunningMode::NotRunning)),
            child_sidecar: Arc::new(Mutex::new(None)),
        }
    }
}

impl CoreManager {
    pub async fn init(&self) -> Result<()> {
        logging!(info, Type::Core, "Initializing core");

        // 应用启动时先清理任何遗留的 mihomo 进程
        if let Err(e) = self.cleanup_orphaned_mihomo_processes().await {
            logging!(
                warn,
                Type::Core,
                true,
                "应用初始化时清理多余 mihomo 进程失败: {}",
                e
            );
        }

        self.start_core().await?;

        Ok(())
    }

    pub fn set_running_mode(&self, mode: RunningMode) {
        let mut guard = self.running.lock();
        *guard = mode;
    }

    pub fn get_running_mode(&self) -> RunningMode {
        let guard = self.running.lock();
        (*guard).clone()
    }

    pub async fn prestart_core(&self) -> Result<()> {
        if IpcManager::global()
            .inner()
            .await
            .get_running_mode()
            .is_service()
        {
            self.set_running_mode(RunningMode::Service);
        } else {
            self.set_running_mode(RunningMode::Sidecar);
        };
        Ok(())
    }

    pub fn afterstart_core(&self) -> Result<()> {
        logging!(
            info,
            Type::Core,
            true,
            "Core started successfully, and IpcManager is ready"
        );
        // force_refresh_proxies().await.map_err(anyhow::Error::msg)?;
        // force_refresh_proxies().await.map_err(anyhow::Error::msg)?;
        Ok(())
    }

    /// 启动核心
    pub async fn start_core(&self) -> Result<()> {
        self.prestart_core().await?;

        match self.get_running_mode() {
            RunningMode::Service => {
                self.start_core_by_service().await?;
                self.set_running_mode(RunningMode::Service);
            }
            RunningMode::NotRunning | RunningMode::Sidecar => {
                self.start_core_by_sidecar().await?;
                self.set_running_mode(RunningMode::Sidecar);
            }
        };

        IpcManager::global().start().await?;
        self.afterstart_core()?;
        Ok(())
    }

    /// 停止核心运行
    pub async fn stop_core(&self) -> Result<()> {
        self.set_running_mode(RunningMode::NotRunning);
        match self.get_running_mode() {
            RunningMode::Service => self.stop_core_by_service().await,
            RunningMode::Sidecar => self.stop_core_by_sidecar(),
            RunningMode::NotRunning => Ok(()),
        }?;
        IpcManager::global().stop().await?;
        Ok(())
    }

    /// 重启内核
    pub async fn restart_core(&self) -> Result<()> {
        logging!(info, Type::Core, true, "Restarting core");
        self.stop_core().await?;
        self.start_core().await?;
        Ok(())
    }

    /// 切换核心
    pub async fn change_core(&self, clash_core: Option<String>) -> Result<(), String> {
        if clash_core.is_none() {
            let error_message = "Clash core should not be Null";
            logging!(error, Type::Core, true, "{}", error_message);
            return Err(error_message.to_string());
        }
        let core = clash_core.as_ref().ok_or_else(|| {
            let msg = "Clash core should not be None";
            logging!(error, Type::Core, true, "{}", msg);
            msg.to_string()
        })?;
        if !IVerge::VALID_CLASH_CORES.contains(&core.as_str()) {
            let error_message = format!("Clash core invalid name: {core}");
            logging!(error, Type::Core, true, "{}", error_message);
            return Err(error_message);
        }

        Config::verge().await.draft_mut().clash_core = clash_core.clone();
        Config::verge().await.apply();

        // 分离数据获取和异步调用避免Send问题
        let verge_data = Config::verge().await.latest_ref().clone();
        logging_error!(Type::Core, true, verge_data.save_file().await);

        let run_path = Config::generate_file(ConfigType::Run).await.map_err(|e| {
            let msg = e.to_string();
            logging_error!(Type::Core, true, "{}", msg);
            msg
        })?;

        self.put_configs_force(run_path).await?;

        Ok(())
    }
}

// Use simplified singleton_lazy macro
singleton_lazy!(CoreManager, CORE_MANAGER, CoreManager::default);<|MERGE_RESOLUTION|>--- conflicted
+++ resolved
@@ -775,15 +775,7 @@
 
         let log_path = service_log_dir.join(format!("sidecar_{timestamp}.log"));
 
-<<<<<<< HEAD
-        // TODO fixme: 这里应该是想把日志写到文件里，但现在先注释掉
-        let mut _log_file = File::create(log_path)?;
-
-        // TODO fixme: 这里应该是想把日志写到文件里，但现在先注释掉
-        let (mut _rx, child) = app_handle
-=======
         let (mut rx, child) = app_handle
->>>>>>> fb5d5a7d
             .shell()
             .sidecar(&clash_core)?
             .args([
@@ -802,10 +794,7 @@
             "Started core by sidecar pid: {}",
             pid
         );
-<<<<<<< HEAD
         *self.child_sidecar.lock() = Some(CommandChildGuard::new(child));
-=======
-        *self.child_sidecar.lock() = Some(child);
         self.set_running_mode(RunningMode::Sidecar);
 
         let mut log_file = std::io::BufWriter::new(File::create(log_path)?);
@@ -829,7 +818,6 @@
             }
         });
 
->>>>>>> fb5d5a7d
         Ok(())
     }
 
