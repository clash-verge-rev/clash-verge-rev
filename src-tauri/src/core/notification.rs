--- conflicted
+++ resolved
@@ -92,7 +92,6 @@
     }
 
     fn worker_loop(rx: mpsc::Receiver<FrontendEvent>) {
-<<<<<<< HEAD
         let handle = Handle::global();
         while !handle.is_exiting() {
             match rx.recv() {
@@ -107,18 +106,6 @@
                     break;
                 }
             };
-=======
-        loop {
-            let handle = Handle::global();
-            if handle.is_exiting() {
-                break;
-            }
-            match rx.recv_timeout(Duration::from_millis(1_000)) {
-                Ok(event) => Self::process_event(handle, event),
-                Err(mpsc::RecvTimeoutError::Timeout) => (),
-                Err(mpsc::RecvTimeoutError::Disconnected) => break,
-            }
->>>>>>> 81e35e2e
         }
     }
 
