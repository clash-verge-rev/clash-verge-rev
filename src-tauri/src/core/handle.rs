--- conflicted
+++ resolved
@@ -276,22 +276,13 @@
         Self::default()
     }
 
-<<<<<<< HEAD
     pub fn init(&self) {
-=======
-    pub fn init(&self, app_handle: AppHandle) {
         // 如果正在退出，不要重新初始化
         if self.is_exiting() {
             log::debug!("Handle::init called while exiting, skipping initialization");
             return;
         }
 
-        {
-            let mut handle = self.app_handle.write();
-            *handle = Some(app_handle);
-        }
-
->>>>>>> f9bc739c
         let mut system_opt = self.notification_system.write();
         if let Some(system) = system_opt.as_mut() {
             // 只在未运行时启动
