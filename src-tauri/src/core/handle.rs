--- conflicted
+++ resolved
@@ -1,6 +1,5 @@
 use crate::{APP_HANDLE, constants::timing, singleton};
 use parking_lot::RwLock;
-<<<<<<< HEAD
 use smartstring::alias::String;
 use std::{
     sync::{
@@ -12,10 +11,6 @@
     time::{Duration, Instant},
 };
 use tauri::{AppHandle, Emitter, Manager, WebviewWindow};
-=======
-use std::{sync::Arc, thread};
-use tauri::{AppHandle, Manager, WebviewWindow};
->>>>>>> d9fdf261
 use tauri_plugin_mihomo::{Mihomo, MihomoExt};
 use tokio::sync::RwLockReadGuard;
 
