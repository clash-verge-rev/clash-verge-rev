use once_cell::sync::OnceCell;
use tauri::tray::TrayIconBuilder;
use tauri::Emitter;
#[cfg(target_os = "macos")]
pub mod speed_rate;
use crate::ipc::Rate;
use crate::process::AsyncHandler;
use crate::{
    cmd,
    config::Config,
    feat,
    ipc::IpcManager,
    logging,
    module::lightweight::is_in_lightweight_mode,
    singleton_lazy,
    utils::{dirs::find_target_icons, i18n::t},
    Type,
};

use super::handle;
use anyhow::Result;
use futures::future::join_all;
use parking_lot::Mutex;
use std::{
    fs,
    sync::atomic::{AtomicBool, Ordering},
    time::{Duration, Instant},
};
use tauri::{
    menu::{CheckMenuItem, IsMenuItem, MenuEvent, MenuItem, PredefinedMenuItem, Submenu},
    tray::{MouseButton, MouseButtonState, TrayIconEvent},
    AppHandle, Wry,
};

#[derive(Clone)]
struct TrayState {}

// 托盘点击防抖机制
static TRAY_CLICK_DEBOUNCE: OnceCell<Mutex<Instant>> = OnceCell::new();
const TRAY_CLICK_DEBOUNCE_MS: u64 = 300;

fn get_tray_click_debounce() -> &'static Mutex<Instant> {
    TRAY_CLICK_DEBOUNCE.get_or_init(|| Mutex::new(Instant::now() - Duration::from_secs(1)))
}

fn should_handle_tray_click() -> bool {
    let debounce_lock = get_tray_click_debounce();
    let mut last_click = debounce_lock.lock();
    let now = Instant::now();

    if now.duration_since(*last_click) >= Duration::from_millis(TRAY_CLICK_DEBOUNCE_MS) {
        *last_click = now;
        true
    } else {
        log::debug!(target: "app", "托盘点击被防抖机制忽略，距离上次点击 {:?}ms", 
                  now.duration_since(*last_click).as_millis());
        false
    }
}

#[cfg(target_os = "macos")]
pub struct Tray {
    last_menu_update: Mutex<Option<Instant>>,
    menu_updating: AtomicBool,
}

#[cfg(not(target_os = "macos"))]
pub struct Tray {
    last_menu_update: Mutex<Option<Instant>>,
    menu_updating: AtomicBool,
}

impl TrayState {
    pub async fn get_common_tray_icon() -> (bool, Vec<u8>) {
        let verge = Config::verge().await.latest_ref().clone();
        let is_common_tray_icon = verge.common_tray_icon.unwrap_or(false);
        if is_common_tray_icon {
            if let Ok(Some(common_icon_path)) = find_target_icons("common") {
                if let Ok(icon_data) = fs::read(common_icon_path) {
                    return (true, icon_data);
                }
            }
        }
        #[cfg(target_os = "macos")]
        {
            let tray_icon_colorful = verge.tray_icon.unwrap_or("monochrome".to_string());
            if tray_icon_colorful == "monochrome" {
                (
                    false,
                    include_bytes!("../../../icons/tray-icon-mono.ico").to_vec(),
                )
            } else {
                (
                    false,
                    include_bytes!("../../../icons/tray-icon.ico").to_vec(),
                )
            }
        }

        #[cfg(not(target_os = "macos"))]
        {
            (
                false,
                include_bytes!("../../../icons/tray-icon.ico").to_vec(),
            )
        }
    }

    pub async fn get_sysproxy_tray_icon() -> (bool, Vec<u8>) {
        let verge = Config::verge().await.latest_ref().clone();
        let is_sysproxy_tray_icon = verge.sysproxy_tray_icon.unwrap_or(false);
        if is_sysproxy_tray_icon {
            if let Ok(Some(sysproxy_icon_path)) = find_target_icons("sysproxy") {
                if let Ok(icon_data) = fs::read(sysproxy_icon_path) {
                    return (true, icon_data);
                }
            }
        }
        #[cfg(target_os = "macos")]
        {
            let tray_icon_colorful = verge.tray_icon.clone().unwrap_or("monochrome".to_string());
            if tray_icon_colorful == "monochrome" {
                (
                    false,
                    include_bytes!("../../../icons/tray-icon-sys-mono-new.ico").to_vec(),
                )
            } else {
                (
                    false,
                    include_bytes!("../../../icons/tray-icon-sys.ico").to_vec(),
                )
            }
        }

        #[cfg(not(target_os = "macos"))]
        {
            (
                false,
                include_bytes!("../../../icons/tray-icon-sys.ico").to_vec(),
            )
        }
    }

    pub async fn get_tun_tray_icon() -> (bool, Vec<u8>) {
        let verge = Config::verge().await.latest_ref().clone();
        let is_tun_tray_icon = verge.tun_tray_icon.unwrap_or(false);
        if is_tun_tray_icon {
            if let Ok(Some(tun_icon_path)) = find_target_icons("tun") {
                if let Ok(icon_data) = fs::read(tun_icon_path) {
                    return (true, icon_data);
                }
            }
        }
        #[cfg(target_os = "macos")]
        {
            let tray_icon_colorful = verge.tray_icon.clone().unwrap_or("monochrome".to_string());
            if tray_icon_colorful == "monochrome" {
                (
                    false,
                    include_bytes!("../../../icons/tray-icon-tun-mono-new.ico").to_vec(),
                )
            } else {
                (
                    false,
                    include_bytes!("../../../icons/tray-icon-tun.ico").to_vec(),
                )
            }
        }
        #[cfg(not(target_os = "macos"))]
        {
            (
                false,
                include_bytes!("../../../icons/tray-icon-tun.ico").to_vec(),
            )
        }
    }
}

impl Default for Tray {
    fn default() -> Self {
        Tray {
            last_menu_update: Mutex::new(None),
            menu_updating: AtomicBool::new(false),
        }
    }
}

// Use simplified singleton_lazy macro
singleton_lazy!(Tray, TRAY, Tray::default);

impl Tray {
    pub async fn init(&self) -> Result<()> {
        let app_handle = handle::Handle::global()
            .app_handle()
            .ok_or_else(|| anyhow::anyhow!("Failed to get app handle for tray initialization"))?;
        self.create_tray_from_handle(&app_handle).await?;
        Ok(())
    }

    /// 更新托盘点击行为
    pub async fn update_click_behavior(&self) -> Result<()> {
        let app_handle = handle::Handle::global()
            .app_handle()
            .ok_or_else(|| anyhow::anyhow!("Failed to get app handle for tray update"))?;
        let tray_event = { Config::verge().await.latest_ref().tray_event.clone() };
        let tray_event: String = tray_event.unwrap_or("main_window".into());
        let tray = app_handle
            .tray_by_id("main")
            .ok_or_else(|| anyhow::anyhow!("Failed to get main tray"))?;
        match tray_event.as_str() {
            "tray_menu" => tray.set_show_menu_on_left_click(true)?,
            _ => tray.set_show_menu_on_left_click(false)?,
        }
        Ok(())
    }

    /// 更新托盘菜单
    pub async fn update_menu(&self) -> Result<()> {
        // 调整最小更新间隔，确保状态及时刷新
        const MIN_UPDATE_INTERVAL: Duration = Duration::from_millis(100);

        // 检查是否正在更新
        if self.menu_updating.load(Ordering::Acquire) {
            return Ok(());
        }

        // 检查更新频率，但允许重要事件跳过频率限制
        let should_force_update = match std::thread::current().name() {
            Some("main") => true,
            _ => {
                let last_update = self.last_menu_update.lock();
                if let Some(last_time) = *last_update {
                    last_time.elapsed() >= MIN_UPDATE_INTERVAL
                } else {
                    true
                }
            }
        };

        if !should_force_update {
            return Ok(());
        }

        let app_handle = match handle::Handle::global().app_handle() {
            Some(handle) => handle,
            None => {
                log::warn!(target: "app", "更新托盘菜单失败: app_handle不存在");
                return Ok(());
            }
        };

        // 设置更新状态
        self.menu_updating.store(true, Ordering::Release);

        let result = self.update_menu_internal(&app_handle).await;

        {
            let mut last_update = self.last_menu_update.lock();
            *last_update = Some(Instant::now());
        }
        self.menu_updating.store(false, Ordering::Release);

        result
    }

    async fn update_menu_internal(&self, app_handle: &AppHandle) -> Result<()> {
        let verge = Config::verge().await.latest_ref().clone();
        let system_proxy = verge.enable_system_proxy.as_ref().unwrap_or(&false);
        let tun_mode = verge.enable_tun_mode.as_ref().unwrap_or(&false);
        let mode = {
            Config::clash()
                .await
                .latest_ref()
                .0
                .get("mode")
                .map(|val| val.as_str().unwrap_or("rule"))
                .unwrap_or("rule")
                .to_owned()
        };
        let profile_uid_and_name = Config::profiles()
            .await
            .data_mut()
            .all_profile_uid_and_name()
            .unwrap_or_default();
        let is_lightweight_mode = is_in_lightweight_mode();

        // 获取代理节点
        let proxy_nodes_data = match IpcManager::global().get_proxies().await {
            Ok(data) => data,
            Err(e) => {
                log::warn!(target: "app", "获取代理节点数据失败: {}", e);
                serde_json::Value::Object(serde_json::Map::new())
            }
        };

        match app_handle.tray_by_id("main") {
            Some(tray) => {
                let _ = tray.set_menu(Some(
                    create_tray_menu(
                        app_handle,
                        Some(mode.as_str()),
                        *system_proxy,
                        *tun_mode,
                        profile_uid_and_name,
                        is_lightweight_mode,
                        proxy_nodes_data,
                    )
                    .await?,
                ));
                log::debug!(target: "app", "托盘菜单更新成功");
                Ok(())
            }
            None => {
                log::warn!(target: "app", "更新托盘菜单失败: 托盘不存在");
                Ok(())
            }
        }
    }

    /// 更新托盘图标
    #[cfg(target_os = "macos")]
    pub async fn update_icon(&self, _rate: Option<Rate>) -> Result<()> {
        let app_handle = match handle::Handle::global().app_handle() {
            Some(handle) => handle,
            None => {
                log::warn!(target: "app", "更新托盘图标失败: app_handle不存在");
                return Ok(());
            }
        };

        let tray = match app_handle.tray_by_id("main") {
            Some(tray) => tray,
            None => {
                log::warn!(target: "app", "更新托盘图标失败: 托盘不存在");
                return Ok(());
            }
        };

        let verge = Config::verge().await.latest_ref().clone();
        let system_mode = verge.enable_system_proxy.as_ref().unwrap_or(&false);
        let tun_mode = verge.enable_tun_mode.as_ref().unwrap_or(&false);

        let (_is_custom_icon, icon_bytes) = match (*system_mode, *tun_mode) {
            (true, true) => TrayState::get_tun_tray_icon().await,
            (true, false) => TrayState::get_sysproxy_tray_icon().await,
            (false, true) => TrayState::get_tun_tray_icon().await,
            (false, false) => TrayState::get_common_tray_icon().await,
        };

        let colorful = verge.tray_icon.clone().unwrap_or("monochrome".to_string());
        let is_colorful = colorful == "colorful";

        let _ = tray.set_icon(Some(tauri::image::Image::from_bytes(&icon_bytes)?));
        let _ = tray.set_icon_as_template(!is_colorful);
        Ok(())
    }

    #[cfg(not(target_os = "macos"))]
    pub async fn update_icon(&self, _rate: Option<Rate>) -> Result<()> {
        let app_handle = match handle::Handle::global().app_handle() {
            Some(handle) => handle,
            None => {
                log::warn!(target: "app", "更新托盘图标失败: app_handle不存在");
                return Ok(());
            }
        };

        let tray = match app_handle.tray_by_id("main") {
            Some(tray) => tray,
            None => {
                log::warn!(target: "app", "更新托盘图标失败: 托盘不存在");
                return Ok(());
            }
        };

        let verge = Config::verge().await.latest_ref().clone();
        let system_mode = verge.enable_system_proxy.as_ref().unwrap_or(&false);
        let tun_mode = verge.enable_tun_mode.as_ref().unwrap_or(&false);

        let (_is_custom_icon, icon_bytes) = match (*system_mode, *tun_mode) {
            (true, true) => TrayState::get_tun_tray_icon().await,
            (true, false) => TrayState::get_sysproxy_tray_icon().await,
            (false, true) => TrayState::get_tun_tray_icon().await,
            (false, false) => TrayState::get_common_tray_icon().await,
        };

        let _ = tray.set_icon(Some(tauri::image::Image::from_bytes(&icon_bytes)?));
        Ok(())
    }

    /// 更新托盘显示状态的函数
    pub async fn update_tray_display(&self) -> Result<()> {
        let app_handle = handle::Handle::global()
            .app_handle()
            .ok_or_else(|| anyhow::anyhow!("Failed to get app handle for tray update"))?;
        let _tray = app_handle
            .tray_by_id("main")
            .ok_or_else(|| anyhow::anyhow!("Failed to get main tray"))?;

        // 更新菜单
        self.update_menu().await?;

        Ok(())
    }

    /// 更新托盘提示
    pub async fn update_tooltip(&self) -> Result<()> {
        let app_handle = match handle::Handle::global().app_handle() {
            Some(handle) => handle,
            None => {
                log::warn!(target: "app", "更新托盘提示失败: app_handle不存在");
                return Ok(());
            }
        };

        let verge = Config::verge().await.latest_ref().clone();
        let system_proxy = verge.enable_system_proxy.as_ref().unwrap_or(&false);
        let tun_mode = verge.enable_tun_mode.as_ref().unwrap_or(&false);

        let switch_map = {
            let mut map = std::collections::HashMap::new();
            map.insert(true, "on");
            map.insert(false, "off");
            map
        };

        let mut current_profile_name = "None".to_string();
        {
            let profiles = Config::profiles().await;
            let profiles = profiles.latest_ref();
            if let Some(current_profile_uid) = profiles.get_current() {
                if let Ok(profile) = profiles.get_item(&current_profile_uid) {
                    current_profile_name = match &profile.name {
                        Some(profile_name) => profile_name.to_string(),
                        None => current_profile_name,
                    };
                }
            }
        }

        // Get localized strings before using them
        let sys_proxy_text = t("SysProxy").await;
        let tun_text = t("TUN").await;
        let profile_text = t("Profile").await;

        let version = env!("CARGO_PKG_VERSION");
        if let Some(tray) = app_handle.tray_by_id("main") {
            let _ = tray.set_tooltip(Some(&format!(
                "Clash Verge {version}\n{}: {}\n{}: {}\n{}: {}",
                sys_proxy_text,
                switch_map[system_proxy],
                tun_text,
                switch_map[tun_mode],
                profile_text,
                current_profile_name
            )));
        } else {
            log::warn!(target: "app", "更新托盘提示失败: 托盘不存在");
        }

        Ok(())
    }

    pub async fn update_part(&self) -> Result<()> {
        // self.update_menu().await?;
        // 更新轻量模式显示状态
        self.update_tray_display().await?;
        self.update_icon(None).await?;
        self.update_tooltip().await?;
        Ok(())
    }

    pub async fn create_tray_from_handle(&self, app_handle: &AppHandle) -> Result<()> {
        log::info!(target: "app", "正在从AppHandle创建系统托盘");

        // 获取图标
        let icon_bytes = TrayState::get_common_tray_icon().await.1;
        let icon = tauri::image::Image::from_bytes(&icon_bytes)?;

        #[cfg(target_os = "linux")]
        let builder = TrayIconBuilder::with_id("main")
            .icon(icon)
            .icon_as_template(false);

        #[cfg(any(target_os = "macos", target_os = "windows"))]
        let show_menu_on_left_click = {
            let tray_event = { Config::verge().await.latest_ref().tray_event.clone() };
            let tray_event: String = tray_event.unwrap_or("main_window".into());
            tray_event.as_str() == "tray_menu"
        };

        #[cfg(not(target_os = "linux"))]
        let mut builder = TrayIconBuilder::with_id("main")
            .icon(icon)
            .icon_as_template(false);

        #[cfg(any(target_os = "macos", target_os = "windows"))]
        {
            if !show_menu_on_left_click {
                builder = builder.show_menu_on_left_click(false);
            }
        }

        let tray = builder.build(app_handle)?;

        tray.on_tray_icon_event(|_app_handle, event| {
            AsyncHandler::spawn(|| async move {
                let tray_event = { Config::verge().await.latest_ref().tray_event.clone() };
                let tray_event: String = tray_event.unwrap_or("main_window".into());
                log::debug!(target: "app", "tray event: {tray_event:?}");

                if let TrayIconEvent::Click {
                    button: MouseButton::Left,
                    button_state: MouseButtonState::Down,
                    ..
                } = event
                {
                    // 添加防抖检查，防止快速连击
                    if !should_handle_tray_click() {
                        return;
                    }

                    use std::future::Future;
                    use std::pin::Pin;

                    let fut: Pin<Box<dyn Future<Output = ()> + Send>> = match tray_event.as_str() {
                        "system_proxy" => Box::pin(async move {
                            feat::toggle_system_proxy().await;
                        }),
                        "tun_mode" => Box::pin(async move {
                            feat::toggle_tun_mode(None).await;
                        }),
                        "main_window" => Box::pin(async move {
                            use crate::utils::window_manager::WindowManager;
                            log::info!(target: "app", "Tray点击事件: 显示主窗口");
                            if crate::module::lightweight::is_in_lightweight_mode() {
                                log::info!(target: "app", "当前在轻量模式，正在退出轻量模式");
                                crate::module::lightweight::exit_lightweight_mode().await;
                            }
                            let result = WindowManager::show_main_window();
                            log::info!(target: "app", "窗口显示结果: {result:?}");
                        }),
                        _ => Box::pin(async move {}),
                    };
                    fut.await;
                }
            });
        });
        tray.on_menu_event(on_menu_event);
        log::info!(target: "app", "系统托盘创建成功");
        Ok(())
    }

    // 托盘统一的状态更新函数
    pub async fn update_all_states(&self) -> Result<()> {
        // 确保所有状态更新完成
        self.update_tray_display().await?;
        // self.update_menu().await?;
        self.update_icon(None).await?;
        self.update_tooltip().await?;

        Ok(())
    }
}

async fn create_tray_menu(
    app_handle: &AppHandle,
    mode: Option<&str>,
    system_proxy_enabled: bool,
    tun_mode_enabled: bool,
    profile_uid_and_name: Vec<(String, String)>,
    is_lightweight_mode: bool,
    proxy_nodes_data: serde_json::Value,
) -> Result<tauri::menu::Menu<Wry>> {
    let mode = mode.unwrap_or("");

<<<<<<< HEAD
    // 获取当前配置文件的选中代理组信息
    let current_profile_selected = {
        let profiles = Config::profiles().await;
        let profiles = profiles.latest_ref();
        if let Some(current_profile_uid) = profiles.get_current() {
            if let Ok(profile) = profiles.get_item(&current_profile_uid) {
                profile.selected.clone().unwrap_or_default()
            } else {
                Vec::new()
            }
        } else {
            Vec::new()
        }
    };

    let unknown_version = String::from("unknown");
    let version = VERSION.get().unwrap_or(&unknown_version);
=======
    let version = env!("CARGO_PKG_VERSION");
>>>>>>> 3939741a

    let hotkeys = Config::verge()
        .await
        .latest_ref()
        .hotkeys
        .as_ref()
        .map(|h| {
            h.iter()
                .filter_map(|item| {
                    let mut parts = item.split(',');
                    match (parts.next(), parts.next()) {
                        (Some(func), Some(key)) => Some((func.to_string(), key.to_string())),
                        _ => None,
                    }
                })
                .collect::<std::collections::HashMap<String, String>>()
        })
        .unwrap_or_default();

    let profile_menu_items: Vec<CheckMenuItem<Wry>> = {
        let futures = profile_uid_and_name
            .iter()
            .map(|(profile_uid, profile_name)| {
                let app_handle = app_handle.clone();
                let profile_uid = profile_uid.clone();
                let profile_name = profile_name.clone();
                async move {
                    let is_current_profile = Config::profiles()
                        .await
                        .data_mut()
                        .is_current_profile_index(profile_uid.to_string());
                    CheckMenuItem::with_id(
                        &app_handle,
                        format!("profiles_{profile_uid}"),
                        t(&profile_name).await,
                        true,
                        is_current_profile,
                        None::<&str>,
                    )
                }
            });
        let results = join_all(futures).await;
        results.into_iter().collect::<Result<Vec<_>, _>>()?
    };

    // 创建代理组子菜单结构
    let proxy_submenus: Vec<Submenu<Wry>> = {
        let mut submenus = Vec::new();

        // 解析代理组数据，创建分层菜单结构
        if let Some(proxies) = proxy_nodes_data.get("proxies").and_then(|v| v.as_object()) {
            for (group_name, group_data) in proxies.iter() {
                if let (Some(group_type), Some(all_proxies)) = (
                    group_data.get("type").and_then(|v| v.as_str()),
                    group_data.get("all").and_then(|v| v.as_array()),
                ) {
                    // 在全局模式下只显示GLOBAL组，在规则模式下显示所有Selector类型的代理组
                    let should_show_group = if mode == "global" {
                        group_name == "GLOBAL"
                    } else {
                        group_type == "Selector" && group_name != "GLOBAL"
                    };

                    if !should_show_group {
                        continue;
                    }

                    let now_proxy = group_data.get("now").and_then(|v| v.as_str()).unwrap_or("");

                    // 为每个代理组创建子菜单项
                    let mut group_items = Vec::new();
                    for proxy_name in all_proxies.iter() {
                        if let Some(proxy_str) = proxy_name.as_str() {
                            let is_selected = proxy_str == now_proxy;
                            let item_id = format!("proxy_{}_{}", group_name, proxy_str);

                            match CheckMenuItem::with_id(
                                app_handle,
                                item_id,
                                proxy_str, // 只显示节点名，不显示组名前缀
                                true,
                                is_selected,
                                None::<&str>,
                            ) {
                                Ok(item) => group_items.push(item),
                                Err(e) => log::warn!(target: "app", "创建代理菜单项失败: {}", e),
                            }
                        }
                    }

                    // 创建代理组子菜单
                    if !group_items.is_empty() {
                        let group_items_refs: Vec<&dyn IsMenuItem<Wry>> = group_items
                            .iter()
                            .map(|item| item as &dyn IsMenuItem<Wry>)
                            .collect();

                        // 判断当前代理组是否为真正在使用中的组
                        let is_group_active = if mode == "global" {
                            // 全局模式下，只有GLOBAL组才能显示勾选
                            group_name == "GLOBAL" && !now_proxy.is_empty()
                        } else if mode == "direct" {
                            // 直连模式下，不显示任何勾选
                            false
                        } else {
                            // 规则模式下：只对用户在当前配置中手动选择过的代理组显示勾选
                            // 这些组表示用户真正关心和使用的代理组
                            let is_user_selected = current_profile_selected
                                .iter()
                                .any(|selected| selected.name.as_deref() == Some(group_name));
                            is_user_selected && !now_proxy.is_empty()
                        };

                        // 如果组处于活动状态，在组名前添加勾选标记
                        let group_display_name = if is_group_active {
                            format!("✓ {}", group_name)
                        } else {
                            group_name.to_string()
                        };

                        match Submenu::with_id_and_items(
                            app_handle,
                            format!("proxy_group_{}", group_name),
                            group_display_name, // 使用带勾选标记的组名
                            true,
                            &group_items_refs,
                        ) {
                            Ok(submenu) => submenus.push(submenu),
                            Err(e) => log::warn!(target: "app", "创建代理组子菜单失败: {}", e),
                        }
                    }
                }
            }
        }

        submenus
    };

    // Pre-fetch all localized strings
    let dashboard_text = t("Dashboard").await;
    let rule_mode_text = t("Rule Mode").await;
    let global_mode_text = t("Global Mode").await;
    let direct_mode_text = t("Direct Mode").await;
    let profiles_text = t("Profiles").await;
    let proxies_text = t("Proxies").await;
    let system_proxy_text = t("System Proxy").await;
    let tun_mode_text = t("TUN Mode").await;
    let lightweight_mode_text = t("LightWeight Mode").await;
    let copy_env_text = t("Copy Env").await;
    let conf_dir_text = t("Conf Dir").await;
    let core_dir_text = t("Core Dir").await;
    let logs_dir_text = t("Logs Dir").await;
    let open_dir_text = t("Open Dir").await;
    let restart_clash_text = t("Restart Clash Core").await;
    let restart_app_text = t("Restart App").await;
    let verge_version_text = t("Verge Version").await;
    let more_text = t("More").await;
    let exit_text = t("Exit").await;

    // Convert to references only when needed
    let profile_menu_items_refs: Vec<&dyn IsMenuItem<Wry>> = profile_menu_items
        .iter()
        .map(|item| item as &dyn IsMenuItem<Wry>)
        .collect();

    let open_window = &MenuItem::with_id(
        app_handle,
        "open_window",
        dashboard_text,
        true,
        hotkeys.get("open_or_close_dashboard").map(|s| s.as_str()),
    )?;

    let rule_mode = &CheckMenuItem::with_id(
        app_handle,
        "rule_mode",
        rule_mode_text,
        true,
        mode == "rule",
        hotkeys.get("clash_mode_rule").map(|s| s.as_str()),
    )?;

    let global_mode = &CheckMenuItem::with_id(
        app_handle,
        "global_mode",
        global_mode_text,
        true,
        mode == "global",
        hotkeys.get("clash_mode_global").map(|s| s.as_str()),
    )?;

    let direct_mode = &CheckMenuItem::with_id(
        app_handle,
        "direct_mode",
        direct_mode_text,
        true,
        mode == "direct",
        hotkeys.get("clash_mode_direct").map(|s| s.as_str()),
    )?;

    let profiles = &Submenu::with_id_and_items(
        app_handle,
        "profiles",
        profiles_text,
        true,
        &profile_menu_items_refs,
    )?;

    // 创建代理主菜单（包含所有代理组子菜单）
    let proxies_submenu = if !proxy_submenus.is_empty() {
        let proxy_submenu_refs: Vec<&dyn IsMenuItem<Wry>> = proxy_submenus
            .iter()
            .map(|submenu| submenu as &dyn IsMenuItem<Wry>)
            .collect();

        Some(Submenu::with_id_and_items(
            app_handle,
            "proxies",
            proxies_text,
            true,
            &proxy_submenu_refs,
        )?)
    } else {
        None
    };

    let system_proxy = &CheckMenuItem::with_id(
        app_handle,
        "system_proxy",
        system_proxy_text,
        true,
        system_proxy_enabled,
        hotkeys.get("toggle_system_proxy").map(|s| s.as_str()),
    )?;

    let tun_mode = &CheckMenuItem::with_id(
        app_handle,
        "tun_mode",
        tun_mode_text,
        true,
        tun_mode_enabled,
        hotkeys.get("toggle_tun_mode").map(|s| s.as_str()),
    )?;

    let lighteweight_mode = &CheckMenuItem::with_id(
        app_handle,
        "entry_lightweight_mode",
        lightweight_mode_text,
        true,
        is_lightweight_mode,
        hotkeys.get("entry_lightweight_mode").map(|s| s.as_str()),
    )?;

    let copy_env = &MenuItem::with_id(app_handle, "copy_env", copy_env_text, true, None::<&str>)?;

    let open_app_dir = &MenuItem::with_id(
        app_handle,
        "open_app_dir",
        conf_dir_text,
        true,
        None::<&str>,
    )?;

    let open_core_dir = &MenuItem::with_id(
        app_handle,
        "open_core_dir",
        core_dir_text,
        true,
        None::<&str>,
    )?;

    let open_logs_dir = &MenuItem::with_id(
        app_handle,
        "open_logs_dir",
        logs_dir_text,
        true,
        None::<&str>,
    )?;

    let open_dir = &Submenu::with_id_and_items(
        app_handle,
        "open_dir",
        open_dir_text,
        true,
        &[open_app_dir, open_core_dir, open_logs_dir],
    )?;

    let restart_clash = &MenuItem::with_id(
        app_handle,
        "restart_clash",
        restart_clash_text,
        true,
        None::<&str>,
    )?;

    let restart_app = &MenuItem::with_id(
        app_handle,
        "restart_app",
        restart_app_text,
        true,
        None::<&str>,
    )?;

    let app_version = &MenuItem::with_id(
        app_handle,
        "app_version",
        format!("{} {version}", verge_version_text),
        true,
        None::<&str>,
    )?;

    let more = &Submenu::with_id_and_items(
        app_handle,
        "more",
        more_text,
        true,
        &[restart_clash, restart_app, app_version],
    )?;

    let quit = &MenuItem::with_id(app_handle, "quit", exit_text, true, Some("CmdOrControl+Q"))?;

    let separator = &PredefinedMenuItem::separator(app_handle)?;

    // 动态构建菜单项
    let mut menu_items: Vec<&dyn IsMenuItem<Wry>> = vec![
        open_window,
        separator,
        rule_mode,
        global_mode,
        direct_mode,
        separator,
        profiles,
    ];

    // 如果有代理节点，添加代理节点菜单
    if let Some(ref proxies_menu) = proxies_submenu {
        menu_items.push(proxies_menu);
    }

    menu_items.extend_from_slice(&[
        separator,
        system_proxy as &dyn IsMenuItem<Wry>,
        tun_mode as &dyn IsMenuItem<Wry>,
        separator,
        lighteweight_mode as &dyn IsMenuItem<Wry>,
        copy_env as &dyn IsMenuItem<Wry>,
        open_dir as &dyn IsMenuItem<Wry>,
        more as &dyn IsMenuItem<Wry>,
        separator,
        quit as &dyn IsMenuItem<Wry>,
    ]);

    let menu = tauri::menu::MenuBuilder::new(app_handle)
        .items(&menu_items)
        .build()?;
    Ok(menu)
}

fn on_menu_event(_: &AppHandle, event: MenuEvent) {
    AsyncHandler::spawn(|| async move {
        match event.id.as_ref() {
            mode @ ("rule_mode" | "global_mode" | "direct_mode") => {
                let mode = &mode[0..mode.len() - 5]; // Removing the "_mode" suffix
                logging!(
                    info,
                    Type::ProxyMode,
                    true,
                    "Switch Proxy Mode To: {}",
                    mode
                );
                feat::change_clash_mode(mode.into()).await; // Await async function
            }
            "open_window" => {
                use crate::utils::window_manager::WindowManager;
                log::info!(target: "app", "托盘菜单点击: 打开窗口");

                if !should_handle_tray_click() {
                    return;
                }

                if crate::module::lightweight::is_in_lightweight_mode() {
                    log::info!(target: "app", "当前在轻量模式，正在退出");
                    crate::module::lightweight::exit_lightweight_mode().await; // Await async function
                }
                let result = WindowManager::show_main_window(); // Remove .await as it's not async
                log::info!(target: "app", "窗口显示结果: {result:?}");
            }
            "system_proxy" => {
                feat::toggle_system_proxy().await; // Await async function
            }
            "tun_mode" => {
                feat::toggle_tun_mode(None).await; // Await async function
            }
            "copy_env" => feat::copy_clash_env().await, // Await async function
            "open_app_dir" => {
                let _ = cmd::open_app_dir().await; // Await async function
            }
            "open_core_dir" => {
                let _ = cmd::open_core_dir().await; // Await async function
            }
            "open_logs_dir" => {
                let _ = cmd::open_logs_dir().await; // Await async function
            }
            "restart_clash" => feat::restart_clash_core().await, // Await async function
            "restart_app" => feat::restart_app().await,          // Await async function
            "entry_lightweight_mode" => {
                if !should_handle_tray_click() {
                    return;
                }

                let was_lightweight = crate::module::lightweight::is_in_lightweight_mode();
                if was_lightweight {
                    crate::module::lightweight::exit_lightweight_mode().await; // Await async function
                    use crate::utils::window_manager::WindowManager;
                    let result = WindowManager::show_main_window(); // Remove .await as it's not async
                    log::info!(target: "app", "退出轻量模式后显示主窗口: {result:?}");
                } else {
                    crate::module::lightweight::entry_lightweight_mode().await; // Remove .await as it's not async
                }
            }
            "quit" => {
                feat::quit().await; // Await async function
            }
            id if id.starts_with("profiles_") => {
                let profile_index = &id["profiles_".len()..];
                feat::toggle_proxy_profile(profile_index.into()).await; // Await async function
            }
            id if id.starts_with("proxy_") => {
                // proxy_{group_name}_{proxy_name}
                let parts: Vec<&str> = id.splitn(3, '_').collect();

                if parts.len() == 3 && parts[0] == "proxy" {
                    let group_name = parts[1];
                    let proxy_name = parts[2];

                    let current_mode = {
                        Config::clash()
                            .await
                            .latest_ref()
                            .0
                            .get("mode")
                            .map(|val| val.as_str().unwrap_or("rule"))
                            .unwrap_or("rule")
                            .to_owned()
                    };

                    match cmd::proxy::update_proxy_and_sync(
                        group_name.to_string(),
                        proxy_name.to_string(),
                    )
                    .await
                    {
                        Ok(_) => {
                            log::info!(target: "app", " {} -> {} (模式: {})", group_name, proxy_name, current_mode);
                        }
                        Err(e) => {
                            log::error!(target: "app", " {} -> {}, 错误: {:?}", group_name, proxy_name, e);

                            match IpcManager::global()
                                .update_proxy(group_name, proxy_name)
                                .await
                            {
                                Ok(_) => {
                                    log::info!(target: "app", " {} -> {}", group_name, proxy_name);

                                    if let Err(e) = Tray::global().update_menu().await {
                                        log::warn!(target: "app", "托盘菜单更新失败: {e}");
                                    }

                                    if let Some(app_handle) = handle::Handle::global().app_handle()
                                    {
                                        let _ =
                                            app_handle.emit("verge://force-refresh-proxies", ());
                                        let _ = app_handle.emit("verge://refresh-proxy-config", ());
                                    }
                                }
                                Err(e2) => {
                                    log::error!(target: "app", "托盘代理切换回退也失败: {} -> {}, 错误: {}", group_name, proxy_name, e2);
                                }
                            }
                        }
                    }
                }
            }
            _ => {}
        }

        // Ensure tray state update is awaited and properly handled
        if let Err(e) = Tray::global().update_all_states().await {
            log::warn!(target: "app", "更新托盘状态失败: {e}");
        }
    });
}<|MERGE_RESOLUTION|>--- conflicted
+++ resolved
@@ -574,7 +574,6 @@
 ) -> Result<tauri::menu::Menu<Wry>> {
     let mode = mode.unwrap_or("");
 
-<<<<<<< HEAD
     // 获取当前配置文件的选中代理组信息
     let current_profile_selected = {
         let profiles = Config::profiles().await;
@@ -592,9 +591,7 @@
 
     let unknown_version = String::from("unknown");
     let version = VERSION.get().unwrap_or(&unknown_version);
-=======
-    let version = env!("CARGO_PKG_VERSION");
->>>>>>> 3939741a
+
 
     let hotkeys = Config::verge()
         .await
