use parking_lot::RwLock;
use std::sync::Arc;
use tokio::sync::{mpsc, oneshot};
use tokio::time::{sleep, timeout, Duration};

use crate::config::{Config, IVerge};
use crate::core::async_proxy_query::AsyncProxyQuery;
use crate::logging_error;
use crate::utils::logging::Type;
use once_cell::sync::Lazy;
use sysproxy::{Autoproxy, Sysproxy};

#[derive(Debug, Clone)]
pub enum ProxyEvent {
    /// 配置变更事件
    ConfigChanged,
    /// 强制检查代理状态
    #[allow(dead_code)]
    ForceCheck,
    /// 启用系统代理
    #[allow(dead_code)]
    EnableProxy,
    /// 禁用系统代理
    #[allow(dead_code)]
    DisableProxy,
    /// 切换到PAC模式
    #[allow(dead_code)]
    SwitchToPac,
    /// 切换到HTTP代理模式
    #[allow(dead_code)]
    SwitchToHttp,
    /// 应用启动事件
    AppStarted,
    /// 应用关闭事件
    #[allow(dead_code)]
    AppStopping,
}

#[derive(Debug, Clone)]
pub struct ProxyState {
    pub sys_enabled: bool,
    pub pac_enabled: bool,
    pub auto_proxy: Autoproxy,
    pub sys_proxy: Sysproxy,
    pub last_updated: std::time::Instant,
    pub is_healthy: bool,
}

impl Default for ProxyState {
    fn default() -> Self {
        Self {
            sys_enabled: false,
            pac_enabled: false,
            auto_proxy: Autoproxy {
                enable: false,
                url: "".to_string(),
            },
            sys_proxy: Sysproxy {
                enable: false,
                host: "127.0.0.1".to_string(),
                port: 7890,
                bypass: "".to_string(),
            },
            last_updated: std::time::Instant::now(),
            is_healthy: true,
        }
    }
}

pub struct EventDrivenProxyManager {
    state: Arc<RwLock<ProxyState>>,
    event_sender: mpsc::UnboundedSender<ProxyEvent>,
    query_sender: mpsc::UnboundedSender<QueryRequest>,
}

#[derive(Debug)]
struct QueryRequest {
    response_tx: oneshot::Sender<Autoproxy>,
}

// 配置结构体移到外部
struct ProxyConfig {
    sys_enabled: bool,
    pac_enabled: bool,
    guard_enabled: bool,
}

static PROXY_MANAGER: Lazy<EventDrivenProxyManager> = Lazy::new(EventDrivenProxyManager::new);

impl EventDrivenProxyManager {
    pub fn global() -> &'static EventDrivenProxyManager {
        &PROXY_MANAGER
    }

    fn new() -> Self {
        let state = Arc::new(RwLock::new(ProxyState::default()));
        let (event_tx, event_rx) = mpsc::unbounded_channel();
        let (query_tx, query_rx) = mpsc::unbounded_channel();

        Self::start_event_loop(state.clone(), event_rx, query_rx);

        Self {
            state,
            event_sender: event_tx,
            query_sender: query_tx,
        }
    }

    /// 获取自动代理配置（缓存）
    pub fn get_auto_proxy_cached(&self) -> Autoproxy {
        self.state.read().auto_proxy.clone()
    }

    /// 异步获取最新的自动代理配置
    pub async fn get_auto_proxy_async(&self) -> Autoproxy {
        let (tx, rx) = oneshot::channel();
        let query = QueryRequest { response_tx: tx };

        if self.query_sender.send(query).is_err() {
            log::error!(target: "app", "发送查询请求失败，返回缓存数据");
            return self.get_auto_proxy_cached();
        }

        match timeout(Duration::from_secs(5), rx).await {
            Ok(Ok(result)) => result,
            _ => {
                log::warn!(target: "app", "查询超时，返回缓存数据");
                self.get_auto_proxy_cached()
            }
        }
    }

    /// 通知配置变更
    pub fn notify_config_changed(&self) {
        self.send_event(ProxyEvent::ConfigChanged);
    }

    /// 通知应用启动
    pub fn notify_app_started(&self) {
        self.send_event(ProxyEvent::AppStarted);
    }

    /// 通知应用即将关闭
    #[allow(dead_code)]
    pub fn notify_app_stopping(&self) {
        self.send_event(ProxyEvent::AppStopping);
    }

    /// 启用系统代理
    #[allow(dead_code)]
    pub fn enable_proxy(&self) {
        self.send_event(ProxyEvent::EnableProxy);
    }

    /// 禁用系统代理
    #[allow(dead_code)]
    pub fn disable_proxy(&self) {
        self.send_event(ProxyEvent::DisableProxy);
    }

    /// 强制检查代理状态
    #[allow(dead_code)]
    pub fn force_check(&self) {
        self.send_event(ProxyEvent::ForceCheck);
    }

    fn send_event(&self, event: ProxyEvent) {
        if let Err(e) = self.event_sender.send(event) {
            log::error!(target: "app", "发送代理事件失败: {e}");
        }
    }

    fn start_event_loop(
        state: Arc<RwLock<ProxyState>>,
        mut event_rx: mpsc::UnboundedReceiver<ProxyEvent>,
        mut query_rx: mpsc::UnboundedReceiver<QueryRequest>,
    ) {
        tokio::spawn(async move {
            log::info!(target: "app", "事件驱动代理管理器启动");

            loop {
                tokio::select! {
                    event = event_rx.recv() => {
                        match event {
                            Some(event) => {
                                log::debug!(target: "app", "处理代理事件: {event:?}");
                                Self::handle_event(&state, event).await;
                            }
                            None => {
                                log::info!(target: "app", "事件通道关闭，代理管理器停止");
                                break;
                            }
                        }
                    }
                    query = query_rx.recv() => {
                        match query {
                            Some(query) => {
                                let result = Self::handle_query(&state).await;
                                let _ = query.response_tx.send(result);
                            }
                            None => {
                                log::info!(target: "app", "查询通道关闭");
                                break;
                            }
                        }
                    }
                }
            }
        });
    }

    async fn handle_event(state: &Arc<RwLock<ProxyState>>, event: ProxyEvent) {
        match event {
            ProxyEvent::ConfigChanged | ProxyEvent::ForceCheck => {
                Self::update_proxy_config(state).await;
            }
            ProxyEvent::EnableProxy => {
                Self::enable_system_proxy(state).await;
            }
            ProxyEvent::DisableProxy => {
                Self::disable_system_proxy(state).await;
            }
            ProxyEvent::SwitchToPac => {
                Self::switch_proxy_mode(state, true).await;
            }
            ProxyEvent::SwitchToHttp => {
                Self::switch_proxy_mode(state, false).await;
            }
            ProxyEvent::AppStarted => {
                Self::initialize_proxy_state(state).await;
            }
            ProxyEvent::AppStopping => {
                log::info!(target: "app", "清理代理状态");
            }
        }
    }

    async fn handle_query(state: &Arc<RwLock<ProxyState>>) -> Autoproxy {
        let auto_proxy = Self::get_auto_proxy_with_timeout().await;

        Self::update_state_timestamp(state, |s| {
            s.auto_proxy = auto_proxy.clone();
        });

        auto_proxy
    }

    async fn initialize_proxy_state(state: &Arc<RwLock<ProxyState>>) {
        log::info!(target: "app", "初始化代理状态");

        let config = Self::get_proxy_config();
        let auto_proxy = Self::get_auto_proxy_with_timeout().await;
        let sys_proxy = Self::get_sys_proxy_with_timeout().await;

        Self::update_state_timestamp(state, |s| {
            s.sys_enabled = config.sys_enabled;
            s.pac_enabled = config.pac_enabled;
            s.auto_proxy = auto_proxy;
            s.sys_proxy = sys_proxy;
            s.is_healthy = true;
        });

        log::info!(target: "app", "代理状态初始化完成: sys={}, pac={}", config.sys_enabled, config.pac_enabled);
    }

    async fn update_proxy_config(state: &Arc<RwLock<ProxyState>>) {
        log::debug!(target: "app", "更新代理配置");

        let config = Self::get_proxy_config();

        Self::update_state_timestamp(state, |s| {
            s.sys_enabled = config.sys_enabled;
            s.pac_enabled = config.pac_enabled;
        });

        if config.guard_enabled && config.sys_enabled {
            Self::check_and_restore_proxy(state).await;
        }
    }

    async fn check_and_restore_proxy(state: &Arc<RwLock<ProxyState>>) {
        let (sys_enabled, pac_enabled) = {
            let s = state.read();
            (s.sys_enabled, s.pac_enabled)
        };

        if !sys_enabled {
            return;
        }

        log::debug!(target: "app", "检查代理状态");

        if pac_enabled {
            Self::check_and_restore_pac_proxy(state).await;
        } else {
            Self::check_and_restore_sys_proxy(state).await;
        }
    }

    async fn check_and_restore_pac_proxy(state: &Arc<RwLock<ProxyState>>) {
        let current = Self::get_auto_proxy_with_timeout().await;
        let expected = Self::get_expected_pac_config();

        Self::update_state_timestamp(state, |s| {
            s.auto_proxy = current.clone();
        });

        if !current.enable || current.url != expected.url {
            log::info!(target: "app", "PAC代理设置异常，正在恢复...");
            Self::restore_pac_proxy(&expected.url).await;

            sleep(Duration::from_millis(500)).await;
            let restored = Self::get_auto_proxy_with_timeout().await;

            Self::update_state_timestamp(state, |s| {
                s.is_healthy = restored.enable && restored.url == expected.url;
                s.auto_proxy = restored;
            });
        }
    }

    async fn check_and_restore_sys_proxy(state: &Arc<RwLock<ProxyState>>) {
        let current = Self::get_sys_proxy_with_timeout().await;
        let expected = Self::get_expected_sys_proxy();

        Self::update_state_timestamp(state, |s| {
            s.sys_proxy = current.clone();
        });

        if !current.enable || current.host != expected.host || current.port != expected.port {
            log::info!(target: "app", "系统代理设置异常，正在恢复...");
            Self::restore_sys_proxy(&expected).await;

            sleep(Duration::from_millis(500)).await;
            let restored = Self::get_sys_proxy_with_timeout().await;

            Self::update_state_timestamp(state, |s| {
                s.is_healthy = restored.enable
                    && restored.host == expected.host
                    && restored.port == expected.port;
                s.sys_proxy = restored;
            });
        }
    }

    async fn enable_system_proxy(state: &Arc<RwLock<ProxyState>>) {
        log::info!(target: "app", "启用系统代理");

        let pac_enabled = state.read().pac_enabled;

        if pac_enabled {
            let expected = Self::get_expected_pac_config();
            Self::restore_pac_proxy(&expected.url).await;
        } else {
            let expected = Self::get_expected_sys_proxy();
            Self::restore_sys_proxy(&expected).await;
        }

        Self::check_and_restore_proxy(state).await;
    }

    async fn disable_system_proxy(_state: &Arc<RwLock<ProxyState>>) {
        log::info!(target: "app", "禁用系统代理");

        #[cfg(not(target_os = "windows"))]
        {
            let disabled_sys = Sysproxy::default();
            let disabled_auto = Autoproxy::default();

            logging_error!(Type::System, true, disabled_auto.set_auto_proxy());
            logging_error!(Type::System, true, disabled_sys.set_system_proxy());
        }
    }

    async fn switch_proxy_mode(state: &Arc<RwLock<ProxyState>>, to_pac: bool) {
        log::info!(target: "app", "切换到{}模式", if to_pac { "PAC" } else { "HTTP代理" });

        if to_pac {
            let disabled_sys = Sysproxy::default();
            logging_error!(Type::System, true, disabled_sys.set_system_proxy());

            let expected = Self::get_expected_pac_config();
            Self::restore_pac_proxy(&expected.url).await;
        } else {
            let disabled_auto = Autoproxy::default();
            logging_error!(Type::System, true, disabled_auto.set_auto_proxy());

            let expected = Self::get_expected_sys_proxy();
            Self::restore_sys_proxy(&expected).await;
        }

        Self::update_state_timestamp(state, |s| s.pac_enabled = to_pac);
        Self::check_and_restore_proxy(state).await;
    }

    async fn get_auto_proxy_with_timeout() -> Autoproxy {
        let async_proxy = AsyncProxyQuery::get_auto_proxy().await;

        // 转换为兼容的结构
        Autoproxy {
            enable: async_proxy.enable,
            url: async_proxy.url,
        }
    }

    async fn get_sys_proxy_with_timeout() -> Sysproxy {
        let async_proxy = AsyncProxyQuery::get_system_proxy().await;

        // 转换为兼容的结构
        Sysproxy {
            enable: async_proxy.enable,
            host: async_proxy.host,
            port: async_proxy.port,
            bypass: async_proxy.bypass,
        }
    }

    // 统一的状态更新方法
    fn update_state_timestamp<F>(state: &Arc<RwLock<ProxyState>>, update_fn: F)
    where
        F: FnOnce(&mut ProxyState),
    {
        let mut state_guard = state.write();
        update_fn(&mut state_guard);
        state_guard.last_updated = std::time::Instant::now();
    }

    fn get_proxy_config() -> ProxyConfig {
<<<<<<< HEAD
        let verge_config = Config::verge();
        let verge = verge_config.latest_ref();
=======
        let (sys_enabled, pac_enabled, guard_enabled) = {
            let verge_config = Config::verge();
            let verge = verge_config.latest();
            (
                verge.enable_system_proxy.unwrap_or(false),
                verge.proxy_auto_config.unwrap_or(false),
                verge.enable_proxy_guard.unwrap_or(false),
            )
        };
>>>>>>> 3f95c812
        ProxyConfig {
            sys_enabled,
            pac_enabled,
            guard_enabled,
        }
    }

    fn get_expected_pac_config() -> Autoproxy {
<<<<<<< HEAD
        let verge_config = Config::verge();
        let verge = verge_config.latest_ref();
        let (proxy_host, pac_port) = (
=======
        let proxy_host = {
            let verge_config = Config::verge();
            let verge = verge_config.latest();
>>>>>>> 3f95c812
            verge
                .proxy_host
                .clone()
                .unwrap_or_else(|| "127.0.0.1".to_string())
        };
        let pac_port = IVerge::get_singleton_port();
        Autoproxy {
            enable: true,
            url: format!("http://{proxy_host}:{pac_port}/commands/pac"),
        }
    }

    fn get_expected_sys_proxy() -> Sysproxy {
<<<<<<< HEAD
        let verge_config = Config::verge();
        let verge = verge_config.latest_ref();
        let port = verge
            .verge_mixed_port
            .unwrap_or(Config::clash().latest_ref().get_mixed_port());
        let proxy_host = verge
            .proxy_host
            .clone()
            .unwrap_or_else(|| "127.0.0.1".to_string());
=======
        let (verge_mixed_port, proxy_host) = {
            let verge_config = Config::verge();
            let verge = verge_config.latest();
            (
                verge.verge_mixed_port,
                verge
                    .proxy_host
                    .clone()
                    .unwrap_or_else(|| "127.0.0.1".to_string()),
            )
        };

        let port = verge_mixed_port.unwrap_or_else(|| Config::clash().data().get_mixed_port());
>>>>>>> 3f95c812

        Sysproxy {
            enable: true,
            host: proxy_host,
            port,
            bypass: Self::get_bypass_config(),
        }
    }

    fn get_bypass_config() -> String {
<<<<<<< HEAD
        let verge_config = Config::verge();
        let verge = verge_config.latest_ref();
        let use_default = verge.use_default_bypass.unwrap_or(true);
        let custom_bypass = verge.system_proxy_bypass.clone().unwrap_or_default();
=======
        let (use_default, custom_bypass) = {
            let verge_config = Config::verge();
            let verge = verge_config.latest();
            (
                verge.use_default_bypass.unwrap_or(true),
                verge.system_proxy_bypass.clone().unwrap_or_default(),
            )
        };
>>>>>>> 3f95c812

        #[cfg(target_os = "windows")]
        let default_bypass = "localhost;127.*;192.168.*;10.*;172.16.*;172.17.*;172.18.*;172.19.*;172.20.*;172.21.*;172.22.*;172.23.*;172.24.*;172.25.*;172.26.*;172.27.*;172.28.*;172.29.*;172.30.*;172.31.*;<local>";

        #[cfg(target_os = "linux")]
        let default_bypass =
            "localhost,127.0.0.1,192.168.0.0/16,10.0.0.0/8,172.16.0.0/12,172.29.0.0/16,::1";

        #[cfg(target_os = "macos")]
        let default_bypass = "127.0.0.1,192.168.0.0/16,10.0.0.0/8,172.16.0.0/12,172.29.0.0/16,localhost,*.local,*.crashlytics.com,<local>";

        if custom_bypass.is_empty() {
            default_bypass.to_string()
        } else if use_default {
            format!("{default_bypass},{custom_bypass}")
        } else {
            custom_bypass
        }
    }

    async fn restore_pac_proxy(expected_url: &str) {
        #[cfg(not(target_os = "windows"))]
        {
            let new_autoproxy = Autoproxy {
                enable: true,
                url: expected_url.to_string(),
            };
            logging_error!(Type::System, true, new_autoproxy.set_auto_proxy());
        }

        #[cfg(target_os = "windows")]
        {
            Self::execute_sysproxy_command(&["pac", expected_url]).await;
        }
    }

    async fn restore_sys_proxy(expected: &Sysproxy) {
        #[cfg(not(target_os = "windows"))]
        {
            logging_error!(Type::System, true, expected.set_system_proxy());
        }

        #[cfg(target_os = "windows")]
        {
            let address = format!("{}:{}", expected.host, expected.port);
            Self::execute_sysproxy_command(&["global", &address, &expected.bypass]).await;
        }
    }

    #[cfg(target_os = "windows")]
    async fn execute_sysproxy_command(args: &[&str]) {
        use crate::utils::dirs;
        #[allow(unused_imports)] // creation_flags必须
        use std::os::windows::process::CommandExt;
        use tokio::process::Command;

        let binary_path = match dirs::service_path() {
            Ok(path) => path,
            Err(e) => {
                log::error!(target: "app", "获取服务路径失败: {e}");
                return;
            }
        };

        let sysproxy_exe = binary_path.with_file_name("sysproxy.exe");
        if !sysproxy_exe.exists() {
            log::error!(target: "app", "sysproxy.exe 不存在");
            return;
        }

        let output = Command::new(sysproxy_exe)
            .args(args)
            .creation_flags(0x08000000) // CREATE_NO_WINDOW - 隐藏窗口
            .output()
            .await;

        match output {
            Ok(output) => {
                if !output.status.success() {
                    log::error!(target: "app", "执行sysproxy命令失败: {args:?}");
                    let stderr = String::from_utf8_lossy(&output.stderr);
                    if !stderr.is_empty() {
                        log::error!(target: "app", "sysproxy错误输出: {stderr}");
                    }
                } else {
                    log::debug!(target: "app", "成功执行sysproxy命令: {args:?}");
                }
            }
            Err(e) => {
                log::error!(target: "app", "执行sysproxy命令出错: {e}");
            }
        }
    }
}<|MERGE_RESOLUTION|>--- conflicted
+++ resolved
@@ -426,20 +426,15 @@
     }
 
     fn get_proxy_config() -> ProxyConfig {
-<<<<<<< HEAD
-        let verge_config = Config::verge();
-        let verge = verge_config.latest_ref();
-=======
         let (sys_enabled, pac_enabled, guard_enabled) = {
             let verge_config = Config::verge();
-            let verge = verge_config.latest();
+            let verge = verge_config.latest_ref();
             (
                 verge.enable_system_proxy.unwrap_or(false),
                 verge.proxy_auto_config.unwrap_or(false),
                 verge.enable_proxy_guard.unwrap_or(false),
             )
         };
->>>>>>> 3f95c812
         ProxyConfig {
             sys_enabled,
             pac_enabled,
@@ -448,15 +443,9 @@
     }
 
     fn get_expected_pac_config() -> Autoproxy {
-<<<<<<< HEAD
-        let verge_config = Config::verge();
-        let verge = verge_config.latest_ref();
-        let (proxy_host, pac_port) = (
-=======
         let proxy_host = {
             let verge_config = Config::verge();
-            let verge = verge_config.latest();
->>>>>>> 3f95c812
+            let verge = verge_config.latest_ref();
             verge
                 .proxy_host
                 .clone()
@@ -470,7 +459,6 @@
     }
 
     fn get_expected_sys_proxy() -> Sysproxy {
-<<<<<<< HEAD
         let verge_config = Config::verge();
         let verge = verge_config.latest_ref();
         let port = verge
@@ -480,21 +468,6 @@
             .proxy_host
             .clone()
             .unwrap_or_else(|| "127.0.0.1".to_string());
-=======
-        let (verge_mixed_port, proxy_host) = {
-            let verge_config = Config::verge();
-            let verge = verge_config.latest();
-            (
-                verge.verge_mixed_port,
-                verge
-                    .proxy_host
-                    .clone()
-                    .unwrap_or_else(|| "127.0.0.1".to_string()),
-            )
-        };
-
-        let port = verge_mixed_port.unwrap_or_else(|| Config::clash().data().get_mixed_port());
->>>>>>> 3f95c812
 
         Sysproxy {
             enable: true,
@@ -505,21 +478,14 @@
     }
 
     fn get_bypass_config() -> String {
-<<<<<<< HEAD
-        let verge_config = Config::verge();
-        let verge = verge_config.latest_ref();
-        let use_default = verge.use_default_bypass.unwrap_or(true);
-        let custom_bypass = verge.system_proxy_bypass.clone().unwrap_or_default();
-=======
         let (use_default, custom_bypass) = {
             let verge_config = Config::verge();
-            let verge = verge_config.latest();
+            let verge = verge_config.latest_ref();
             (
                 verge.use_default_bypass.unwrap_or(true),
                 verge.system_proxy_bypass.clone().unwrap_or_default(),
             )
         };
->>>>>>> 3f95c812
 
         #[cfg(target_os = "windows")]
         let default_bypass = "localhost;127.*;192.168.*;10.*;172.16.*;172.17.*;172.18.*;172.19.*;172.20.*;172.21.*;172.22.*;172.23.*;172.24.*;172.25.*;172.26.*;172.27.*;172.28.*;172.29.*;172.30.*;172.31.*;<local>";
