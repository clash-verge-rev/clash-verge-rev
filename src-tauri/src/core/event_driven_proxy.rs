use std::sync::Arc;
use tokio::sync::RwLock;
use tokio::sync::{mpsc, oneshot};
use tokio::time::{Duration, sleep, timeout};
use tokio_stream::{StreamExt, wrappers::UnboundedReceiverStream};

use crate::config::{Config, IVerge};
use crate::core::{async_proxy_query::AsyncProxyQuery, handle};
use crate::process::AsyncHandler;
use once_cell::sync::Lazy;
use sysproxy::{Autoproxy, Sysproxy};

#[derive(Debug, Clone)]
pub enum ProxyEvent {
    /// 配置变更事件
    ConfigChanged,
    /// 应用启动事件
    AppStarted,
    /// 应用关闭事件
    AppStopping,
}

#[derive(Debug, Clone)]
pub struct ProxyState {
    pub sys_enabled: bool,
    pub pac_enabled: bool,
    pub auto_proxy: Autoproxy,
    pub sys_proxy: Sysproxy,
    pub last_updated: std::time::Instant,
    pub is_healthy: bool,
}

impl Default for ProxyState {
    fn default() -> Self {
        Self {
            sys_enabled: false,
            pac_enabled: false,
            auto_proxy: Autoproxy {
                enable: false,
                url: "".into(),
            },
            sys_proxy: Sysproxy {
                enable: false,
                host: "127.0.0.1".into(),
                port: 7897,
                bypass: "".into(),
            },
            last_updated: std::time::Instant::now(),
            is_healthy: true,
        }
    }
}

pub struct EventDrivenProxyManager {
    state: Arc<RwLock<ProxyState>>,
    event_sender: mpsc::UnboundedSender<ProxyEvent>,
    query_sender: mpsc::UnboundedSender<QueryRequest>,
}

#[derive(Debug)]
pub struct QueryRequest {
    response_tx: oneshot::Sender<Autoproxy>,
}

// 配置结构体移到外部
struct ProxyConfig {
    sys_enabled: bool,
    pac_enabled: bool,
    guard_enabled: bool,
    guard_duration: u64,
}

static PROXY_MANAGER: Lazy<EventDrivenProxyManager> = Lazy::new(EventDrivenProxyManager::new);

impl EventDrivenProxyManager {
    pub fn global() -> &'static EventDrivenProxyManager {
        &PROXY_MANAGER
    }

    fn new() -> Self {
        let state = Arc::new(RwLock::new(ProxyState::default()));
        let (event_tx, event_rx) = mpsc::unbounded_channel();
        let (query_tx, query_rx) = mpsc::unbounded_channel();

        let state_clone = Arc::clone(&state);
        AsyncHandler::spawn(move || Self::start_event_loop(state_clone, event_rx, query_rx));

        Self {
            state,
            event_sender: event_tx,
            query_sender: query_tx,
        }
    }

    /// 获取自动代理配置（缓存）
    pub async fn get_auto_proxy_cached(&self) -> Autoproxy {
        self.state.read().await.auto_proxy.clone()
    }

    /// 异步获取最新的自动代理配置
    pub async fn get_auto_proxy_async(&self) -> Autoproxy {
        let (tx, rx) = oneshot::channel();
        let query = QueryRequest { response_tx: tx };

        if self.query_sender.send(query).is_err() {
            log::error!(target: "app", "发送查询请求失败，返回缓存数据");
            return self.get_auto_proxy_cached().await;
        }

        match timeout(Duration::from_secs(5), rx).await {
            Ok(Ok(result)) => result,
            _ => {
                log::warn!(target: "app", "查询超时，返回缓存数据");
                self.get_auto_proxy_cached().await
            }
        }
    }

    /// 通知配置变更
    pub fn notify_config_changed(&self) {
        self.send_event(ProxyEvent::ConfigChanged);
    }

    /// 通知应用启动
    pub fn notify_app_started(&self) {
        self.send_event(ProxyEvent::AppStarted);
    }

    /// 通知应用即将关闭
    pub fn notify_app_stopping(&self) {
        self.send_event(ProxyEvent::AppStopping);
    }

    fn send_event(&self, event: ProxyEvent) {
        if let Err(e) = self.event_sender.send(event) {
            log::error!(target: "app", "发送代理事件失败: {e}");
        }
    }

    pub async fn start_event_loop(
        state: Arc<RwLock<ProxyState>>,
        event_rx: mpsc::UnboundedReceiver<ProxyEvent>,
        query_rx: mpsc::UnboundedReceiver<QueryRequest>,
    ) {
        log::info!(target: "app", "事件驱动代理管理器启动");

        // 将 mpsc 接收器包装成 Stream，避免每次循环创建 future
        let mut event_stream = UnboundedReceiverStream::new(event_rx);
        let mut query_stream = UnboundedReceiverStream::new(query_rx);

        // 初始化定时器，用于周期性检查代理设置
        let config = Self::get_proxy_config();
        let mut guard_interval = tokio::time::interval(Duration::from_secs(config.guard_duration));
        // 防止首次立即触发
        guard_interval.tick().await;

        loop {
            tokio::select! {
                Some(event) = event_stream.next() => {
                    log::debug!(target: "app", "处理代理事件: {event:?}");
                    let event_clone = event.clone(); // 保存一份副本用于后续检查
                    Self::handle_event(&state, event).await;

                    // 检查是否是配置变更事件，如果是，则可能需要更新定时器
                    if matches!(event_clone, ProxyEvent::ConfigChanged | ProxyEvent::AppStarted) {
                        let new_config = Self::get_proxy_config();
                        // 重新设置定时器间隔
                        guard_interval = tokio::time::interval(Duration::from_secs(new_config.guard_duration));
                        // 防止首次立即触发
                        guard_interval.tick().await;
                    }
                }
                Some(query) = query_stream.next() => {
                    let result = Self::handle_query(&state).await;
                    let _ = query.response_tx.send(result);
                }
                _ = guard_interval.tick() => {
                    // 定时检查代理设置
                    let config = Self::get_proxy_config();
                    if config.guard_enabled && config.sys_enabled {
                        log::debug!(target: "app", "定时检查代理设置");
                        Self::check_and_restore_proxy(&state).await;
                    }
                }
                else => {
                    // 两个通道都关闭时退出
                    log::info!(target: "app", "事件或查询通道关闭，代理管理器停止");
                    break;
                }
            }
        }
    }

    async fn handle_event(state: &Arc<RwLock<ProxyState>>, event: ProxyEvent) {
        match event {
            ProxyEvent::ConfigChanged => {
                Self::update_proxy_config(state).await;
            }
            ProxyEvent::AppStarted => {
                Self::initialize_proxy_state(state).await;
            }
            ProxyEvent::AppStopping => {
                log::info!(target: "app", "清理代理状态");
                Self::update_state_timestamp(state, |s| {
                    s.sys_enabled = false;
                    s.pac_enabled = false;
                    s.is_healthy = false;
                })
                .await;
            }
        }
    }

    async fn handle_query(state: &Arc<RwLock<ProxyState>>) -> Autoproxy {
        let auto_proxy = Self::get_auto_proxy_with_timeout().await;

        Self::update_state_timestamp(state, |s| {
            s.auto_proxy = auto_proxy.clone();
        })
        .await;

        auto_proxy
    }

    async fn initialize_proxy_state(state: &Arc<RwLock<ProxyState>>) {
        log::info!(target: "app", "初始化代理状态");

        let config = Self::get_proxy_config();
        let auto_proxy = Self::get_auto_proxy_with_timeout().await;
        let sys_proxy = Self::get_sys_proxy_with_timeout().await;

        Self::update_state_timestamp(state, |s| {
            s.sys_enabled = config.sys_enabled;
            s.pac_enabled = config.pac_enabled;
            s.auto_proxy = auto_proxy;
            s.sys_proxy = sys_proxy;
            s.is_healthy = true;
        })
        .await;

        log::info!(target: "app", "代理状态初始化完成: sys={}, pac={}", config.sys_enabled, config.pac_enabled);
    }

    async fn update_proxy_config(state: &Arc<RwLock<ProxyState>>) {
        log::debug!(target: "app", "更新代理配置");

        let config = Self::get_proxy_config();

        Self::update_state_timestamp(state, |s| {
            s.sys_enabled = config.sys_enabled;
            s.pac_enabled = config.pac_enabled;
        })
        .await;

        if config.guard_enabled && config.sys_enabled {
            Self::check_and_restore_proxy(state).await;
        }
    }

    async fn check_and_restore_proxy(state: &Arc<RwLock<ProxyState>>) {
        if handle::Handle::global().is_exiting() {
            log::debug!(target: "app", "应用正在退出，跳过系统代理守卫检查");
            return;
        }
        let (sys_enabled, pac_enabled) = {
            let s = state.read().await;
            (s.sys_enabled, s.pac_enabled)
        };

        if !sys_enabled {
            return;
        }

        log::debug!(target: "app", "检查代理状态");

        if pac_enabled {
            Self::check_and_restore_pac_proxy(state).await;
        } else {
            Self::check_and_restore_sys_proxy(state).await;
        }
    }

    async fn check_and_restore_pac_proxy(state: &Arc<RwLock<ProxyState>>) {
        if handle::Handle::global().is_exiting() {
            log::debug!(target: "app", "应用正在退出，跳过PAC代理恢复检查");
            return;
        }

        let current = Self::get_auto_proxy_with_timeout().await;
        let expected = Self::get_expected_pac_config();

        Self::update_state_timestamp(state, |s| {
            s.auto_proxy = current.clone();
        })
        .await;

        if !current.enable || current.url != expected.url {
            log::info!(target: "app", "PAC代理设置异常，正在恢复...");
            if let Err(e) = Self::restore_pac_proxy(&expected.url).await {
                log::error!(target: "app", "恢复PAC代理失败: {}", e);
            }

            sleep(Duration::from_millis(500)).await;
            let restored = Self::get_auto_proxy_with_timeout().await;

            Self::update_state_timestamp(state, |s| {
                s.is_healthy = restored.enable && restored.url == expected.url;
                s.auto_proxy = restored;
            })
            .await;
        }
    }

    async fn check_and_restore_sys_proxy(state: &Arc<RwLock<ProxyState>>) {
        if handle::Handle::global().is_exiting() {
            log::debug!(target: "app", "应用正在退出，跳过系统代理恢复检查");
            return;
        }

        let current = Self::get_sys_proxy_with_timeout().await;
        let expected = Self::get_expected_sys_proxy();

        Self::update_state_timestamp(state, |s| {
            s.sys_proxy = current.clone();
        })
        .await;

        if !current.enable || current.host != expected.host || current.port != expected.port {
            log::info!(target: "app", "系统代理设置异常，正在恢复...");
            if let Err(e) = Self::restore_sys_proxy(&expected).await {
                log::error!(target: "app", "恢复系统代理失败: {}", e);
            }

            sleep(Duration::from_millis(500)).await;
            let restored = Self::get_sys_proxy_with_timeout().await;

            Self::update_state_timestamp(state, |s| {
                s.is_healthy = restored.enable
                    && restored.host == expected.host
                    && restored.port == expected.port;
                s.sys_proxy = restored;
            })
            .await;
        }
    }

<<<<<<< HEAD
    async fn enable_system_proxy(state: &Arc<RwLock<ProxyState>>) {
        if handle::Handle::global().is_exiting() {
            log::debug!(target: "app", "应用正在退出，跳过启用系统代理");
            return;
        }

        log::info!(target: "app", "启用系统代理");

        let pac_enabled = state.read().await.pac_enabled;

        if pac_enabled {
            let expected = Self::get_expected_pac_config();
            if let Err(e) = Self::restore_pac_proxy(&expected.url).await {
                log::error!(target: "app", "启用PAC代理失败: {}", e);
            }
        } else {
            let expected = Self::get_expected_sys_proxy();
            if let Err(e) = Self::restore_sys_proxy(&expected).await {
                log::error!(target: "app", "启用系统代理失败: {}", e);
            }
        }

        Self::check_and_restore_proxy(state).await;
    }

    fn disable_system_proxy(_state: &Arc<RwLock<ProxyState>>) {
        log::info!(target: "app", "禁用系统代理");

        #[cfg(not(target_os = "windows"))]
        {
            let disabled_sys = Sysproxy::default();
            let disabled_auto = Autoproxy::default();

            logging_error!(Type::System, disabled_auto.set_auto_proxy());
            logging_error!(Type::System, disabled_sys.set_system_proxy());
        }
    }

    async fn switch_proxy_mode(state: &Arc<RwLock<ProxyState>>, to_pac: bool) {
        if handle::Handle::global().is_exiting() {
            log::debug!(target: "app", "应用正在退出，跳过代理模式切换");
            return;
        }

        log::info!(target: "app", "切换到{}模式", if to_pac { "PAC" } else { "HTTP代理" });

        if to_pac {
            let disabled_sys = Sysproxy::default();
            logging_error!(Type::System, disabled_sys.set_system_proxy());

            let expected = Self::get_expected_pac_config();
            if let Err(e) = Self::restore_pac_proxy(&expected.url).await {
                log::error!(target: "app", "切换到PAC模式失败: {}", e);
            }
        } else {
            let disabled_auto = Autoproxy::default();
            logging_error!(Type::System, disabled_auto.set_auto_proxy());

            let expected = Self::get_expected_sys_proxy();
            if let Err(e) = Self::restore_sys_proxy(&expected).await {
                log::error!(target: "app", "切换到HTTP代理模式失败: {}", e);
            }
        }

        Self::update_state_timestamp(state, |s| s.pac_enabled = to_pac).await;
        Self::check_and_restore_proxy(state).await;
    }

=======
>>>>>>> 859d09ff
    async fn get_auto_proxy_with_timeout() -> Autoproxy {
        let async_proxy = AsyncProxyQuery::get_auto_proxy().await;

        // 转换为兼容的结构
        Autoproxy {
            enable: async_proxy.enable,
            url: async_proxy.url,
        }
    }

    async fn get_sys_proxy_with_timeout() -> Sysproxy {
        let async_proxy = AsyncProxyQuery::get_system_proxy().await;

        // 转换为兼容的结构
        Sysproxy {
            enable: async_proxy.enable,
            host: async_proxy.host,
            port: async_proxy.port,
            bypass: async_proxy.bypass,
        }
    }

    // 统一的状态更新方法
    async fn update_state_timestamp<F>(state: &Arc<RwLock<ProxyState>>, update_fn: F)
    where
        F: FnOnce(&mut ProxyState),
    {
        let mut state_guard = state.write().await;
        update_fn(&mut state_guard);
        state_guard.last_updated = std::time::Instant::now();
    }

    fn get_proxy_config() -> ProxyConfig {
        let (sys_enabled, pac_enabled, guard_enabled, guard_duration) = {
            let verge_config = Config::verge();
            let verge = verge_config.latest();
            (
                verge.enable_system_proxy.unwrap_or(false),
                verge.proxy_auto_config.unwrap_or(false),
                verge.enable_proxy_guard.unwrap_or(false),
                verge.proxy_guard_duration.unwrap_or(30), // 默认30秒
            )
        };
        ProxyConfig {
            sys_enabled,
            pac_enabled,
            guard_enabled,
            guard_duration,
        }
    }

    fn get_expected_pac_config() -> Autoproxy {
        let proxy_host = {
            let verge_config = Config::verge();
            let verge = verge_config.latest();
            verge
                .proxy_host
                .clone()
                .unwrap_or_else(|| "127.0.0.1".into())
        };
        let pac_port = IVerge::get_singleton_port();
        Autoproxy {
            enable: true,
            url: format!("http://{proxy_host}:{pac_port}/commands/pac"),
        }
    }

    fn get_expected_sys_proxy() -> Sysproxy {
        let verge_config = Config::verge();
        let verge_mixed_port = verge_config.latest().verge_mixed_port;
        let proxy_host = verge_config.latest().proxy_host.clone();

        let port = verge_mixed_port.unwrap_or(Config::clash().latest().get_mixed_port());
        let proxy_host = proxy_host.unwrap_or_else(|| "127.0.0.1".into());

        Sysproxy {
            enable: true,
            host: proxy_host,
            port,
            bypass: Self::get_bypass_config(),
        }
    }

    fn get_bypass_config() -> String {
        let (use_default, custom_bypass) = {
            let verge_config = Config::verge();
            let verge = verge_config.latest();
            (
                verge.use_default_bypass.unwrap_or(true),
                verge.system_proxy_bypass.clone().unwrap_or_default(),
            )
        };

        #[cfg(target_os = "windows")]
        let default_bypass = "localhost;127.*;192.168.*;10.*;172.16.*;172.17.*;172.18.*;172.19.*;172.20.*;172.21.*;172.22.*;172.23.*;172.24.*;172.25.*;172.26.*;172.27.*;172.28.*;172.29.*;172.30.*;172.31.*;<local>";

        #[cfg(target_os = "linux")]
        let default_bypass =
            "localhost,127.0.0.1,192.168.0.0/16,10.0.0.0/8,172.16.0.0/12,172.29.0.0/16,::1";

        #[cfg(target_os = "macos")]
        let default_bypass = "127.0.0.1,192.168.0.0/16,10.0.0.0/8,172.16.0.0/12,172.29.0.0/16,localhost,*.local,*.crashlytics.com,<local>";

        if custom_bypass.is_empty() {
            default_bypass.to_string()
        } else if use_default {
            format!("{default_bypass},{custom_bypass}")
        } else {
            custom_bypass
        }
    }

    #[cfg(target_os = "windows")]
    async fn restore_pac_proxy(expected_url: &str) -> Result<(), anyhow::Error> {
        if handle::Handle::global().is_exiting() {
            log::debug!(target: "app", "应用正在退出，跳过PAC代理恢复");
            return Ok(());
        }
        Self::execute_sysproxy_command(&["pac", expected_url]).await
    }

    #[allow(clippy::unused_async)]
    #[cfg(not(target_os = "windows"))]
    async fn restore_pac_proxy(expected_url: &str) -> Result<(), anyhow::Error> {
        {
            let new_autoproxy = Autoproxy {
                enable: true,
                url: expected_url.to_string(),
            };
            // logging_error!(Type::System, true, new_autoproxy.set_auto_proxy());
            new_autoproxy
                .set_auto_proxy()
                .map_err(|e| anyhow::anyhow!("Failed to set auto proxy: {}", e))
        }
    }

    #[cfg(target_os = "windows")]
    async fn restore_sys_proxy(expected: &Sysproxy) -> Result<(), anyhow::Error> {
        if handle::Handle::global().is_exiting() {
            log::debug!(target: "app", "应用正在退出，跳过系统代理恢复");
            return Ok(());
        }
        let address = format!("{}:{}", expected.host, expected.port);
        Self::execute_sysproxy_command(&["global", &address, &expected.bypass]).await
    }

    #[allow(clippy::unused_async)]
    #[cfg(not(target_os = "windows"))]
    async fn restore_sys_proxy(expected: &Sysproxy) -> Result<(), anyhow::Error> {
        {
            // logging_error!(Type::System, true, expected.set_system_proxy());
            expected
                .set_system_proxy()
                .map_err(|e| anyhow::anyhow!("Failed to set system proxy: {}", e))
        }
    }

    #[cfg(target_os = "windows")]
    async fn execute_sysproxy_command(args: &[&str]) -> Result<(), anyhow::Error> {
        if handle::Handle::global().is_exiting() {
            log::debug!(
                target: "app",
                "应用正在退出，取消调用 sysproxy.exe，参数: {:?}",
                args
            );
            return Ok(());
        }

        use crate::utils::dirs;
        #[allow(unused_imports)] // creation_flags必须
        use std::os::windows::process::CommandExt;
        use tokio::process::Command;

        let binary_path = match dirs::service_path() {
            Ok(path) => path,
            Err(e) => {
                log::error!(target: "app", "获取服务路径失败: {e}");
                return Err(e);
            }
        };

        let sysproxy_exe = binary_path.with_file_name("sysproxy.exe");
        if !sysproxy_exe.exists() {
            log::error!(target: "app", "sysproxy.exe 不存在");
        }
        anyhow::ensure!(sysproxy_exe.exists(), "sysproxy.exe does not exist");

        let _output = Command::new(sysproxy_exe)
            .args(args)
            .creation_flags(0x08000000) // CREATE_NO_WINDOW - 隐藏窗口
            .output()
            .await?;

        Ok(())
    }
}<|MERGE_RESOLUTION|>--- conflicted
+++ resolved
@@ -344,77 +344,6 @@
         }
     }
 
-<<<<<<< HEAD
-    async fn enable_system_proxy(state: &Arc<RwLock<ProxyState>>) {
-        if handle::Handle::global().is_exiting() {
-            log::debug!(target: "app", "应用正在退出，跳过启用系统代理");
-            return;
-        }
-
-        log::info!(target: "app", "启用系统代理");
-
-        let pac_enabled = state.read().await.pac_enabled;
-
-        if pac_enabled {
-            let expected = Self::get_expected_pac_config();
-            if let Err(e) = Self::restore_pac_proxy(&expected.url).await {
-                log::error!(target: "app", "启用PAC代理失败: {}", e);
-            }
-        } else {
-            let expected = Self::get_expected_sys_proxy();
-            if let Err(e) = Self::restore_sys_proxy(&expected).await {
-                log::error!(target: "app", "启用系统代理失败: {}", e);
-            }
-        }
-
-        Self::check_and_restore_proxy(state).await;
-    }
-
-    fn disable_system_proxy(_state: &Arc<RwLock<ProxyState>>) {
-        log::info!(target: "app", "禁用系统代理");
-
-        #[cfg(not(target_os = "windows"))]
-        {
-            let disabled_sys = Sysproxy::default();
-            let disabled_auto = Autoproxy::default();
-
-            logging_error!(Type::System, disabled_auto.set_auto_proxy());
-            logging_error!(Type::System, disabled_sys.set_system_proxy());
-        }
-    }
-
-    async fn switch_proxy_mode(state: &Arc<RwLock<ProxyState>>, to_pac: bool) {
-        if handle::Handle::global().is_exiting() {
-            log::debug!(target: "app", "应用正在退出，跳过代理模式切换");
-            return;
-        }
-
-        log::info!(target: "app", "切换到{}模式", if to_pac { "PAC" } else { "HTTP代理" });
-
-        if to_pac {
-            let disabled_sys = Sysproxy::default();
-            logging_error!(Type::System, disabled_sys.set_system_proxy());
-
-            let expected = Self::get_expected_pac_config();
-            if let Err(e) = Self::restore_pac_proxy(&expected.url).await {
-                log::error!(target: "app", "切换到PAC模式失败: {}", e);
-            }
-        } else {
-            let disabled_auto = Autoproxy::default();
-            logging_error!(Type::System, disabled_auto.set_auto_proxy());
-
-            let expected = Self::get_expected_sys_proxy();
-            if let Err(e) = Self::restore_sys_proxy(&expected).await {
-                log::error!(target: "app", "切换到HTTP代理模式失败: {}", e);
-            }
-        }
-
-        Self::update_state_timestamp(state, |s| s.pac_enabled = to_pac).await;
-        Self::check_and_restore_proxy(state).await;
-    }
-
-=======
->>>>>>> 859d09ff
     async fn get_auto_proxy_with_timeout() -> Autoproxy {
         let async_proxy = AsyncProxyQuery::get_auto_proxy().await;
 
