--- conflicted
+++ resolved
@@ -177,20 +177,6 @@
                 proxy_manager.notify_config_changed();
                 return result;
             }
-<<<<<<< HEAD
-            use crate::{core::handle::Handle, utils::dirs};
-            use anyhow::bail;
-            use tauri_plugin_shell::ShellExt;
-
-            let app_handle = Handle::app_handle();
-
-            let binary_path = dirs::service_path()?;
-            let sysproxy_exe = binary_path.with_file_name("sysproxy.exe");
-            if !sysproxy_exe.exists() {
-                bail!("sysproxy.exe not found");
-            }
-=======
->>>>>>> dbcad240
 
             let args = if pac_enable {
                 let address = format!("http://{proxy_host}:{pac_port}/commands/pac");
@@ -234,37 +220,7 @@
 
         #[cfg(target_os = "windows")]
         {
-<<<<<<< HEAD
-            use crate::{core::handle::Handle, utils::dirs};
-            use anyhow::bail;
-            use tauri_plugin_shell::ShellExt;
-
-            let app_handle = Handle::app_handle();
-
-            let binary_path = dirs::service_path()?;
-            let sysproxy_exe = binary_path.with_file_name("sysproxy.exe");
-
-            if !sysproxy_exe.exists() {
-                bail!("sysproxy.exe not found");
-            }
-
-            let shell = app_handle.shell();
-            let sysproxy_str = sysproxy_exe
-                .as_path()
-                .to_str()
-                .ok_or_else(|| anyhow::anyhow!("Invalid sysproxy.exe path"))?;
-            let output = shell
-                .command(sysproxy_str)
-                .args(["set", "1"])
-                .output()
-                .await?;
-
-            if !output.status.success() {
-                bail!("sysproxy exe run failed");
-            }
-=======
             execute_sysproxy_command(vec!["set".to_string(), "1".to_string()]).await?;
->>>>>>> dbcad240
         }
 
         Ok(())
