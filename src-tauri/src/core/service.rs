--- conflicted
+++ resolved
@@ -1,13 +1,7 @@
 use crate::{
     config::Config,
-<<<<<<< HEAD
-    core::{
-        handle::Handle,
-        service_ipc::{send_ipc_request, IpcCommand},
-    },
-=======
+    core::handle::Handle,
     core::service_ipc::{IpcCommand, send_ipc_request},
->>>>>>> 25167849
     logging,
     utils::{dirs, logging::Type},
 };
@@ -513,66 +507,10 @@
         .data
         .ok_or_else(|| anyhow::anyhow!("服务版本响应中没有数据"))?;
 
-<<<<<<< HEAD
     if let Some(nested_data) = data.get("data") {
         if let Some(version) = nested_data.get("version").and_then(|v| v.as_str()) {
             logging!(info, Type::Service, true, "获取到服务版本: {}", version);
             return Ok(version.to_string());
-=======
-            match response.data {
-                Some(data) => {
-                    if let Some(nested_data) = data.get("data") {
-                        if let Some(version) = nested_data.get("version")
-                            && let Some(version_str) = version.as_str()
-                        {
-                            logging!(info, Type::Service, true, "获取到服务版本: {}", version_str);
-                            return Ok(version_str.to_string());
-                        }
-                        logging!(
-                            error,
-                            Type::Service,
-                            true,
-                            "嵌套数据中没有version字段: {:?}",
-                            nested_data
-                        );
-                    } else {
-                        // 兼容旧格式
-                        match serde_json::from_value::<VersionResponse>(data.clone()) {
-                            Ok(version_response) => {
-                                logging!(
-                                    info,
-                                    Type::Service,
-                                    true,
-                                    "获取到服务版本: {}",
-                                    version_response.version
-                                );
-                                return Ok(version_response.version);
-                            }
-                            Err(e) => {
-                                logging!(
-                                    error,
-                                    Type::Service,
-                                    true,
-                                    "解析版本响应失败: {}; 原始数据: {:?}",
-                                    e,
-                                    data
-                                );
-                                bail!("无法解析服务版本数据: {}", e)
-                            }
-                        }
-                    }
-                    bail!("响应中未找到有效的版本信息")
-                }
-                None => {
-                    logging!(error, Type::Service, true, "版本响应中没有数据");
-                    bail!("服务版本响应中没有数据")
-                }
-            }
-        }
-        Err(e) => {
-            logging!(error, Type::Service, true, "IPC通信失败: {}", e);
-            bail!("无法连接到Clash Verge Service: {}", e)
->>>>>>> 25167849
         }
     }
 
@@ -621,42 +559,19 @@
         bail!(err_msg);
     }
 
-<<<<<<< HEAD
     if let Some(data) = &response.data {
         if let Some(code) = data.get("code").and_then(|c| c.as_u64()) {
             if code != 0 {
-=======
-            // 添加对嵌套JSON结构的处理
-            if let Some(data) = &response.data
-                && let Some(code) = data.get("code")
-            {
-                let code_value = code.as_u64().unwrap_or(1);
->>>>>>> 25167849
                 let msg = data
                     .get("msg")
                     .and_then(|m| m.as_str())
                     .unwrap_or("未知错误");
-<<<<<<< HEAD
                 bail!("启动核心失败: {}", msg);
-=======
-
-                if code_value != 0 {
-                    logging!(
-                        error,
-                        Type::Service,
-                        true,
-                        "启动核心返回错误: code={}, msg={}",
-                        code_value,
-                        msg
-                    );
-                    bail!("启动核心失败: {}", msg);
-                }
->>>>>>> 25167849
             }
         }
     }
 
-    log::info!(target: "app", "服务成功启动核心");
+    logging!(info, Type::Service, true, "服务成功启动核心");
     Ok(())
 }
 
@@ -744,25 +659,6 @@
         bail!(err_msg);
     }
 
-<<<<<<< HEAD
-    if let Some(data) = &response.data {
-        if let Some(code) = data.get("code").and_then(|c| c.as_u64()) {
-            if code != 0 {
-                let msg = data
-                    .get("msg")
-                    .and_then(|m| m.as_str())
-                    .unwrap_or("未知错误");
-                logging!(
-                    error,
-                    Type::Service,
-                    true,
-                    "停止核心失败: code={}, msg={}",
-                    code,
-                    msg
-                );
-                bail!("停止核心失败: {}", msg);
-            }
-=======
     if let Some(data) = &response.data
         && let Some(code) = data.get("code")
     {
@@ -782,7 +678,6 @@
                 msg
             );
             bail!("停止核心失败: {}", msg);
->>>>>>> 25167849
         }
     }
 
