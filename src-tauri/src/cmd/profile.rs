use super::CmdResult;
use super::StringifyErr;
use crate::{
    config::{
        Config, IProfiles, PrfItem, PrfOption,
        profiles::{
            profiles_append_item_with_filedata_safe, profiles_delete_item_safe,
            profiles_patch_item_safe, profiles_reorder_safe, profiles_save_file_safe,
        },
        profiles_append_item_safe,
    },
    core::{CoreManager, handle, timer::Timer, tray::Tray},
    feat, logging,
    process::AsyncHandler,
    ret_err,
    utils::{dirs, help, logging::Type},
};
use smartstring::alias::String;
use std::sync::atomic::{AtomicBool, AtomicU64, Ordering};
use std::time::Duration;

// 全局请求序列号跟踪，用于避免队列化执行
static CURRENT_REQUEST_SEQUENCE: AtomicU64 = AtomicU64::new(0);

static CURRENT_SWITCHING_PROFILE: AtomicBool = AtomicBool::new(false);

#[tauri::command]
pub async fn get_profiles() -> CmdResult<IProfiles> {
    // 策略1: 尝试快速获取latest数据
    let latest_result = tokio::time::timeout(Duration::from_millis(500), async {
        let profiles = Config::profiles().await;
        let latest = profiles.latest_ref();
        IProfiles {
            current: latest.current.clone(),
            items: latest.items.clone(),
        }
    })
    .await;

    match latest_result {
        Ok(profiles) => {
            logging!(info, Type::Cmd, "快速获取配置列表成功");
            return Ok(profiles);
        }
        Err(_) => {
            logging!(warn, Type::Cmd, "快速获取配置超时(500ms)");
        }
    }

    // 策略2: 如果快速获取失败，尝试获取data()
    let data_result = tokio::time::timeout(Duration::from_secs(2), async {
        let profiles = Config::profiles().await;
        let data = profiles.latest_ref();
        IProfiles {
            current: data.current.clone(),
            items: data.items.clone(),
        }
    })
    .await;

    match data_result {
        Ok(profiles) => {
            logging!(info, Type::Cmd, "获取draft配置列表成功");
            return Ok(profiles);
        }
        Err(join_err) => {
            logging!(
                error,
                Type::Cmd,
                "获取draft配置任务失败或超时: {}",
                join_err
            );
        }
    }

    // 策略3: fallback，尝试重新创建配置
    logging!(warn, Type::Cmd, "所有获取配置策略都失败，尝试fallback");

    Ok(IProfiles::new().await)
}

/// 增强配置文件
#[tauri::command]
pub async fn enhance_profiles() -> CmdResult {
    match feat::enhance_profiles().await {
        Ok(_) => {}
        Err(e) => {
            log::error!(target: "app", "{}", e);
            return Err(e.to_string().into());
        }
    }
    handle::Handle::refresh_clash();
    Ok(())
}

/// 导入配置文件
#[tauri::command]
pub async fn import_profile(url: std::string::String, option: Option<PrfOption>) -> CmdResult {
    logging!(info, Type::Cmd, "[导入订阅] 开始导入: {}", url);

    // 直接依赖 PrfItem::from_url 自身的超时/重试逻辑，不再使用 tokio::time::timeout 包裹
    let mut item = match PrfItem::from_url(&url, None, None, option.as_ref()).await {
        Ok(it) => {
            logging!(info, Type::Cmd, "[导入订阅] 下载完成，开始保存配置");
            it
        }
        Err(e) => {
            logging!(error, Type::Cmd, "[导入订阅] 下载失败: {}", e);
            return Err(format!("导入订阅失败: {}", e).into());
        }
    };

    match profiles_append_item_safe(&mut item).await {
        Ok(_) => match profiles_save_file_safe().await {
            Ok(_) => {
                logging!(info, Type::Cmd, "[导入订阅] 配置文件保存成功");
            }
            Err(e) => {
                logging!(error, Type::Cmd, "[导入订阅] 保存配置文件失败: {}", e);
            }
        },
        Err(e) => {
            logging!(error, Type::Cmd, "[导入订阅] 保存配置失败: {}", e);
            return Err(format!("导入订阅失败: {}", e).into());
        }
    }
    // 立即发送配置变更通知
    if let Some(uid) = &item.uid {
        logging!(info, Type::Cmd, "[导入订阅] 发送配置变更通知: {}", uid);
        handle::Handle::notify_profile_changed(uid.clone());
    }

    // 异步保存配置文件并发送全局通知
    let uid_clone = item.uid.clone();
    if let Some(uid) = uid_clone {
        // 延迟发送，确保文件已完全写入
        tokio::time::sleep(Duration::from_millis(100)).await;
        handle::Handle::notify_profile_changed(uid);
    }

    logging!(info, Type::Cmd, "[导入订阅] 导入完成: {}", url);
    Ok(())
}

/// 调整profile的顺序
#[tauri::command]
pub async fn reorder_profile(active_id: String, over_id: String) -> CmdResult {
    match profiles_reorder_safe(&active_id, &over_id).await {
        Ok(_) => {
            log::info!(target: "app", "重新排序配置文件");
            Ok(())
        }
        Err(err) => {
            log::error!(target: "app", "重新排序配置文件失败: {}", err);
            Err(format!("重新排序配置文件失败: {}", err).into())
        }
    }
}

/// 创建新的profile
/// 创建一个新的配置文件
#[tauri::command]
pub async fn create_profile(item: PrfItem, file_data: Option<String>) -> CmdResult {
    match profiles_append_item_with_filedata_safe(&item, file_data).await {
        Ok(_) => {
            // 发送配置变更通知
            if let Some(uid) = &item.uid {
                logging!(info, Type::Cmd, "[创建订阅] 发送配置变更通知: {}", uid);
                handle::Handle::notify_profile_changed(uid.clone());
            }
            Ok(())
        }
        Err(err) => match err.to_string().as_str() {
            "the file already exists" => Err("the file already exists".into()),
            _ => Err(format!("add profile error: {err}").into()),
        },
    }
}

/// 更新配置文件
#[tauri::command]
pub async fn update_profile(index: String, option: Option<PrfOption>) -> CmdResult {
<<<<<<< HEAD
    match feat::update_profile(&index, option.as_ref(), true).await {
=======
    match feat::update_profile(index, option, Some(true), Some(true)).await {
>>>>>>> 30d1655e
        Ok(_) => Ok(()),
        Err(e) => {
            log::error!(target: "app", "{}", e);
            Err(e.to_string().into())
        }
    }
}

/// 删除配置文件
#[tauri::command]
pub async fn delete_profile(index: String) -> CmdResult {
    println!("delete_profile: {}", index);
    // 使用Send-safe helper函数
    let should_update = profiles_delete_item_safe(&index).await.stringify_err()?;
    profiles_save_file_safe().await.stringify_err()?;

    if should_update {
        match CoreManager::global().update_config().await {
            Ok(_) => {
                handle::Handle::refresh_clash();
                // 发送配置变更通知
                logging!(info, Type::Cmd, "[删除订阅] 发送配置变更通知: {}", index);
                handle::Handle::notify_profile_changed(index);
            }
            Err(e) => {
                log::error!(target: "app", "{}", e);
                return Err(e.to_string().into());
            }
        }
    }
    Ok(())
}

/// 验证新配置文件的语法
async fn validate_new_profile(new_profile: &String) -> Result<(), ()> {
    logging!(info, Type::Cmd, "正在切换到新配置: {}", new_profile);

    // 获取目标配置文件路径
    let config_file_result = {
        let profiles_config = Config::profiles().await;
        let profiles_data = profiles_config.latest_ref();
        match profiles_data.get_item(new_profile) {
            Ok(item) => {
                if let Some(file) = &item.file {
                    let path = dirs::app_profiles_dir().map(|dir| dir.join(file.as_str()));
                    path.ok()
                } else {
                    None
                }
            }
            Err(e) => {
                logging!(error, Type::Cmd, "获取目标配置信息失败: {}", e);
                None
            }
        }
    };

    // 如果获取到文件路径，检查YAML语法
    if let Some(file_path) = config_file_result {
        if !file_path.exists() {
            logging!(
                error,
                Type::Cmd,
                "目标配置文件不存在: {}",
                file_path.display()
            );
            handle::Handle::notice_message(
                "config_validate::file_not_found",
                format!("{}", file_path.display()),
            );
            return Err(());
        }

        // 超时保护
        let file_read_result = tokio::time::timeout(
            Duration::from_secs(5),
            tokio::fs::read_to_string(&file_path),
        )
        .await;

        match file_read_result {
            Ok(Ok(content)) => {
                let yaml_parse_result = AsyncHandler::spawn_blocking(move || {
                    serde_yaml_ng::from_str::<serde_yaml_ng::Value>(&content)
                })
                .await;

                match yaml_parse_result {
                    Ok(Ok(_)) => {
                        logging!(info, Type::Cmd, "目标配置文件语法正确");
                        Ok(())
                    }
                    Ok(Err(err)) => {
                        let error_msg = format!(" {err}");
                        logging!(
                            error,
                            Type::Cmd,
                            "目标配置文件存在YAML语法错误:{}",
                            error_msg
                        );
                        handle::Handle::notice_message(
                            "config_validate::yaml_syntax_error",
                            error_msg,
                        );
                        Err(())
                    }
                    Err(join_err) => {
                        let error_msg = format!("YAML解析任务失败: {join_err}");
                        logging!(error, Type::Cmd, "{}", error_msg);
                        handle::Handle::notice_message(
                            "config_validate::yaml_parse_error",
                            error_msg,
                        );
                        Err(())
                    }
                }
            }
            Ok(Err(err)) => {
                let error_msg = format!("无法读取目标配置文件: {err}");
                logging!(error, Type::Cmd, "{}", error_msg);
                handle::Handle::notice_message("config_validate::file_read_error", error_msg);
                Err(())
            }
            Err(_) => {
                let error_msg = "读取配置文件超时(5秒)".to_string();
                logging!(error, Type::Cmd, "{}", error_msg);
                handle::Handle::notice_message("config_validate::file_read_timeout", error_msg);
                Err(())
            }
        }
    } else {
        Ok(())
    }
}

/// 执行配置更新并处理结果
async fn restore_previous_profile(prev_profile: String) -> CmdResult<()> {
    logging!(info, Type::Cmd, "尝试恢复到之前的配置: {}", prev_profile);
    let restore_profiles = IProfiles {
        current: Some(prev_profile),
        items: None,
    };
    Config::profiles()
        .await
        .draft_mut()
        .patch_config(restore_profiles)
        .stringify_err()?;
    Config::profiles().await.apply();
    crate::process::AsyncHandler::spawn(|| async move {
        if let Err(e) = profiles_save_file_safe().await {
            log::warn!(target: "app", "异步保存恢复配置文件失败: {e}");
        }
    });
    logging!(info, Type::Cmd, "成功恢复到之前的配置");
    Ok(())
}

async fn handle_success(current_sequence: u64, current_value: Option<String>) -> CmdResult<bool> {
    let latest_sequence = CURRENT_REQUEST_SEQUENCE.load(Ordering::SeqCst);
    if current_sequence < latest_sequence {
        logging!(
            info,
            Type::Cmd,
            "内核操作后发现更新的请求 (序列号: {} < {})，忽略当前结果",
            current_sequence,
            latest_sequence
        );
        Config::profiles().await.discard();
        return Ok(false);
    }

    logging!(
        info,
        Type::Cmd,
        "配置更新成功，序列号: {}",
        current_sequence
    );
    Config::profiles().await.apply();
    handle::Handle::refresh_clash();

    if let Err(e) = Tray::global().update_tooltip().await {
        log::warn!(target: "app", "异步更新托盘提示失败: {e}");
    }

    if let Err(e) = Tray::global().update_menu().await {
        log::warn!(target: "app", "异步更新托盘菜单失败: {e}");
    }

    if let Err(e) = profiles_save_file_safe().await {
        log::warn!(target: "app", "异步保存配置文件失败: {e}");
    }

    if let Some(current) = &current_value {
        logging!(
            info,
            Type::Cmd,
            "向前端发送配置变更事件: {}, 序列号: {}",
            current,
            current_sequence
        );
        handle::Handle::notify_profile_changed(current.clone());
    }

    CURRENT_SWITCHING_PROFILE.store(false, Ordering::SeqCst);
    Ok(true)
}

async fn handle_validation_failure(
    error_msg: String,
    current_profile: Option<String>,
) -> CmdResult<bool> {
    logging!(warn, Type::Cmd, "配置验证失败: {}", error_msg);
    Config::profiles().await.discard();
    if let Some(prev_profile) = current_profile {
        restore_previous_profile(prev_profile).await?;
    }
    handle::Handle::notice_message("config_validate::error", error_msg);
    CURRENT_SWITCHING_PROFILE.store(false, Ordering::SeqCst);
    Ok(false)
}

async fn handle_update_error<E: std::fmt::Display>(e: E, current_sequence: u64) -> CmdResult<bool> {
    logging!(
        warn,
        Type::Cmd,
        "更新过程发生错误: {}, 序列号: {}",
        e,
        current_sequence
    );
    Config::profiles().await.discard();
    handle::Handle::notice_message("config_validate::boot_error", e.to_string());
    CURRENT_SWITCHING_PROFILE.store(false, Ordering::SeqCst);
    Ok(false)
}

async fn handle_timeout(current_profile: Option<String>, current_sequence: u64) -> CmdResult<bool> {
    let timeout_msg = "配置更新超时(30秒)，可能是配置验证或核心通信阻塞";
    logging!(
        error,
        Type::Cmd,
        "{}, 序列号: {}",
        timeout_msg,
        current_sequence
    );
    Config::profiles().await.discard();
    if let Some(prev_profile) = current_profile {
        restore_previous_profile(prev_profile).await?;
    }
    handle::Handle::notice_message("config_validate::timeout", timeout_msg);
    CURRENT_SWITCHING_PROFILE.store(false, Ordering::SeqCst);
    Ok(false)
}

async fn perform_config_update(
    current_sequence: u64,
    current_value: Option<String>,
    current_profile: Option<String>,
) -> CmdResult<bool> {
    logging!(
        info,
        Type::Cmd,
        "开始内核配置更新，序列号: {}",
        current_sequence
    );
    let update_result = tokio::time::timeout(
        Duration::from_secs(30),
        CoreManager::global().update_config(),
    )
    .await;

    match update_result {
        Ok(Ok((true, _))) => handle_success(current_sequence, current_value).await,
        Ok(Ok((false, error_msg))) => handle_validation_failure(error_msg, current_profile).await,
        Ok(Err(e)) => handle_update_error(e, current_sequence).await,
        Err(_) => handle_timeout(current_profile, current_sequence).await,
    }
}

/// 修改profiles的配置
#[tauri::command]
pub async fn patch_profiles_config(profiles: IProfiles) -> CmdResult<bool> {
    if CURRENT_SWITCHING_PROFILE.load(Ordering::SeqCst) {
        logging!(info, Type::Cmd, "当前正在切换配置，放弃请求");
        return Ok(false);
    }
    CURRENT_SWITCHING_PROFILE.store(true, Ordering::SeqCst);

    // 为当前请求分配序列号
    let current_sequence = CURRENT_REQUEST_SEQUENCE.fetch_add(1, Ordering::SeqCst) + 1;
    let target_profile = profiles.current.clone();

    logging!(
        info,
        Type::Cmd,
        "开始修改配置文件，请求序列号: {}, 目标profile: {:?}",
        current_sequence,
        target_profile
    );

    let latest_sequence = CURRENT_REQUEST_SEQUENCE.load(Ordering::SeqCst);
    if current_sequence < latest_sequence {
        logging!(
            info,
            Type::Cmd,
            "获取锁后发现更新的请求 (序列号: {} < {})，放弃当前请求",
            current_sequence,
            latest_sequence
        );
        return Ok(false);
    }

    // 保存当前配置，以便在验证失败时恢复
    let current_profile = Config::profiles().await.latest_ref().current.clone();
    logging!(info, Type::Cmd, "当前配置: {:?}", current_profile);

    // 如果要切换配置，先检查目标配置文件是否有语法错误
    if let Some(new_profile) = profiles.current.as_ref()
        && current_profile.as_ref() != Some(new_profile)
        && validate_new_profile(new_profile).await.is_err()
    {
        CURRENT_SWITCHING_PROFILE.store(false, Ordering::SeqCst);
        return Ok(false);
    }

    // 检查请求有效性
    let latest_sequence = CURRENT_REQUEST_SEQUENCE.load(Ordering::SeqCst);
    if current_sequence < latest_sequence {
        logging!(
            info,
            Type::Cmd,
            "在核心操作前发现更新的请求 (序列号: {} < {})，放弃当前请求",
            current_sequence,
            latest_sequence
        );
        return Ok(false);
    }

    // 更新profiles配置
    logging!(
        info,
        Type::Cmd,
        "正在更新配置草稿，序列号: {}",
        current_sequence
    );

    let current_value = profiles.current.clone();

    let _ = Config::profiles().await.draft_mut().patch_config(profiles);

    // 在调用内核前再次验证请求有效性
    let latest_sequence = CURRENT_REQUEST_SEQUENCE.load(Ordering::SeqCst);
    if current_sequence < latest_sequence {
        logging!(
            info,
            Type::Cmd,
            "在内核交互前发现更新的请求 (序列号: {} < {})，放弃当前请求",
            current_sequence,
            latest_sequence
        );
        Config::profiles().await.discard();
        return Ok(false);
    }

    perform_config_update(current_sequence, current_value, current_profile).await
}

/// 根据profile name修改profiles
#[tauri::command]
pub async fn patch_profiles_config_by_profile_index(profile_index: String) -> CmdResult<bool> {
    logging!(info, Type::Cmd, "切换配置到: {}", profile_index);

    let profiles = IProfiles {
        current: Some(profile_index),
        items: None,
    };
    patch_profiles_config(profiles).await
}

/// 修改某个profile item的
#[tauri::command]
pub async fn patch_profile(index: String, profile: PrfItem) -> CmdResult {
    // 保存修改前检查是否有更新 update_interval
    let profiles = Config::profiles().await;
    let should_refresh_timer = if let Ok(old_profile) = profiles.latest_ref().get_item(&index) {
        let old_interval = old_profile.option.as_ref().and_then(|o| o.update_interval);
        let new_interval = profile.option.as_ref().and_then(|o| o.update_interval);
        let old_allow_auto_update = old_profile
            .option
            .as_ref()
            .and_then(|o| o.allow_auto_update);
        let new_allow_auto_update = profile.option.as_ref().and_then(|o| o.allow_auto_update);
        (old_interval != new_interval) || (old_allow_auto_update != new_allow_auto_update)
    } else {
        false
    };

    profiles_patch_item_safe(&index, &profile)
        .await
        .stringify_err()?;

    // 如果更新间隔或允许自动更新变更，异步刷新定时器
    if should_refresh_timer {
        crate::process::AsyncHandler::spawn(move || async move {
            logging!(info, Type::Timer, "定时器更新间隔已变更，正在刷新定时器...");
            if let Err(e) = crate::core::Timer::global().refresh().await {
                logging!(error, Type::Timer, "刷新定时器失败: {}", e);
            } else {
                // 刷新成功后发送自定义事件，不触发配置重载
                crate::core::handle::Handle::notify_timer_updated(index);
            }
        });
    }

    Ok(())
}

/// 查看配置文件
#[tauri::command]
pub async fn view_profile(index: String) -> CmdResult {
    let profiles = Config::profiles().await;
    let profiles_ref = profiles.latest_ref();
    let file = profiles_ref
        .get_item(&index)
        .stringify_err()?
        .file
        .clone()
        .ok_or("the file field is null")?;

    let path = dirs::app_profiles_dir()
        .stringify_err()?
        .join(file.as_str());
    if !path.exists() {
        ret_err!("the file not found");
    }

    help::open_file(path).stringify_err()
}

/// 读取配置文件内容
#[tauri::command]
pub async fn read_profile_file(index: String) -> CmdResult<String> {
    let item = {
        let profiles = Config::profiles().await;
        let profiles_ref = profiles.latest_ref();
        PrfItem {
            file: profiles_ref.get_item(&index).stringify_err()?.file.clone(),
            ..Default::default()
        }
    };
    let data = item.read_file().await.stringify_err()?;
    Ok(data)
}

/// 获取下一次更新时间
#[tauri::command]
pub async fn get_next_update_time(uid: String) -> CmdResult<Option<i64>> {
    let timer = Timer::global();
    let next_time = timer.get_next_update_time(&uid).await;
    Ok(next_time)
}<|MERGE_RESOLUTION|>--- conflicted
+++ resolved
@@ -99,7 +99,7 @@
     logging!(info, Type::Cmd, "[导入订阅] 开始导入: {}", url);
 
     // 直接依赖 PrfItem::from_url 自身的超时/重试逻辑，不再使用 tokio::time::timeout 包裹
-    let mut item = match PrfItem::from_url(&url, None, None, option.as_ref()).await {
+    let item = &mut match PrfItem::from_url(&url, None, None, option.as_ref()).await {
         Ok(it) => {
             logging!(info, Type::Cmd, "[导入订阅] 下载完成，开始保存配置");
             it
@@ -110,7 +110,7 @@
         }
     };
 
-    match profiles_append_item_safe(&mut item).await {
+    match profiles_append_item_safe(item).await {
         Ok(_) => match profiles_save_file_safe().await {
             Ok(_) => {
                 logging!(info, Type::Cmd, "[导入订阅] 配置文件保存成功");
@@ -180,11 +180,7 @@
 /// 更新配置文件
 #[tauri::command]
 pub async fn update_profile(index: String, option: Option<PrfOption>) -> CmdResult {
-<<<<<<< HEAD
-    match feat::update_profile(&index, option.as_ref(), true).await {
-=======
-    match feat::update_profile(index, option, Some(true), Some(true)).await {
->>>>>>> 30d1655e
+    match feat::update_profile(&index, option.as_ref(), Some(true), None).await {
         Ok(_) => Ok(()),
         Err(e) => {
             log::error!(target: "app", "{}", e);
@@ -287,7 +283,7 @@
                         );
                         handle::Handle::notice_message(
                             "config_validate::yaml_syntax_error",
-                            error_msg,
+                            error_msg.clone(),
                         );
                         Err(())
                     }
@@ -296,7 +292,7 @@
                         logging!(error, Type::Cmd, "{}", error_msg);
                         handle::Handle::notice_message(
                             "config_validate::yaml_parse_error",
-                            error_msg,
+                            error_msg.clone(),
                         );
                         Err(())
                     }
@@ -305,13 +301,19 @@
             Ok(Err(err)) => {
                 let error_msg = format!("无法读取目标配置文件: {err}");
                 logging!(error, Type::Cmd, "{}", error_msg);
-                handle::Handle::notice_message("config_validate::file_read_error", error_msg);
+                handle::Handle::notice_message(
+                    "config_validate::file_read_error",
+                    error_msg.clone(),
+                );
                 Err(())
             }
             Err(_) => {
                 let error_msg = "读取配置文件超时(5秒)".to_string();
                 logging!(error, Type::Cmd, "{}", error_msg);
-                handle::Handle::notice_message("config_validate::file_read_timeout", error_msg);
+                handle::Handle::notice_message(
+                    "config_validate::file_read_timeout",
+                    error_msg.clone(),
+                );
                 Err(())
             }
         }
@@ -587,13 +589,14 @@
 
     // 如果更新间隔或允许自动更新变更，异步刷新定时器
     if should_refresh_timer {
+        let index_clone = index.clone();
         crate::process::AsyncHandler::spawn(move || async move {
             logging!(info, Type::Timer, "定时器更新间隔已变更，正在刷新定时器...");
             if let Err(e) = crate::core::Timer::global().refresh().await {
                 logging!(error, Type::Timer, "刷新定时器失败: {}", e);
             } else {
                 // 刷新成功后发送自定义事件，不触发配置重载
-                crate::core::handle::Handle::notify_timer_updated(index);
+                crate::core::handle::Handle::notify_timer_updated(index_clone);
             }
         });
     }
