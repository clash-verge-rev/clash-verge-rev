use super::CmdResult;
use crate::{
<<<<<<< HEAD
    core::{
        service::{self, ServiceStatus},
        CoreManager,
    },
=======
    core::{CoreManager, service},
>>>>>>> 25167849
    utils::i18n::t,
};
use anyhow::Result;

async fn execute_service_operation_sync<F, Fut, E>(service_op: F, op_type: &str) -> CmdResult
where
    F: FnOnce() -> Fut,
    Fut: std::future::Future<Output = Result<(), E>>,
    E: ToString + std::fmt::Debug,
{
    if let Err(e) = service_op().await {
        let emsg = format!("{} {} failed: {}", op_type, "Service", e.to_string());
        return Err(t(emsg.as_str()).await);
    }
    if CoreManager::global().restart_core().await.is_err() {
        let emsg = format!("{} {} failed", "Restart", "Core");
        return Err(t(emsg.as_str()).await);
    }
    Ok(())
}

#[tauri::command]
pub async fn install_service() -> CmdResult {
    execute_service_operation_sync(
        || service::handle_service_status(ServiceStatus::InstallRequired),
        "Install",
    )
    .await
}

#[tauri::command]
pub async fn uninstall_service() -> CmdResult {
    execute_service_operation_sync(
        || service::handle_service_status(ServiceStatus::UninstallRequired),
        "Uninstall",
    )
    .await
}

#[tauri::command]
pub async fn reinstall_service() -> CmdResult {
    execute_service_operation_sync(
        || service::handle_service_status(ServiceStatus::ReinstallRequired),
        "Reinstall",
    )
    .await
}

#[tauri::command]
pub async fn repair_service() -> CmdResult {
    execute_service_operation_sync(
        || service::handle_service_status(ServiceStatus::ForceReinstallRequired),
        "Repair",
    )
    .await
}

#[tauri::command]
pub async fn is_service_available() -> CmdResult<bool> {
    service::is_service_available()
        .await
        .map(|_| true)
        .map_err(|e| e.to_string())
}<|MERGE_RESOLUTION|>--- conflicted
+++ resolved
@@ -1,13 +1,9 @@
 use super::CmdResult;
 use crate::{
-<<<<<<< HEAD
     core::{
+        CoreManager,
         service::{self, ServiceStatus},
-        CoreManager,
     },
-=======
-    core::{CoreManager, service},
->>>>>>> 25167849
     utils::i18n::t,
 };
 use anyhow::Result;
