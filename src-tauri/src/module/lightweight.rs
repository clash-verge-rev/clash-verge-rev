use crate::{
    config::Config,
    core::{handle, timer::Timer, tray::Tray},
    log_err, logging,
    process::AsyncHandler,
    state::proxy::ProxyRequestCache,
    utils::logging::Type,
};

use crate::logging_error;

use crate::utils::window_manager::WindowManager;
use anyhow::{Context, Result};
use delay_timer::prelude::TaskBuilder;
use std::sync::atomic::{AtomicU8, AtomicU32, Ordering};
use tauri::Listener;

const LIGHT_WEIGHT_TASK_UID: &str = "light_weight_task";

#[repr(u8)]
#[derive(Debug, Clone, Copy, PartialEq, Eq)]
enum LightweightState {
    Normal = 0,
    In = 1,
    Exiting = 2,
}

impl From<u8> for LightweightState {
    fn from(v: u8) -> Self {
        match v {
            1 => LightweightState::In,
            2 => LightweightState::Exiting,
            _ => LightweightState::Normal,
        }
    }
}

impl LightweightState {
    fn as_u8(self) -> u8 {
        self as u8
    }
}

static LIGHTWEIGHT_STATE: AtomicU8 = AtomicU8::new(LightweightState::Normal as u8);

static WINDOW_CLOSE_HANDLER: AtomicU32 = AtomicU32::new(0);
static WEBVIEW_FOCUS_HANDLER: AtomicU32 = AtomicU32::new(0);

fn set_state(new: LightweightState) {
    LIGHTWEIGHT_STATE.store(new.as_u8(), Ordering::Release);
    match new {
        LightweightState::Normal => {
            logging!(info, Type::Lightweight, true, "轻量模式已关闭");
        }
        LightweightState::In => {
            logging!(info, Type::Lightweight, true, "轻量模式已开启");
        }
        LightweightState::Exiting => {
            logging!(info, Type::Lightweight, true, "正在退出轻量模式");
        }
    }
}

fn get_state() -> LightweightState {
    LIGHTWEIGHT_STATE.load(Ordering::Acquire).into()
}

// 检查是否处于轻量模式
pub fn is_in_lightweight_mode() -> bool {
    get_state() == LightweightState::In
}

// 设置轻量模式状态（仅 Normal <-> In）
async fn set_lightweight_mode(value: bool) {
    let current = get_state();
    if value && current != LightweightState::In {
        set_state(LightweightState::In);
    } else if !value && current != LightweightState::Normal {
        set_state(LightweightState::Normal);
    }

    // 只有在状态可用时才触发托盘更新
    if let Err(e) = Tray::global().update_part().await {
        log::warn!("Failed to update tray: {e}");
    }
}

pub async fn run_once_auto_lightweight() {
    let verge_config = Config::verge().await;
    let enable_auto = verge_config
        .data_mut()
        .enable_auto_light_weight_mode
        .unwrap_or(false);
    let is_silent_start = verge_config
        .latest_ref()
        .enable_silent_start
        .unwrap_or(false);

    if !(enable_auto && is_silent_start) {
        logging!(
            info,
            Type::Lightweight,
            true,
            "不满足静默启动且自动进入轻量模式的条件，跳过自动进入轻量模式"
        );
        return;
    }

    logging!(
        info,
        Type::Lightweight,
        true,
        "在静默启动的情况下，创建窗口再添加自动进入轻量模式窗口监听器"
    );

    set_lightweight_mode(true).await;
    enable_auto_light_weight_mode().await;
}

pub async fn auto_lightweight_mode_init() -> Result<()> {
    let is_silent_start =
        { Config::verge().await.latest_ref().enable_silent_start }.unwrap_or(false);
    let enable_auto = {
        Config::verge()
            .await
            .latest_ref()
            .enable_auto_light_weight_mode
    }
    .unwrap_or(false);

    if enable_auto && !is_silent_start {
        logging!(
            info,
            Type::Lightweight,
            true,
            "非静默启动直接挂载自动进入轻量模式监听器！"
        );
        set_state(LightweightState::Normal);
        enable_auto_light_weight_mode().await;
    }

    Ok(())
}

pub async fn enable_auto_light_weight_mode() {
    if let Err(e) = Timer::global().init().await {
        logging!(error, Type::Lightweight, "Failed to initialize timer: {e}");
        return;
    }
    logging!(info, Type::Lightweight, true, "开启自动轻量模式");
    setup_window_close_listener();
    setup_webview_focus_listener();
}

pub fn disable_auto_light_weight_mode() {
    logging!(info, Type::Lightweight, true, "关闭自动轻量模式");
    let _ = cancel_light_weight_timer();
    cancel_window_close_listener();
    cancel_webview_focus_listener();
}

<<<<<<< HEAD
pub async fn entry_lightweight_mode() -> bool {
    // 尝试从 Normal -> In
    if LIGHTWEIGHT_STATE
        .compare_exchange(
            LightweightState::Normal as u8,
            LightweightState::In as u8,
            Ordering::Acquire,
            Ordering::Relaxed,
        )
        .is_err()
    {
        logging!(info, Type::Lightweight, true, "无需进入轻量模式，跳过调用");
        return false;
    }

    WindowManager::destroy_main_window();

=======
pub async fn entry_lightweight_mode() {
    use crate::utils::window_manager::WindowManager;

    let result = WindowManager::hide_main_window();
    logging!(
        info,
        Type::Lightweight,
        true,
        "轻量模式隐藏窗口结果: {:?}",
        result
    );

    if let Some(window) = handle::Handle::global().get_window() {
        if let Some(webview) = window.get_webview_window("main") {
            let _ = webview.destroy();
        }
        #[cfg(target_os = "macos")]
        handle::Handle::global().set_activation_policy_accessory();
    }
>>>>>>> 55b95a19
    set_lightweight_mode(true).await;
    let _ = cancel_light_weight_timer();

    // 回到 In
    set_state(LightweightState::In);

    ProxyRequestCache::global().clean_default_keys();
    true
}

// 添加从轻量模式恢复的函数
pub async fn exit_lightweight_mode() -> bool {
    // 尝试从 In -> Exiting
    if LIGHTWEIGHT_STATE
        .compare_exchange(
            LightweightState::In as u8,
            LightweightState::Exiting as u8,
            Ordering::Acquire,
            Ordering::Relaxed,
        )
        .is_err()
    {
        logging!(
            info,
            Type::Lightweight,
            true,
            "轻量模式不在退出条件（可能已退出或正在退出），跳过调用"
        );
        return false;
    }

    WindowManager::show_main_window().await;
    WindowManager::toggle_main_window().await;
    println!("what the fuck you want");

    set_lightweight_mode(false).await;
    let _ = cancel_light_weight_timer();

    // 回到 Normal
    set_state(LightweightState::Normal);

    logging!(info, Type::Lightweight, true, "轻量模式退出完成");
    true
}

#[cfg(target_os = "macos")]
pub async fn add_light_weight_timer() {
    logging_error!(Type::Lightweight, setup_light_weight_timer().await);
}

fn setup_window_close_listener() {
    if let Some(window) = handle::Handle::global().get_window() {
        let handler = window.listen("tauri://close-requested", move |_event| {
            std::mem::drop(AsyncHandler::spawn(|| async {
                if let Err(e) = setup_light_weight_timer().await {
                    log::warn!("Failed to setup light weight timer: {e}");
                }
            }));
            logging!(
                info,
                Type::Lightweight,
                true,
                "监听到关闭请求，开始轻量模式计时"
            );
        });

        WINDOW_CLOSE_HANDLER.store(handler, Ordering::Release);
    }
}

fn cancel_window_close_listener() {
    if let Some(window) = handle::Handle::global().get_window() {
        let handler = WINDOW_CLOSE_HANDLER.swap(0, Ordering::AcqRel);
        if handler != 0 {
            window.unlisten(handler);
            logging!(info, Type::Lightweight, true, "取消了窗口关闭监听");
        }
    }
}

fn setup_webview_focus_listener() {
    if let Some(window) = handle::Handle::global().get_window() {
        let handler = window.listen("tauri://focus", move |_event| {
            log_err!(cancel_light_weight_timer());
            logging!(
                info,
                Type::Lightweight,
                "监听到窗口获得焦点，取消轻量模式计时"
            );
        });

        WEBVIEW_FOCUS_HANDLER.store(handler, Ordering::Release);
    }
}

fn cancel_webview_focus_listener() {
    if let Some(window) = handle::Handle::global().get_window() {
        let handler = WEBVIEW_FOCUS_HANDLER.swap(0, Ordering::AcqRel);
        if handler != 0 {
            window.unlisten(handler);
            logging!(info, Type::Lightweight, true, "取消了窗口焦点监听");
        }
    }
}

async fn setup_light_weight_timer() -> Result<()> {
    Timer::global().init().await?;
    let once_by_minutes = Config::verge()
        .await
        .latest_ref()
        .auto_light_weight_minutes
        .unwrap_or(10);

    // 获取task_id
    let task_id = {
        Timer::global()
            .timer_count
            .fetch_add(1, std::sync::atomic::Ordering::Relaxed)
    };

    // 创建任务
    let task = TaskBuilder::default()
        .set_task_id(task_id)
        .set_maximum_parallel_runnable_num(1)
        .set_frequency_once_by_minutes(once_by_minutes)
        .spawn_async_routine(move || async move {
            logging!(info, Type::Timer, true, "计时器到期，开始进入轻量模式");
            entry_lightweight_mode().await;
        })
        .context("failed to create timer task")?;

    // 添加任务到定时器
    {
        let delay_timer = Timer::global().delay_timer.write();
        delay_timer
            .add_task(task)
            .context("failed to add timer task")?;
    }

    // 更新任务映射
    {
        let mut timer_map = Timer::global().timer_map.write();
        let timer_task = crate::core::timer::TimerTask {
            task_id,
            interval_minutes: once_by_minutes,
            last_run: chrono::Local::now().timestamp(),
        };
        timer_map.insert(LIGHT_WEIGHT_TASK_UID.to_string(), timer_task);
    }

    logging!(
        info,
        Type::Timer,
        true,
        "计时器已设置，{} 分钟后将自动进入轻量模式",
        once_by_minutes
    );

    Ok(())
}

fn cancel_light_weight_timer() -> Result<()> {
    let mut timer_map = Timer::global().timer_map.write();
    let delay_timer = Timer::global().delay_timer.write();

    if let Some(task) = timer_map.remove(LIGHT_WEIGHT_TASK_UID) {
        delay_timer
            .remove_task(task.task_id)
            .context("failed to remove timer task")?;
        logging!(info, Type::Timer, true, "计时器已取消");
    }

    Ok(())
}<|MERGE_RESOLUTION|>--- conflicted
+++ resolved
@@ -159,7 +159,6 @@
     cancel_webview_focus_listener();
 }
 
-<<<<<<< HEAD
 pub async fn entry_lightweight_mode() -> bool {
     // 尝试从 Normal -> In
     if LIGHTWEIGHT_STATE
@@ -177,27 +176,6 @@
 
     WindowManager::destroy_main_window();
 
-=======
-pub async fn entry_lightweight_mode() {
-    use crate::utils::window_manager::WindowManager;
-
-    let result = WindowManager::hide_main_window();
-    logging!(
-        info,
-        Type::Lightweight,
-        true,
-        "轻量模式隐藏窗口结果: {:?}",
-        result
-    );
-
-    if let Some(window) = handle::Handle::global().get_window() {
-        if let Some(webview) = window.get_webview_window("main") {
-            let _ = webview.destroy();
-        }
-        #[cfg(target_os = "macos")]
-        handle::Handle::global().set_activation_policy_accessory();
-    }
->>>>>>> 55b95a19
     set_lightweight_mode(true).await;
     let _ = cancel_light_weight_timer();
 
