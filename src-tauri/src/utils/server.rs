use std::time::Duration;

use super::resolve;
use crate::{
    config::{Config, DEFAULT_PAC, IVerge},
    logging, logging_error,
    module::lightweight,
    process::AsyncHandler,
    utils::{logging::Type, window_manager::WindowManager},
};
use anyhow::{Result, bail};
use once_cell::sync::OnceCell;
use parking_lot::Mutex;
use port_scanner::local_port_available;
use reqwest::ClientBuilder;
use tokio::sync::oneshot;
use warp::Filter;

#[derive(serde::Deserialize, Debug)]
struct QueryParam {
    param: String,
}

// 关闭 embedded server 的信号发送端
static SHUTDOWN_SENDER: OnceCell<Mutex<Option<oneshot::Sender<()>>>> = OnceCell::new();

/// check whether there is already exists
pub async fn check_singleton() -> Result<()> {
    let port = IVerge::get_singleton_port();
    if !local_port_available(port) {
        let client = ClientBuilder::new()
            .timeout(Duration::from_millis(500))
            .build()?;
        let argvs: Vec<String> = std::env::args().collect();
        if argvs.len() > 1 {
            #[cfg(not(target_os = "macos"))]
            {
                let param = argvs[1].as_str();
                if param.starts_with("clash:") {
                    client
                        .get(format!(
                            "http://127.0.0.1:{port}/commands/scheme?param={param}"
                        ))
                        .send()
                        .await?;
                }
            }
        } else {
            client
                .get(format!("http://127.0.0.1:{port}/commands/visible"))
                .send()
                .await?;
        }
        log::error!("failed to setup singleton listen server");
        bail!("app exists");
    }
    Ok(())
}

/// The embed server only be used to implement singleton process
/// maybe it can be used as pac server later
pub fn embed_server() {
    let (shutdown_tx, shutdown_rx) = oneshot::channel();
    #[allow(clippy::expect_used)]
    SHUTDOWN_SENDER
        .set(Mutex::new(Some(shutdown_tx)))
        .expect("failed to set shutdown signal for embedded server");
    let port = IVerge::get_singleton_port();

    AsyncHandler::spawn(move || async move {
        let visible = warp::path!("commands" / "visible").and_then(|| async {
            logging!(info, Type::Window, "检测到从单例模式恢复应用窗口");
            if !lightweight::exit_lightweight_mode().await {
                WindowManager::show_main_window().await;
            } else {
                logging!(error, Type::Window, "轻量模式退出失败，无法恢复应用窗口");
            };
            Ok::<_, warp::Rejection>(warp::reply::with_status::<String>(
                "ok".into(),
                warp::http::StatusCode::OK,
            ))
        });

        let verge_config = Config::verge().await;
        let clash_config = Config::clash().await;

        let pac_content = verge_config
            .latest_ref()
            .pac_file_content
            .clone()
            .unwrap_or(DEFAULT_PAC.into());

        let pac_port = verge_config
            .latest_ref()
            .verge_mixed_port
            .unwrap_or(clash_config.latest_ref().get_mixed_port());

        let pac = warp::path!("commands" / "pac").map(move || {
            let processed_content = pac_content.replace("%mixed-port%", &format!("{pac_port}"));
            warp::http::Response::builder()
                .header("Content-Type", "application/x-ns-proxy-autoconfig")
                .body(processed_content)
                .unwrap_or_default()
        });

        // Use map instead of and_then to avoid Send issues
        let scheme = warp::path!("commands" / "scheme")
            .and(warp::query::<QueryParam>())
            .map(|query: QueryParam| {
                let param = query.param.clone();
<<<<<<< HEAD
                let _ = tokio::task::spawn_local(async move {
                    logging_error!(Type::Setup, resolve::resolve_scheme(param.into()).await);
=======
                tokio::task::spawn_local(async move {
                    logging_error!(Type::Setup, resolve::resolve_scheme(param).await);
>>>>>>> d9fdf261
                });
                warp::reply::with_status::<String>("ok".into(), warp::http::StatusCode::OK)
            });

        let commands = visible.or(scheme).or(pac);
        warp::serve(commands)
            .bind(([127, 0, 0, 1], port))
            .await
            .graceful(async {
                shutdown_rx.await.ok();
            })
            .run()
            .await;
    });
}

pub fn shutdown_embedded_server() {
    log::info!("shutting down embedded server");
    if let Some(sender) = SHUTDOWN_SENDER.get()
        && let Some(sender) = sender.lock().take()
    {
        sender.send(()).ok();
    }
}<|MERGE_RESOLUTION|>--- conflicted
+++ resolved
@@ -108,13 +108,8 @@
             .and(warp::query::<QueryParam>())
             .map(|query: QueryParam| {
                 let param = query.param.clone();
-<<<<<<< HEAD
-                let _ = tokio::task::spawn_local(async move {
-                    logging_error!(Type::Setup, resolve::resolve_scheme(param.into()).await);
-=======
                 tokio::task::spawn_local(async move {
                     logging_error!(Type::Setup, resolve::resolve_scheme(param).await);
->>>>>>> d9fdf261
                 });
                 warp::reply::with_status::<String>("ok".into(), warp::http::StatusCode::OK)
             });
