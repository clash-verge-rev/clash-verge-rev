--- conflicted
+++ resolved
@@ -51,20 +51,7 @@
             env!("CARGO_PKG_VERSION")
         );
 
-<<<<<<< HEAD
-        futures::join!(
-            init_work_config(),
-            init_resources(),
-            init_startup_script(),
-            init_hotkey(),
-        );
-
-        init_timer();
-        init_once_auto_lightweight().await;
-        init_auto_lightweight_mode().await;
-=======
         futures::join!(init_work_config(), init_resources(), init_startup_script(),);
->>>>>>> a60cab98
 
         // 确保配置完全初始化后再启动核心管理器
         init_verge_config().await;
@@ -85,10 +72,11 @@
             refresh_tray_menu().await;
         };
 
+        init_timer();
+
         futures::join!(
             init_window(),
             tray_and_refresh,
-            init_timer(),
             init_hotkey(),
             init_auto_lightweight_mode(),
             init_once_auto_lightweight(),
