// #[cfg(not(feature = "tracing"))]
#[cfg(not(feature = "tauri-dev"))]
use crate::utils::logging::NoModuleFilter;
use crate::{
    config::{Config, IClashTemp, IProfiles, IVerge},
    constants,
    core::handle,
    logging,
    process::AsyncHandler,
    utils::{
        dirs::{self, PathBufExec as _, service_log_dir, sidecar_log_dir},
        help,
        logging::Type,
    },
};
use anyhow::Result;
use chrono::{Local, TimeZone as _};
use clash_verge_service_ipc::WriterConfig;
use flexi_logger::writers::FileLogWriter;
use flexi_logger::{Cleanup, Criterion, FileSpec};
#[cfg(not(feature = "tauri-dev"))]
use flexi_logger::{Duplicate, LogSpecBuilder, Logger};
use std::{path::PathBuf, str::FromStr as _};
use tauri_plugin_shell::ShellExt as _;
use tokio::fs;
use tokio::fs::DirEntry;

/// initialize this instance's log file
#[cfg(not(feature = "tauri-dev"))]
pub async fn init_logger() -> Result<()> {
    // TODO 提供 runtime 级别实时修改
    let (log_level, log_max_size, log_max_count) = {
        let verge_guard = Config::verge().await;
        let verge = verge_guard.data_arc();
        (
            verge.get_log_level(),
            verge.app_log_max_size.unwrap_or(128),
            verge.app_log_max_count.unwrap_or(8),
        )
    };

    let log_dir = dirs::app_logs_dir()?;
    let mut spec = LogSpecBuilder::new();
    let level = std::env::var("RUST_LOG")
        .ok()
        .and_then(|v| log::LevelFilter::from_str(&v).ok())
        .unwrap_or(log_level);
    spec.default(level);
    #[cfg(feature = "tracing")]
    spec.module("tauri", log::LevelFilter::Debug);
    #[cfg(feature = "tracing")]
    spec.module("wry", log::LevelFilter::Off);
    #[cfg(feature = "tracing")]
    spec.module("tauri_plugin_mihomo", log::LevelFilter::Off);
    let spec = spec.build();

    let logger = Logger::with(spec)
        .log_to_file(FileSpec::default().directory(log_dir).basename(""))
        .duplicate_to_stdout(Duplicate::Debug)
        .format(clash_verge_logger::console_format)
        .format_for_files(clash_verge_logger::file_format_with_level)
        .rotate(
            Criterion::Size(log_max_size * 1024),
            flexi_logger::Naming::TimestampsCustomFormat {
                current_infix: Some("latest"),
                format: "%Y-%m-%d_%H-%M-%S",
            },
            Cleanup::KeepLogFiles(log_max_count),
        );
    #[cfg(not(feature = "tracing"))]
    let logger = logger.filter(Box::new(NoModuleFilter(&["wry", "tauri"])));
    #[cfg(feature = "tracing")]
    let logger = logger.filter(Box::new(NoModuleFilter(&[
        "wry",
        "tauri_plugin_mihomo",
        "kode_bridge",
    ])));

    let _handle = logger.start()?;

    // TODO 全局 logger handle 控制
    // GlobalLoggerProxy::global().set_inner(handle);
    // TODO 提供前端设置等级，热更新等级
    // logger.parse_new_spec(spec)

    Ok(())
}

pub async fn sidecar_writer() -> Result<FileLogWriter> {
    let (log_max_size, log_max_count) = {
        let verge_guard = Config::verge().await;
        let verge = verge_guard.data_arc();
        (
            verge.app_log_max_size.unwrap_or(128),
            verge.app_log_max_count.unwrap_or(8),
        )
    };
    let sidecar_log_dir = sidecar_log_dir()?;
    Ok(FileLogWriter::builder(
        FileSpec::default()
            .directory(sidecar_log_dir)
            .basename("sidecar")
            .suppress_timestamp(),
    )
    .format(clash_verge_logger::file_format_without_level)
    .rotate(
        Criterion::Size(log_max_size * 1024),
        flexi_logger::Naming::TimestampsCustomFormat {
            current_infix: Some("latest"),
            format: "%Y-%m-%d_%H-%M-%S",
        },
        Cleanup::KeepLogFiles(log_max_count),
    )
    .try_build()?)
}

pub async fn service_writer_config() -> Result<WriterConfig> {
    let (log_max_size, log_max_count) = {
        let verge_guard = Config::verge().await;
        let verge = verge_guard.data_arc();
        (
            verge.app_log_max_size.unwrap_or(128),
            verge.app_log_max_count.unwrap_or(8),
        )
    };
    let service_log_dir = dirs::path_to_str(&service_log_dir()?)?.into();

    Ok(WriterConfig {
        directory: service_log_dir,
        max_log_size: log_max_size * 1024,
        max_log_files: log_max_count,
    })
}

// TODO flexi_logger 提供了最大保留天数，或许我们应该用内置删除log文件
/// 删除log文件
pub async fn delete_log() -> Result<()> {
    let log_dir = dirs::app_logs_dir()?;
    if !log_dir.exists() {
        return Ok(());
    }

    let auto_log_clean = {
        let verge = Config::verge().await;
        let verge = verge.data_arc();
        verge.auto_log_clean.unwrap_or(0)
    };

    // 1: 1天, 2: 7天, 3: 30天, 4: 90天
    let day = match auto_log_clean {
        1 => 1,
        2 => 7,
        3 => 30,
        4 => 90,
        _ => return Ok(()),
    };

    logging!(info, Type::Setup, "try to delete log files, day: {}", day);

    // %Y-%m-%d to NaiveDateTime
    let parse_time_str = |s: &str| {
        let sa: Vec<&str> = s.split('-').collect();
        if sa.len() != 4 {
            return Err(anyhow::anyhow!("invalid time str"));
        }

        let year = i32::from_str(sa[0])?;
        let month = u32::from_str(sa[1])?;
        let day = u32::from_str(sa[2])?;
        let time = chrono::NaiveDate::from_ymd_opt(year, month, day)
            .ok_or_else(|| anyhow::anyhow!("invalid time str"))?
            .and_hms_opt(0, 0, 0)
            .ok_or_else(|| anyhow::anyhow!("invalid time str"))?;
        Ok(time)
    };

    let process_file = async move |file: DirEntry| -> Result<()> {
        let file_name = file.file_name();
        let file_name = file_name.to_str().unwrap_or_default();

        if file_name.ends_with(".log") {
            let now = Local::now();
            let created_time = parse_time_str(&file_name[0..file_name.len() - 4])?;
            let file_time = Local
                .from_local_datetime(&created_time)
                .single()
                .ok_or_else(|| anyhow::anyhow!("invalid local datetime"))?;

            let duration = now.signed_duration_since(file_time);
            if duration.num_days() > day {
                let _ = file.path().remove_if_exists().await;
                logging!(info, Type::Setup, "delete log file: {}", file_name);
            }
        }
        Ok(())
    };

    let mut log_read_dir = fs::read_dir(&log_dir).await?;
    while let Some(entry) = log_read_dir.next_entry().await? {
        std::mem::drop(process_file(entry).await);
    }

    let service_log_dir = log_dir.join("service");
    let mut service_log_read_dir = fs::read_dir(service_log_dir).await?;
    while let Some(entry) = service_log_read_dir.next_entry().await? {
        std::mem::drop(process_file(entry).await);
    }

    Ok(())
}

/// 初始化DNS配置文件
async fn init_dns_config() -> Result<()> {
    use serde_yaml_ng::Value;

    // 创建DNS子配置
    let dns_config = serde_yaml_ng::Mapping::from_iter([
        ("enable".into(), Value::Bool(true)),
        ("listen".into(), Value::String(":53".into())),
        ("enhanced-mode".into(), Value::String("fake-ip".into())),
        (
            "fake-ip-range".into(),
            Value::String("198.18.0.1/16".into()),
        ),
        (
            "fake-ip-filter-mode".into(),
            Value::String("blacklist".into()),
        ),
        ("prefer-h3".into(), Value::Bool(false)),
        ("respect-rules".into(), Value::Bool(false)),
        ("use-hosts".into(), Value::Bool(false)),
        ("use-system-hosts".into(), Value::Bool(false)),
        (
            "fake-ip-filter".into(),
            Value::Sequence(vec![
                Value::String("*.lan".into()),
                Value::String("*.local".into()),
                Value::String("*.arpa".into()),
                Value::String("time.*.com".into()),
                Value::String("ntp.*.com".into()),
                Value::String("time.*.com".into()),
                Value::String("+.market.xiaomi.com".into()),
                Value::String("localhost.ptlogin2.qq.com".into()),
                Value::String("*.msftncsi.com".into()),
                Value::String("www.msftconnecttest.com".into()),
            ]),
        ),
        (
            "default-nameserver".into(),
            Value::Sequence(vec![
                Value::String("system".into()),
                Value::String("223.6.6.6".into()),
                Value::String("8.8.8.8".into()),
                Value::String("2400:3200::1".into()),
                Value::String("2001:4860:4860::8888".into()),
            ]),
        ),
        (
            "nameserver".into(),
            Value::Sequence(vec![
                Value::String("8.8.8.8".into()),
                Value::String("https://doh.pub/dns-query".into()),
                Value::String("https://dns.alidns.com/dns-query".into()),
            ]),
        ),
        ("fallback".into(), Value::Sequence(vec![])),
        (
            "nameserver-policy".into(),
            Value::Mapping(serde_yaml_ng::Mapping::new()),
        ),
        (
            "proxy-server-nameserver".into(),
            Value::Sequence(vec![
                Value::String("https://doh.pub/dns-query".into()),
                Value::String("https://dns.alidns.com/dns-query".into()),
                Value::String("tls://223.5.5.5".into()),
            ]),
        ),
        ("direct-nameserver".into(), Value::Sequence(vec![])),
        ("direct-nameserver-follow-policy".into(), Value::Bool(false)),
        (
            "fallback-filter".into(),
            Value::Mapping(serde_yaml_ng::Mapping::from_iter([
                ("geoip".into(), Value::Bool(true)),
                ("geoip-code".into(), Value::String("CN".into())),
                (
                    "ipcidr".into(),
                    Value::Sequence(vec![
                        Value::String("240.0.0.0/4".into()),
                        Value::String("0.0.0.0/32".into()),
                    ]),
                ),
                (
                    "domain".into(),
                    Value::Sequence(vec![
                        Value::String("+.google.com".into()),
                        Value::String("+.facebook.com".into()),
                        Value::String("+.youtube.com".into()),
                    ]),
                ),
            ])),
        ),
    ]);

    // 获取默认DNS和host配置
    let default_dns_config = serde_yaml_ng::Mapping::from_iter([
        ("dns".into(), Value::Mapping(dns_config)),
        (
            "hosts".into(),
            Value::Mapping(serde_yaml_ng::Mapping::new()),
        ),
    ]);

    // 检查DNS配置文件是否存在
    let app_dir = dirs::app_home_dir()?;
    let dns_path = app_dir.join(constants::files::DNS_CONFIG);

    if !dns_path.exists() {
        logging!(info, Type::Setup, "Creating default DNS config file");
        help::save_yaml(
            &dns_path,
            &default_dns_config,
            Some("# Clash Verge DNS Config"),
        )
        .await?;
    }

    Ok(())
}

/// 确保目录结构存在
async fn ensure_directories() -> Result<()> {
    let directories = [
        ("app_home", dirs::app_home_dir()?),
        ("app_profiles", dirs::app_profiles_dir()?),
        ("app_logs", dirs::app_logs_dir()?),
    ];

    for (name, dir) in directories {
        if !dir.exists() {
            fs::create_dir_all(&dir).await.map_err(|e| {
                anyhow::anyhow!("Failed to create {} directory {:?}: {}", name, dir, e)
            })?;
            logging!(info, Type::Setup, "Created {} directory: {:?}", name, dir);
        }
    }

    Ok(())
}

/// 初始化配置文件
async fn initialize_config_files() -> Result<()> {
    if let Ok(path) = dirs::clash_path()
        && !path.exists()
    {
        let template = IClashTemp::template().0;
        help::save_yaml(&path, &template, Some("# Clash Verge"))
            .await
            .map_err(|e| anyhow::anyhow!("Failed to create clash config: {}", e))?;
        logging!(info, Type::Setup, "Created clash config at {:?}", path);
    }

    if let Ok(path) = dirs::verge_path()
        && !path.exists()
    {
        let template = IVerge::template();
        help::save_yaml(&path, &template, Some("# Clash Verge"))
            .await
            .map_err(|e| anyhow::anyhow!("Failed to create verge config: {}", e))?;
        logging!(info, Type::Setup, "Created verge config at {:?}", path);
    }

    if let Ok(path) = dirs::profiles_path()
        && !path.exists()
    {
        let template = IProfiles::default();
        help::save_yaml(&path, &template, Some("# Clash Verge"))
            .await
            .map_err(|e| anyhow::anyhow!("Failed to create profiles config: {}", e))?;
        logging!(info, Type::Setup, "Created profiles config at {:?}", path);
    }

    // 验证并修正verge配置
    IVerge::validate_and_fix_config()
        .await
        .map_err(|e| anyhow::anyhow!("Failed to validate verge config: {}", e))?;

    Ok(())
}

/// Initialize all the config files
/// before tauri setup
pub async fn init_config() -> Result<()> {
    // We do not need init_portable_flag here anymore due to lib.rs will to the things
    // let _ = dirs::init_portable_flag();

    // We do not need init_log here anymore due to resolve will to the things
    // if let Err(e) = init_log().await {
    //     eprintln!("Failed to initialize logging: {}", e);
    // }

    ensure_directories().await?;

    initialize_config_files().await?;

    AsyncHandler::spawn(|| async {
        if let Err(e) = delete_log().await {
            logging!(warn, Type::Setup, "Failed to clean old logs: {}", e);
        }
        logging!(info, Type::Setup, "后台日志清理任务完成");
    });

    if let Err(e) = init_dns_config().await {
        logging!(warn, Type::Setup, "DNS config initialization failed: {}", e);
    }

    Ok(())
}

/// initialize app resources
/// after tauri setup
pub async fn init_resources() -> Result<()> {
    let app_dir = dirs::app_home_dir()?;
    let res_dir = dirs::app_resources_dir()?;

    if !app_dir.exists() {
        std::mem::drop(fs::create_dir_all(&app_dir).await);
    }
    if !res_dir.exists() {
        std::mem::drop(fs::create_dir_all(&res_dir).await);
    }

    let file_list = ["Country.mmdb", "geoip.dat", "geosite.dat"];

    // copy the resource file
    // if the source file is newer than the destination file, copy it over
    for file in file_list.iter() {
        let src_path = res_dir.join(file);
        let dest_path = app_dir.join(file);

        if src_path.exists() && !dest_path.exists() {
            handle_copy(&src_path, &dest_path, file).await;
            continue;
        }

        let src_modified = fs::metadata(&src_path).await.and_then(|m| m.modified());
        let dest_modified = fs::metadata(&dest_path).await.and_then(|m| m.modified());

        match (src_modified, dest_modified) {
            (Ok(src_modified), Ok(dest_modified)) => {
                if src_modified > dest_modified {
                    handle_copy(&src_path, &dest_path, file).await;
                }
            }
            _ => {
                logging!(debug, Type::Setup, "failed to get modified '{}'", file);
                handle_copy(&src_path, &dest_path, file).await;
            }
        };
    }

    Ok(())
}

<<<<<<< HEAD
=======
/// initialize url scheme
#[cfg(target_os = "windows")]
pub fn init_scheme() -> Result<()> {
    use tauri::utils::platform::current_exe;
    use winreg::{RegKey, enums::HKEY_CURRENT_USER};

    let app_exe = current_exe()?;
    let app_exe = dunce::canonicalize(app_exe)?;
    let app_exe = app_exe.to_string_lossy().into_owned();

    let hkcu = RegKey::predef(HKEY_CURRENT_USER);
    let (clash, _) = hkcu.create_subkey("Software\\Classes\\Clash")?;
    clash.set_value("", &"Clash Verge")?;
    clash.set_value("URL Protocol", &"Clash Verge URL Scheme Protocol")?;
    let (default_icon, _) = hkcu.create_subkey("Software\\Classes\\Clash\\DefaultIcon")?;
    default_icon.set_value("", &app_exe)?;
    let (command, _) = hkcu.create_subkey("Software\\Classes\\Clash\\Shell\\Open\\Command")?;
    command.set_value("", &format!("{app_exe} \"%1\""))?;

    Ok(())
}
#[cfg(target_os = "linux")]
pub fn init_scheme() -> Result<()> {
    const DESKTOP_FILE: &str = "clash-verge.desktop";

    for scheme in DEEP_LINK_SCHEMES {
        let handler = format!("x-scheme-handler/{scheme}");
        let output = std::process::Command::new("xdg-mime")
            .arg("default")
            .arg(DESKTOP_FILE)
            .arg(&handler)
            .output()?;
        if !output.status.success() {
            return Err(anyhow::anyhow!(
                "failed to set {handler}, {}",
                String::from_utf8_lossy(&output.stderr)
            ));
        }
    }

    crate::utils::linux::ensure_mimeapps_entries(DESKTOP_FILE, DEEP_LINK_SCHEMES)?;
    Ok(())
}
#[cfg(target_os = "macos")]
pub const fn init_scheme() -> Result<()> {
    Ok(())
}

#[cfg(target_os = "linux")]
const DEEP_LINK_SCHEMES: &[&str] = &["clash", "clash-verge"];

>>>>>>> 3db69bd8
pub async fn startup_script() -> Result<()> {
    let app_handle = handle::Handle::app_handle();
    let script_path = {
        let verge = Config::verge().await;
        let verge = verge.data_arc();
        verge.startup_script.clone().unwrap_or_else(|| "".into())
    };

    if script_path.is_empty() {
        return Ok(());
    }

    let shell_type = if script_path.ends_with(".sh") {
        "bash"
    } else if script_path.ends_with(".ps1") || script_path.ends_with(".bat") {
        "powershell"
    } else {
        return Err(anyhow::anyhow!(
            "unsupported script extension: {}",
            script_path
        ));
    };

    let script_dir = PathBuf::from(script_path.as_str());
    if !script_dir.exists() {
        return Err(anyhow::anyhow!("script not found: {}", script_path));
    }

    let parent_dir = script_dir.parent();
    let working_dir = parent_dir.unwrap_or_else(|| script_dir.as_ref());

    app_handle
        .shell()
        .command(shell_type)
        .current_dir(working_dir)
        .args([script_path.as_str()])
        .output()
        .await?;

    Ok(())
}

async fn handle_copy(src: &PathBuf, dest: &PathBuf, file: &str) {
    match fs::copy(src, dest).await {
        Ok(_) => {
            logging!(debug, Type::Setup, "resources copied '{}'", file);
        }
        Err(err) => {
            logging!(
                error,
                Type::Setup,
                "failed to copy resources '{}' to '{:?}', {}",
                file,
                dest,
                err
            );
        }
    };
}<|MERGE_RESOLUTION|>--- conflicted
+++ resolved
@@ -462,60 +462,6 @@
     Ok(())
 }
 
-<<<<<<< HEAD
-=======
-/// initialize url scheme
-#[cfg(target_os = "windows")]
-pub fn init_scheme() -> Result<()> {
-    use tauri::utils::platform::current_exe;
-    use winreg::{RegKey, enums::HKEY_CURRENT_USER};
-
-    let app_exe = current_exe()?;
-    let app_exe = dunce::canonicalize(app_exe)?;
-    let app_exe = app_exe.to_string_lossy().into_owned();
-
-    let hkcu = RegKey::predef(HKEY_CURRENT_USER);
-    let (clash, _) = hkcu.create_subkey("Software\\Classes\\Clash")?;
-    clash.set_value("", &"Clash Verge")?;
-    clash.set_value("URL Protocol", &"Clash Verge URL Scheme Protocol")?;
-    let (default_icon, _) = hkcu.create_subkey("Software\\Classes\\Clash\\DefaultIcon")?;
-    default_icon.set_value("", &app_exe)?;
-    let (command, _) = hkcu.create_subkey("Software\\Classes\\Clash\\Shell\\Open\\Command")?;
-    command.set_value("", &format!("{app_exe} \"%1\""))?;
-
-    Ok(())
-}
-#[cfg(target_os = "linux")]
-pub fn init_scheme() -> Result<()> {
-    const DESKTOP_FILE: &str = "clash-verge.desktop";
-
-    for scheme in DEEP_LINK_SCHEMES {
-        let handler = format!("x-scheme-handler/{scheme}");
-        let output = std::process::Command::new("xdg-mime")
-            .arg("default")
-            .arg(DESKTOP_FILE)
-            .arg(&handler)
-            .output()?;
-        if !output.status.success() {
-            return Err(anyhow::anyhow!(
-                "failed to set {handler}, {}",
-                String::from_utf8_lossy(&output.stderr)
-            ));
-        }
-    }
-
-    crate::utils::linux::ensure_mimeapps_entries(DESKTOP_FILE, DEEP_LINK_SCHEMES)?;
-    Ok(())
-}
-#[cfg(target_os = "macos")]
-pub const fn init_scheme() -> Result<()> {
-    Ok(())
-}
-
-#[cfg(target_os = "linux")]
-const DEEP_LINK_SCHEMES: &[&str] = &["clash", "clash-verge"];
-
->>>>>>> 3db69bd8
 pub async fn startup_script() -> Result<()> {
     let app_handle = handle::Handle::app_handle();
     let script_path = {
