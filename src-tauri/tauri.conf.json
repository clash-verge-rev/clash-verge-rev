--- conflicted
+++ resolved
@@ -2,11 +2,7 @@
   "$schema": "../node_modules/@tauri-apps/cli/schema.json",
   "package": {
     "productName": "Clash Verge",
-<<<<<<< HEAD
     "version": "1.5.12"
-=======
-    "version": "1.6.0"
->>>>>>> 42ba61c1
   },
   "build": {
     "distDir": "../dist",
@@ -73,7 +69,7 @@
       },
       "fs": {
         "exists": true,
-        "scope": ["$APPDATA/**", "$RESOURCE/../**"]
+        "scope": ["$APPDATA/**", "$RESOURCE/../**", "$HOME/.local/**"]
       }
     },
     "windows": [],
