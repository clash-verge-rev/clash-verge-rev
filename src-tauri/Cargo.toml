--- conflicted
+++ resolved
@@ -42,15 +42,10 @@
 serde = { version = "1.0.228", features = ["derive"] }
 reqwest = { version = "0.12.24", features = ["json", "cookies"] }
 regex = "1.12.2"
-<<<<<<< HEAD
 sysproxy = { git = "https://github.com/clash-verge-rev/sysproxy-rs", features = [
   "guard",
 ] }
-tauri = { version = "2.9.2", features = [
-=======
-sysproxy = { git = "https://github.com/clash-verge-rev/sysproxy-rs" }
 tauri = { version = "2.9.3", features = [
->>>>>>> 272c2f34
   "protocol-asset",
   "devtools",
   "tray-icon",
