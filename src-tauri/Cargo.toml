--- conflicted
+++ resolved
@@ -64,11 +64,7 @@
 tauri-plugin-deep-link = "2.4.0"
 tauri-plugin-devtools = "2.0.0"
 tauri-plugin-window-state = "2.3.0"
-<<<<<<< HEAD
-zip = "4.2.0"
-=======
 zip = "=4.2.0"
->>>>>>> f580409a
 reqwest_dav = "0.2.1"
 aes-gcm = { version = "0.10.3", features = ["std"] }
 base64 = "0.22.1"
