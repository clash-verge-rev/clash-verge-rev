[package]
name = "clash-verge"
<<<<<<< HEAD
version = "1.5.12"
=======
version = "1.6.0"
>>>>>>> 42ba61c1
description = "clash verge"
authors = ["zzzgydi", "wonfen", "MystiPanda"]
license = "GPL-3.0-only"
repository = "https://github.com/JokingAboutLife/clash-verge-rev.git"
default-run = "clash-verge"
edition = "2021"
build = "build.rs"

[build-dependencies]
tauri-build = { version = "1", features = [] }

[dependencies]
warp = "0.3"
anyhow = "1.0"
dirs = "5.0"
open = "5.1"
log = "0.4"
dunce = "1.0"
log4rs = "1"
nanoid = "0.4"
chrono = "0.4"
sysinfo = "0.30"
boa_engine = "0.18"
serde_json = "1.0"
serde_yaml = "0.9"
once_cell = "1.19"
port_scanner = "0.1.5"
delay_timer = "0.11.5"
parking_lot = "0.12"
percent-encoding = "2.3.1"
window-shadows = { version = "0.2" }
tokio = { version = "1", features = ["full"] }
serde = { version = "1.0", features = ["derive"] }
reqwest = { version = "0.12", features = ["json", "rustls-tls"] }
sysproxy = { git="https://github.com/zzzgydi/sysproxy-rs", branch = "main" }
auto-launch = { git="https://github.com/zzzgydi/auto-launch", branch = "main" }
tauri = { version = "1.6", features = [ "fs-exists", "path-all", "protocol-asset", "dialog-open", "notification-all", "icon-png", "icon-ico", "clipboard-all", "global-shortcut-all", "process-all", "shell-all", "system-tray", "updater", "window-all", "devtools"] }

[target.'cfg(windows)'.dependencies]
runas = "=1.2.0"
deelevate = "0.2.0"
winreg = "0.52.0"

[target.'cfg(target_os = "linux")'.dependencies]
users = "0.11.0"
#openssl

[features]
default = ["custom-protocol"]
custom-protocol = ["tauri/custom-protocol"]
verge-dev = []

[profile.release]
panic = "abort"
codegen-units = 1
lto = true
opt-level = "s"<|MERGE_RESOLUTION|>--- conflicted
+++ resolved
@@ -1,10 +1,6 @@
 [package]
 name = "clash-verge"
-<<<<<<< HEAD
 version = "1.5.12"
-=======
-version = "1.6.0"
->>>>>>> 42ba61c1
 description = "clash verge"
 authors = ["zzzgydi", "wonfen", "MystiPanda"]
 license = "GPL-3.0-only"
