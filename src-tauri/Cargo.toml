[package]
name = "clash-verge"
version = "2.4.2"
description = "clash verge"
authors = ["zzzgydi", "Tunglies", "wonfen", "MystiPanda"]
license = "GPL-3.0-only"
repository = "https://github.com/clash-verge-rev/clash-verge-rev.git"
default-run = "clash-verge"
edition = "2021"
build = "build.rs"

[package.metadata.bundle]
identifier = "io.github.clash-verge-rev.clash-verge-rev"

[build-dependencies]
tauri-build = { version = "2.4.1", features = [] }

[dependencies]
warp = { version = "0.4.2", features = ["server"] }
anyhow = "1.0.99"
dirs = "6.0"
open = "5.3.2"
log = "0.4.28"
dunce = "1.0.5"
log4rs = "1.4.0"
nanoid = "0.4"
chrono = "0.4.41"
sysinfo = { version = "0.37.0", features = ["network", "system"] }
boa_engine = "0.20.0"
serde_json = "1.0.143"
serde_yaml_ng = "0.10.0"
once_cell = "1.21.3"
port_scanner = "0.1.5"
delay_timer = "0.11.6"
parking_lot = "0.12.4"
percent-encoding = "2.3.2"
tokio = { version = "1.47.1", features = [
  "rt-multi-thread",
  "macros",
  "time",
  "sync",
] }
serde = { version = "1.0.219", features = ["derive"] }
reqwest = { version = "0.12.23", features = ["json", "cookies"] }
regex = "1.11.2"
sysproxy = { git = "https://github.com/clash-verge-rev/sysproxy-rs" }
tauri = { version = "2.8.5", features = [
  "protocol-asset",
  "devtools",
  "tray-icon",
  "image-ico",
  "image-png",
] }
network-interface = { version = "2.0.3", features = ["serde"] }
tauri-plugin-shell = "2.3.1"
tauri-plugin-dialog = "2.4.0"
tauri-plugin-fs = "2.4.2"
tauri-plugin-process = "2.3.0"
tauri-plugin-clipboard-manager = "2.3.0"
tauri-plugin-deep-link = "2.4.3"
tauri-plugin-devtools = "2.0.1"
tauri-plugin-window-state = "2.4.0"
<<<<<<< HEAD
zip = "5.0.0"
=======
zip = "4.6.1"
>>>>>>> f7a56c0e
reqwest_dav = "0.2.2"
aes-gcm = { version = "0.10.3", features = ["std"] }
base64 = "0.22.1"
getrandom = "0.3.3"
futures = "0.3.31"
sys-locale = "0.3.2"
libc = "0.2.175"
gethostname = "1.0.2"
hmac = "0.12.1"
sha2 = "0.10.9"
hex = "0.4.3"
scopeguard = "1.2.0"
kode-bridge = "0.2.1-rc2"
dashmap = "6.1.0"
tauri-plugin-notification = "2.3.1"
console-subscriber = { version = "0.4.1", optional = true }
tokio-stream = "0.1.17"
isahc = { version = "1.7.2", default-features = false, features = [
  "text-decoding",
  "parking_lot",
] }


[target.'cfg(windows)'.dependencies]
runas = "=1.2.0"
deelevate = "0.2.0"
winreg = "0.55.0"
winapi = { version = "0.3.9", features = [
  "winbase",
  "fileapi",
  "winnt",
  "handleapi",
  "errhandlingapi",
  "minwindef",
  "winerror",
  "tlhelp32",
  "processthreadsapi",
  "winhttp",
  "winreg",
] }

[target.'cfg(target_os = "linux")'.dependencies]
users = "0.11.0"

[target.'cfg(not(any(target_os = "android", target_os = "ios")))'.dependencies]
tauri-plugin-autostart = "2.5.0"
tauri-plugin-global-shortcut = "2.3.0"
tauri-plugin-updater = "2.9.0"

[features]
default = ["custom-protocol"]
custom-protocol = ["tauri/custom-protocol"]
verge-dev = []
tokio-trace = ["console-subscriber"]

[profile.release]
panic = "abort"
codegen-units = 1
lto = true
opt-level = "s"
strip = true

[profile.dev]
incremental = true
codegen-units = 256 # 增加编译单元，提升编译速度
opt-level = 0       # 禁用优化，进一步提升编译速度
debug = true        # 保留调试信息
strip = false       # 不剥离符号，保留调试信息

[profile.fast-release]
inherits = "release" # 继承 release 的配置
panic = "abort"      # 与 release 相同
codegen-units = 256  # 增加编译单元，提升编译速度
lto = false          # 禁用 LTO，提升编译速度
opt-level = 0        # 禁用优化，大幅提升编译速度
debug = true         # 保留调试信息
strip = false        # 不剥离符号，保留调试信息

[lib]
name = "app_lib"
crate-type = ["staticlib", "cdylib", "rlib"]

[dev-dependencies]
criterion = "0.7.0"

[lints.clippy]
# Core categories - most important for code safety and correctness
correctness = { level = "deny", priority = -1 }
suspicious = { level = "deny", priority = -1 }

# Critical safety lints - warn for now due to extensive existing usage
unwrap_used = "warn"
expect_used = "warn"
panic = "deny"
unimplemented = "deny"

# Development quality lints
todo = "warn"
dbg_macro = "warn"
#print_stdout = "warn"
#print_stderr = "warn"

# Performance lints for proxy application
clone_on_ref_ptr = "warn"
rc_clone_in_vec_init = "warn"
large_stack_arrays = "warn"
large_const_arrays = "warn"

# Security lints
#integer_division = "warn"
#lossy_float_literal = "warn"
#default_numeric_fallback = "warn"

# Mutex and async lints - strict control
async_yields_async = "deny" # Prevents missing await in async blocks
mutex_atomic = "deny"       # Use atomics instead of Mutex<bool/int>
mutex_integer = "deny"      # Use AtomicInt instead of Mutex<int>
rc_mutex = "deny"           # Single-threaded Rc with Mutex is wrong
unused_async = "deny"       # Too many false positives in Tauri/framework code
await_holding_lock = "deny"
large_futures = "deny"
future_not_send = "deny"

# Common style improvements
redundant_else = "deny"             # Too many in existing code
needless_continue = "deny"          # Too many in existing code
needless_raw_string_hashes = "deny" # Too many in existing code

# Disable noisy categories for existing codebase but keep them available
#style = { level = "allow", priority = -1 }
#complexity = { level = "allow", priority = -1 }
#perf = { level = "allow", priority = -1 }
#pedantic = { level = "allow", priority = -1 }
#nursery = { level = "allow", priority = -1 }
#restriction = { level = "allow", priority = -1 }<|MERGE_RESOLUTION|>--- conflicted
+++ resolved
@@ -60,11 +60,7 @@
 tauri-plugin-deep-link = "2.4.3"
 tauri-plugin-devtools = "2.0.1"
 tauri-plugin-window-state = "2.4.0"
-<<<<<<< HEAD
 zip = "5.0.0"
-=======
-zip = "4.6.1"
->>>>>>> f7a56c0e
 reqwest_dav = "0.2.2"
 aes-gcm = { version = "0.10.3", features = ["std"] }
 base64 = "0.22.1"
