--- conflicted
+++ resolved
@@ -82,11 +82,6 @@
 backoff = { version = "0.4.0", features = ["tokio"] }
 tauri-plugin-http = "2.5.2"
 flexi_logger = "0.31.4"
-<<<<<<< HEAD
-=======
-cfg-if = "1.0.3"
-nu-ansi-term = { version = "0.50.1", optional = true }
->>>>>>> 40f0e1bb
 console-subscriber = { version = "0.4.1", optional = true }
 tauri-plugin-devtools = { version = "2.0.1" }
 clash_verge_service_ipc = { git = "https://github.com/clash-verge-rev/clash-verge-service-ipc", branch = "v2.0.2", version = "2.0.2" }
