--- conflicted
+++ resolved
@@ -2,7 +2,7 @@
 import path from "path";
 import svgr from "vite-plugin-svgr";
 import react from "@vitejs/plugin-react";
-<<<<<<< HEAD
+import legacy from "@vitejs/plugin-legacy";
 import monacoEditorPluginModule from "vite-plugin-monaco-editor";
 
 const isObjectWithDefaultFunction = (
@@ -16,10 +16,6 @@
 const monacoEditorPlugin = isObjectWithDefaultFunction(monacoEditorPluginModule)
   ? monacoEditorPluginModule.default
   : monacoEditorPluginModule;
-=======
-import legacy from "@vitejs/plugin-legacy";
-import monacoEditor from "vite-plugin-monaco-editor";
->>>>>>> fb6ffd8e
 
 export default defineConfig({
   root: "src",
@@ -42,10 +38,6 @@
   plugins: [
     svgr(),
     react(),
-<<<<<<< HEAD
-    monacoEditorPlugin({
-      languageWorkers: ["editorWorkerService", "css", "typescript"],
-=======
     legacy({
       renderLegacyChunks: false,
       modernTargets: ["edge>=109", "safari>=13"],
@@ -58,9 +50,8 @@
         path.resolve("./src/polyfills/RegExp.js"),
       ],
     }),
-    monacoEditor({
-      languageWorkers: ["editorWorkerService", "typescript", "css"],
->>>>>>> fb6ffd8e
+    monacoEditorPlugin({
+      languageWorkers: ["editorWorkerService", "css", "typescript", "css"],
       customWorkers: [
         {
           label: "yaml",
