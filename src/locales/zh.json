--- conflicted
+++ resolved
@@ -388,12 +388,6 @@
   "Last Check Update": "最后检查更新",
   "Click to import subscription": "点击导入订阅",
   "Unknown": "未知",
-<<<<<<< HEAD
-  "Update failed, retrying with Clash proxy...": "订阅更新失败，尝试使用 Clash 代理更新",
-=======
-  "Auto update disabled": "自动更新已禁用",
-  "Update subscription successfully": "订阅更新成功",
->>>>>>> 36d1a387
   "Update with Clash proxy successfully": "使用 Clash 代理更新成功",
   "Update failed even with Clash proxy": "使用 Clash 代理更新也失败",
   "Profile Imported with Clash proxy": "使用 Clash 代理导入订阅成功",
