{
  "millis": "밀리초",
  "seconds": "초",
  "mins": "분",
  "Close": "닫기",
  "Cancel": "취소",
  "Confirm": "확인",
  "Maximize": "최대화",
  "Minimize": "최소화",
  "Empty": "비어있음",
  "New": "새로 만들기",
  "Edit": "편집",
  "Save": "저장",
  "Delete": "삭제",
  "Enable": "활성화",
  "pages": {
    "home": {
      "title": "홈",
      "tooltips": {
        "lightweightMode": "Lightweight Mode",
        "manual": "Manual",
        "settings": "Home Settings"
      },
      "cards": {
        "trafficStats": "Traffic Stats",
        "networkSettings": "Network Settings",
        "proxyMode": "Proxy Mode"
      },
      "settings": {
        "title": "Home Settings",
        "cards": {
          "profile": "Profile Card",
          "currentProxy": "Current Proxy Card",
          "network": "Network Settings Card",
          "proxyMode": "Proxy Mode Card",
          "traffic": "Traffic Stats Card",
          "tests": "Website Tests Card",
          "ip": "IP Information Card",
          "clashInfo": "Clash Info Cards",
          "systemInfo": "System Info Cards"
        }
      }
    },
    "proxies": {
      "title": {
        "default": "프록시 그룹",
        "chainMode": "Proxy Chain Mode"
      },
      "actions": {
        "toggleChain": "🔗 체인 프록시",
        "connect": "Connect",
        "disconnect": "Disconnect",
        "connecting": "Connecting...",
        "clearChainConfig": "Delete Chain Config"
      },
      "provider": {
        "title": "프록시 제공자",
        "actions": {
          "updateAll": "모두 업데이트",
          "update": "업데이트"
        }
      },
      "rules": {
        "title": "Proxy Rules",
        "select": "Select Rules"
      },
      "labels": {
        "proxyCount": "프록시 개수",
        "delayCheckReset": "고정 취소를 위한 지연 확인"
      },
      "tooltips": {
        "locate": "로케이트",
        "delayCheck": "지연 확인",
        "sortDefault": "기본값으로 정렬",
        "sortDelay": "지연시간으로 정렬",
        "sortName": "이름으로 정렬",
        "delayCheckUrl": "지연 확인 URL",
        "showBasic": "프록시 기본",
        "showDetail": "프록시 상세",
        "filter": "필터"
      },
      "placeholders": {
        "filter": "Filter conditions",
        "delayCheckUrl": "지연 확인 URL"
      },
      "chain": {
        "header": "Chain Proxy Config",
        "empty": "No proxy chain configured",
        "instruction": "Click nodes in order to add to proxy chain",
        "minimumNodes": "Chain proxy requires at least 2 nodes",
        "minimumNodesHint": "Chain proxy requires at least 2 nodes. Please add one more node.",
        "connectFailed": "Failed to connect to proxy chain",
        "disconnectFailed": "Failed to disconnect from proxy chain",
        "duplicateNode": "Proxy node already exists in chain"
      }
    },
    "rules": {
      "title": "규칙",
      "provider": {
        "trigger": "규칙 제공자",
        "dialogTitle": "규칙 제공자",
        "actions": {
          "updateAll": "모두 업데이트",
          "update": "업데이트"
        }
      }
    },
    "profiles": {
      "title": "프로필",
      "actions": {
        "updateAll": "모든 프로필 업데이트",
        "viewRuntimeConfig": "런타임 설정 보기",
        "reactivate": "프로필 재활성화",
        "import": "가져오기",
        "new": "새로 만들기"
      },
      "batch": {
        "title": "Batch Operations",
        "delete": "Delete Selected Profiles",
        "selectAll": "Select All",
        "deselectAll": "Deselect All",
        "done": "Done",
        "selected": "Selected",
        "items": "items"
      },
      "import": {
        "placeholder": "프로필 URL",
        "paste": "붙여넣기",
        "clear": "지우기"
      },
      "errors": {
        "invalidUrl": "Invalid profile URL. Please enter a URL starting with http:// or https://",
        "onlyYaml": "Only YAML Files Supported"
      },
      "notifications": {
        "importRetry": "Import failed, retrying with Clash proxy...",
        "importFail": "Import failed even with Clash proxy",
        "importNeedsRefresh": "Profile imported but may need manual refresh",
        "importSuccess": "Profile imported successfully, please restart if not visible",
        "profileSwitched": "Profile Switched",
        "profileReactivated": "Profile Reactivated",
        "switchInterrupted": "Profile switch interrupted by new selection",
        "batchDeleted": "Selected profiles deleted successfully"
      },
      "notices": {
        "forceRefreshCompleted": "Force refresh completed",
        "emergencyRefreshFailed": "Emergency refresh failed: {{message}}"
      }
    },
    "connections": {
      "title": "연결",
      "summary": {
        "downloaded": "다운로드됨",
        "uploaded": "업로드됨"
      },
      "actions": {
        "listView": "목록 보기",
        "tableView": "테이블 보기",
        "pause": "일시 정지",
        "resume": "재개",
        "closeAll": "모두 닫기"
      }
    },
    "settings": {
      "title": "설정",
      "actions": {
        "manual": "Manual",
        "telegram": "Telegram Channel",
        "github": "Github Repo"
      }
    },
    "logs": {
      "title": "로그",
      "actions": {
        "pause": "일시 정지",
        "resume": "재개",
        "clear": "지우기"
      },
      "filters": {
        "all": "ALL",
        "debug": "DEBUG",
        "info": "INFO",
        "warn": "WARN",
        "error": "ERROR"
      }
    },
    "test": {
      "title": "테스트",
      "actions": {
        "testAll": "모두 테스트",
        "new": "새로 만들기"
      }
    },
    "unlock": {
      "title": "Unlock Test",
      "actions": {
        "testing": "테스트 중..."
      },
      "empty": "No unlock test items"
    }
  },
  "Label-Home": "홈",
  "Label-Proxies": "프록시",
  "Label-Profiles": "프로필",
  "Label-Connections": "연결",
  "Label-Rules": "규칙",
  "Label-Logs": "로그",
  "Label-Unlock": "테스트",
  "Label-Settings": "설정",
  "Proxies": "프록시",
  "Update At": "업데이트 시간",
  "rule": "규칙",
  "global": "전역",
  "direct": "직접",
  "timeout": "Timeout",
  "script": "스크립트",
  "Delay check": "지연 확인",
  "Sort by default": "기본값으로 정렬",
  "Sort by delay": "지연시간으로 정렬",
  "Sort by name": "이름으로 정렬",
  "Profiles": "프로필",
  "Import": "가져오기",
  "From": "출처",
  "Update Time": "업데이트 시간",
  "Used / Total": "사용됨 / 전체",
  "Expire Time": "만료 시간",
  "DOMAIN": "전체 도메인 이름과 일치",
  "DOMAIN-SUFFIX": "도메인 접미사와 일치",
  "DOMAIN-KEYWORD": "도메인 키워드와 일치",
  "DOMAIN-REGEX": "정규 표현식을 사용한 도메인 일치",
  "GEOSITE": "Geosite 내의 도메인과 일치",
  "GEOIP": "IP 주소의 국가 코드와 일치",
  "SRC-GEOIP": "소스 IP 주소의 국가 코드와 일치",
  "IP-ASN": "IP 주소의 ASN과 일치",
  "SRC-IP-ASN": "소스 IP 주소의 ASN과 일치",
  "IP-CIDR": "IP 주소 범위와 일치",
  "IP-CIDR6": "IPv6 주소 범위와 일치",
  "SRC-IP-CIDR": "소스 IP 주소 범위와 일치",
  "IP-SUFFIX": "IP 주소 접미사 범위와 일치",
  "SRC-IP-SUFFIX": "소스 IP 주소 접미사 범위와 일치",
  "SRC-PORT": "소스 포트 범위와 일치",
  "DST-PORT": "대상 포트 범위와 일치",
  "IN-PORT": "인바운드 포트와 일치",
  "DSCP": "DSCP 마킹(tproxy UDP 인바운드만 해당)",
  "PROCESS-NAME": "프로세스 이름과 일치(안드로이드 패키지 이름)",
  "PROCESS-PATH": "전체 프로세스 경로와 일치",
  "PROCESS-NAME-REGEX": "정규 표현식을 사용한 전체 프로세스 이름 일치(안드로이드 패키지 이름)",
  "PROCESS-PATH-REGEX": "정규 표현식을 사용한 전체 프로세스 경로 일치",
  "NETWORK": "전송 프로토콜과 일치(tcp/udp)",
  "UID": "Linux 사용자 ID와 일치",
  "IN-TYPE": "인바운드 유형과 일치",
  "IN-USER": "인바운드 사용자 이름과 일치",
  "IN-NAME": "인바운드 이름과 일치",
  "SUB-RULE": "하위 규칙",
  "RULE-SET": "규칙 세트와 일치",
  "AND": "논리 AND",
  "OR": "논리 OR",
  "NOT": "논리 NOT",
  "MATCH": "모든 요청과 일치",
  "DIRECT": "데이터가 직접 아웃바운드로 이동",
  "REJECT": "요청 차단",
  "REJECT-DROP": "요청 폐기",
  "PASS": "일치할 경우 이 규칙 건너뛰기",
  "select": "수동으로 프록시 선택",
  "url-test": "URL 테스트 지연을 기준으로 프록시 선택",
  "fallback": "오류 발생 시 다른 프록시로 전환",
  "load-balance": "부하 분산에 따라 프록시 분배",
  "relay": "정의된 프록시 체인을 통과",
  "Timeout": "타임아웃",
  "Type": "유형",
  "Name": "이름",
  "Close All Connections": "Close All Connections",
  "Upload": "업로드",
  "Download": "다운로드",
  "Download Speed": "다운로드 속도",
  "Upload Speed": "업로드 속도",
  "Downloaded": "다운로드됨",
  "Uploaded": "업로드됨",
  "Active Connections": "활성 연결",
  "Rule": "규칙",
  "Icon": "아이콘",
  "Settings": "설정",
  "Reset to Default": "Reset to Default",
  "TUN Mode automatically disabled due to service unavailable": "TUN Mode automatically disabled due to service unavailable",
  "Failed to disable TUN Mode automatically": "Failed to disable TUN Mode automatically",
  "Core communication error": "Core communication error",
  "Service Mode": "서비스 모드",
  "active": "active",
  "unknown": "unknown",
  "Install": "Install",
  "Uninstall": "Uninstall",
  "System Proxy": "시스템 프록시",
  "Enabled": "Enabled",
  "Disabled": "Disabled",
  "Auto Launch": "Auto Launch",
  "Administrator mode may not support auto launch": "Administrator mode may not support auto launch",
  "Network Interface": "Network Interface",
  "Ip Address": "IP Address",
  "Mac Address": "MAC Address",
  "Open URL": "Open URL",
  "Replace host, port, secret with %host, %port, %secret": "Replace host, port, secret with %host, %port, %secret",
  "Support %host, %port, %secret": "Support %host, %port, %secret",
  "Clash Core": "Clash Core",
  "Upgrade": "Upgrade",
  "Restart": "Restart",
  "Release Version": "Release Version",
  "Alpha Version": "Alpha Version",
  "Please enter your root password": "Please enter your root password",
  "theme.light": "Light",
  "theme.dark": "Dark",
  "theme.system": "System",
  "Copy Success": "복사 성공",
  "Memory Usage": "메모리 사용량",
  "Hotkey Setting": "단축키 설정",
  "Enable Global Hotkey": "Enable Global Hotkey",
  "open_or_close_dashboard": "Open/Close Dashboard",
  "clash_mode_rule": "Rule Mode",
  "clash_mode_global": "Global Mode",
  "clash_mode_direct": "Direct Mode",
  "toggle_system_proxy": "Enable/Disable System Proxy",
  "toggle_tun_mode": "Enable/Disable Tun Mode",
  "entry_lightweight_mode": "Entry Lightweight Mode",
  "Runtime Config": "Runtime Config",
  "Exit": "Exit",
  "Verge Version": "Verge Version",
  "ReadOnly": "ReadOnly",
  "Filter conditions": "Filter conditions",
  "Match Case": "Match Case",
  "Match Whole Word": "Match Whole Word",
  "Use Regular Expression": "Use Regular Expression",
  "Profile Imported Successfully": "Profile Imported Successfully",
  "Stopping Core...": "Stopping Core...",
  "Restarting Core...": "Restarting Core...",
  "Installing Service...": "Installing Service...",
  "Uninstalling Service...": "Uninstalling Service...",
  "Service Installed Successfully": "Service Installed Successfully",
  "Service Uninstalled Successfully": "Service Uninstalled Successfully",
  "Core Version Updated": "Core Version Updated",
  "Clash Core Restarted": "Clash Core Restarted",
  "Currently on the Latest Version": "Currently on the Latest Version",
  "Import Subscription Successful": "구독 가져오기 성공",
  "Failed to fetch backup files": "Failed to fetch backup files",
  "Profile": "Profile",
  "Web UI": "Web UI",
  "Dashboard": "Dashboard",
  "Restart App": "Restart App",
  "Restart Clash Core": "Restart Clash Core",
  "TUN Mode": "TUN Mode",
  "Copy Env": "Copy Env",
  "Conf Dir": "Conf Dir",
  "Core Dir": "Core Dir",
  "Logs Dir": "Logs Dir",
  "Open Dir": "Open Dir",
  "More": "More",
  "Rule Mode": "Rule Mode",
  "Global Mode": "Global Mode",
  "Direct Mode": "Direct Mode",
  "Enable Tray Speed": "Enable Tray Speed",
  "Enable Tray Icon": "Enable Tray Icon",
  "LightWeight Mode": "Lightweight Mode",
  "Config Validation Failed": "설정 검증 실패",
  "Boot Config Validation Failed": "부팅 설정 검증 실패",
  "Core Change Config Validation Failed": "코어 변경 설정 검증 실패",
  "Config Validation Process Terminated": "설정 검증 프로세스 종료됨",
  "Script Syntax Error": "스크립트 구문 오류",
  "Script Missing Main": "스크립트 메인 없음",
  "File Not Found": "파일을 찾을 수 없음",
  "Script File Error": "스크립트 파일 오류",
  "Core Changed Successfully": "코어 변경 성공",
  "Failed to Change Core": "코어 변경 실패",
  "YAML Syntax Error": "YAML 구문 오류",
  "YAML Read Error": "YAML 읽기 오류",
  "YAML Mapping Error": "YAML 매핑 오류",
  "YAML Key Error": "YAML 키 오류",
  "YAML Error": "YAML 오류",
  "Merge File Syntax Error": "병합 파일 구문 오류",
  "Merge File Mapping Error": "병합 파일 매핑 오류",
  "Merge File Key Error": "병합 파일 키 오류",
  "Merge File Error": "병합 파일 오류",
<<<<<<< HEAD
  "Service Administrator Prompt": "Clash Verge requires administrator privileges to reinstall the system service",
  "Website Tests": "Website Tests",
  "System Info": "System Info",
  "OS Info": "OS Info",
  "Running Mode": "Running Mode",
  "Sidecar Mode": "User Mode",
  "Administrator Mode": "Administrator Mode",
  "Administrator + Service Mode": "Admin + Service Mode",
  "Last Check Update": "Last Check Update",
  "Click to import subscription": "Click to import subscription",
  "Unknown": "Unknown",
  "Update failed, retrying with Clash proxy...": "업데이트 실패, Clash 프록시로 재시도 중...",
=======
>>>>>>> 36d1a387
  "Update with Clash proxy successfully": "Clash 프록시로 업데이트 성공",
  "Update failed even with Clash proxy": "Clash 프록시로도 업데이트 실패",
  "Profile Imported with Clash proxy": "Profile Imported with Clash proxy",
  "Current Node": "Current Node",
  "No active proxy node": "No active proxy node",
  "Group": "Group",
  "Proxy": "Proxy",
  "IP Information": "IP Information",
  "Failed to get IP info": "Failed to get IP info",
  "ISP": "ISP",
  "ASN": "ASN",
  "ORG": "ORG",
  "Location": "Location",
  "Timezone": "Timezone",
  "Auto refresh": "Auto refresh",
  "Pending": "Pending",
  "Yes": "Yes",
  "No": "No",
  "Failed": "실패",
  "Completed": "Completed",
  "Disallowed ISP": "Disallowed ISP",
  "Originals Only": "Originals Only",
  "No (IP Banned By Disney+)": "No (IP Banned By Disney+)",
  "Unsupported Country/Region": "Unsupported Country/Region",
  "Failed (Network Connection)": "Failed (Network Connection)",
  "DashboardToggledTitle": "Dashboard Toggled",
  "DashboardToggledBody": "Dashboard visibility toggled by hotkey",
  "ClashModeChangedTitle": "Clash Mode Changed",
  "ClashModeChangedBody": "Switched to {mode} mode",
  "SystemProxyToggledTitle": "System Proxy Toggled",
  "SystemProxyToggledBody": "System proxy state toggled by hotkey",
  "TunModeToggledTitle": "TUN Mode Toggled",
  "TunModeToggledBody": "TUN mode toggled by hotkey",
  "LightweightModeEnteredTitle": "Lightweight Mode",
  "LightweightModeEnteredBody": "Entered lightweight mode by hotkey",
  "AppQuitTitle": "APP Quit",
  "AppQuitBody": "APP quit by hotkey",
  "AppHiddenTitle": "APP Hidden",
  "AppHiddenBody": "APP window hidden by hotkey",
  "Invalid regular expression": "Invalid regular expression",
  "Configuration saved successfully": "Configuration saved successfully",
  "Failed to save configuration": "Failed to save configuration",
  "Saving...": "Saving...",
  "Detection timeout or failed": "Detection timeout or failed",
  "Menu reorder mode": "Menu reorder mode",
  "Unlock menu order": "Unlock menu order",
  "Lock menu order": "Lock menu order",
  "Open App Log": "Open App Log",
  "Open Core Log": "Open Core Log",
  "components": {
    "ruleEditor": {
      "title": "규칙 편집",
      "form": {
        "labels": {
          "type": "규칙 유형",
          "content": "규칙 내용",
          "proxyPolicy": "프록시 정책"
        },
        "toggles": {
          "noResolve": "해석 안함"
        },
        "actions": {
          "prependRule": "규칙 앞에 추가",
          "appendRule": "규칙 뒤에 추가"
        },
        "validation": {
          "conditionRequired": "규칙 조건 필요",
          "invalidRule": "잘못된 규칙"
        }
      }
    },
    "profile": {
      "viewer": {
        "title": {
          "create": "프로필 생성",
          "edit": "프로필 편집"
        },
        "buttons": {
          "save": "저장",
          "cancel": "취소"
        },
        "fields": {
          "type": "유형",
          "name": "이름",
          "description": "설명",
          "subscriptionUrl": "구독 URL",
          "httpTimeout": "HTTP Request Timeout",
          "updateInterval": "업데이트 간격",
          "useSystemProxy": "시스템 프록시 사용",
          "useClashProxy": "Clash 프록시 사용",
          "acceptInvalidCerts": "잘못된 인증서 허용(위험)",
          "allowAutoUpdate": "Allow Auto Update"
        },
        "notifications": {
          "creationRetry": "Profile creation failed, retrying with Clash proxy...",
          "creationSuccess": "Profile creation succeeded with Clash proxy"
        }
      },
      "fileInput": {
        "chooseFile": "파일 선택"
      },
      "notifications": {
        "saved": "Saved successfully"
      },
      "proxiesEditor": {
        "title": "프록시 편집",
        "placeholders": {
          "multiUri": "여러 URI의 경우 줄바꿈 사용(Base64 인코딩 지원)"
        },
        "actions": {
          "prepend": "프록시 앞에 추가",
          "append": "프록시 뒤에 추가"
        }
      },
      "groupsEditor": {
        "title": "프록시 그룹 편집",
        "errors": {
          "nameRequired": "그룹 이름 필수",
          "nameExists": "그룹 이름이 이미 존재함"
        },
        "fields": {
          "type": "그룹 유형",
          "name": "그룹 이름",
          "icon": "Proxy Group Icon",
          "proxies": "프록시 사용",
          "provider": "제공자 사용",
          "healthCheckUrl": "상태 확인 URL",
          "expectedStatus": "예상 상태",
          "interval": "간격",
          "timeout": "타임아웃",
          "maxFailedTimes": "최대 실패 횟수",
          "interfaceName": "인터페이스 이름",
          "routingMark": "라우팅 마크",
          "filter": "필터",
          "excludeFilter": "제외 필터",
          "excludeType": "제외 유형",
          "includeAll": "모든 프록시 및 제공자 포함",
          "includeAllProxies": "모든 프록시 포함",
          "includeAllProviders": "모든 제공자 포함"
        },
        "toggles": {
          "lazy": "지연 로딩",
          "disableUdp": "UDP 비활성화",
          "hidden": "숨김"
        },
        "actions": {
          "prepend": "그룹 앞에 추가",
          "append": "그룹 뒤에 추가"
        }
      },
      "menu": {
        "home": "홈",
        "select": "선택",
        "editInfo": "정보 편집",
        "editFile": "파일 편집",
        "editRules": "규칙 편집",
        "editProxies": "프록시 편집",
        "editGroups": "프록시 그룹 편집",
        "extendConfig": "설정 확장",
        "extendScript": "스크립트 확장",
        "openFile": "파일 열기",
        "update": "업데이트",
        "updateViaProxy": "Update via proxy",
        "delete": "삭제"
      },
      "item": {
        "tooltips": {
          "showLast": "Click to show last update time",
          "showNext": "Click to show next update"
        },
        "status": {
          "lastUpdateFailed": "Last Update failed",
          "nextUp": "Next Up",
          "noSchedule": "No schedule",
          "unknown": "Unknown",
          "autoUpdateDisabled": "Auto update disabled"
        }
      },
      "confirm": {
        "delete": {
          "title": "삭제 확인",
          "message": "이 작업은 되돌릴 수 없습니다"
        }
      },
      "logViewer": {
        "title": "스크립트 콘솔"
      },
      "more": {
        "global": {
          "merge": "Global Merge",
          "script": "Global Script"
        },
        "chips": {
          "merge": "Merge",
          "script": "Script"
        }
      },
      "editor": {
        "format": "문서 포맷",
        "readOnlyMessage": "Cannot edit in read-only editor"
      }
    },
    "home": {
      "proxyTunCard": {
        "status": {
          "systemProxyEnabled": "System proxy is enabled, your applications will access the network through the proxy",
          "systemProxyDisabled": "System proxy is disabled, it is recommended for most users to turn on this option",
          "tunModeServiceRequired": "TUN mode requires service mode, please install the service first",
          "tunModeEnabled": "TUN mode is enabled, applications will access the network through the virtual network card",
          "tunModeDisabled": "TUN mode is disabled, suitable for special applications"
        },
        "tooltips": {
          "systemProxy": "Enable to modify the operating system's proxy settings. If enabling fails, modify the operating system's proxy settings manually",
          "tunMode": "TUN mode can take over all application traffic, suitable for special applications that do not follow the system proxy settings"
        }
      },
      "clashInfo": {
        "title": "Clash Info",
        "fields": {
          "coreVersion": "Core Version",
          "systemProxyAddress": "System Proxy Address",
          "mixedPort": "Mixed Port",
          "uptime": "Uptime",
          "rulesCount": "Rules Count"
        }
      }
    },
    "connection": {
      "fields": {
        "host": "호스트",
        "downloaded": "다운로드됨",
        "uploaded": "업로드됨",
        "dlSpeed": "다운로드 속도",
        "ulSpeed": "업로드 속도",
        "chains": "체인",
        "rule": "규칙",
        "process": "프로세스",
        "time": "시간",
        "source": "소스",
        "destination": "목적지",
        "destinationPort": "목적지 포트",
        "type": "유형"
      },
      "actions": {
        "closeConnection": "연결 닫기"
      },
      "order": {
        "default": "Default",
        "uploadSpeed": "업로드 속도",
        "downloadSpeed": "다운로드 속도"
      }
    },
    "settings": {
      "system": {
        "title": "시스템 설정",
        "toggles": {
          "tunMode": "Tun 모드",
          "systemProxy": "시스템 프록시"
        },
        "labels": {
          "autoLaunch": "Auto Launch",
          "silentStart": "자동 시작"
        },
        "tooltips": {
          "autoLaunchAdmin": "Administrator mode may not support auto launch",
          "silentStart": "Start the program in background mode without displaying the panel"
        }
      },
      "proxyControl": {
        "labels": {
          "systemProxy": "시스템 프록시",
          "tunMode": "Tun 모드"
        },
        "tooltips": {
          "systemProxy": "Enable to modify the operating system's proxy settings. If enabling fails, modify the operating system's proxy settings manually",
          "tunMode": "Tun (Virtual NIC) mode: Captures all system traffic, when enabled, there is no need to enable system proxy.",
          "tunUnavailable": "TUN requires Service Mode or Admin Mode"
        },
        "actions": {
          "installService": "Install Service",
          "uninstallService": "Uninstall Service"
        }
      },
      "externalController": {
        "title": "External Controller",
        "fields": {
          "enable": "Enable External Controller",
          "address": "External Controller",
          "secret": "Core Secret"
        },
        "placeholders": {
          "address": "Required",
          "secret": "Recommended"
        },
        "tooltips": {
          "copy": "Copy to clipboard"
        },
        "messages": {
          "addressRequired": "Controller address cannot be empty",
          "secretRequired": "Secret cannot be empty",
          "copyFailed": "Failed to copy",
          "controllerCopied": "Controller address copied to clipboard",
          "secretCopied": "Secret copied to clipboard"
        }
      },
      "externalCors": {
        "title": "External Cors Configuration",
        "fields": {
          "allowPrivateNetwork": "Allow private network access",
          "allowedOrigins": "Allowed Origins"
        },
        "placeholders": {
          "origin": "Please enter a valid url"
        },
        "actions": {
          "add": "Add"
        },
        "messages": {
          "alwaysIncluded": "Always included origins: {{urls}}"
        },
        "tooltips": {
          "open": "External Cors Settings"
        }
      },
      "clash": {
        "title": "Clash 설정",
        "items": {
          "allowLan": "Allow LAN",
          "dnsOverwrite": "DNS Overwrite",
          "ipv6": "IPv6",
          "unifiedDelay": "Unified Delay",
          "logLevel": "로그 레벨",
          "portConfig": "Port Config",
          "external": "External",
          "webUI": "Web UI",
          "clashCore": "Clash Core",
          "openUwpTool": "Open UWP tool",
          "updateGeoData": "Update GeoData"
        },
        "tooltips": {
          "networkInterface": "Network Interface",
          "unifiedDelay": "When unified delay is turned on, two delay tests will be performed to eliminate the delay differences between different types of nodes caused by connection handshakes, etc",
          "logLevel": "This parameter is valid only for kernel log files in the log directory Service folder",
          "openUwpTool": "Since Windows 8, UWP apps (such as Microsoft Store) are restricted from directly accessing local host network services, and this tool can be used to bypass this restriction"
        },
        "options": {
          "logLevel": {
            "debug": "Debug",
            "info": "Info",
            "warning": "Warn",
            "error": "Error",
            "silent": "Silent"
          }
        },
        "messages": {
          "geoDataUpdated": "GeoData Updated"
        },
        "port": {
          "title": "Port Config",
          "fields": {
            "mixed": "혼합 포트",
            "socks": "Socks Port",
            "http": "Http(s) Port",
            "redir": "Redir Port",
            "tproxy": "Tproxy Port"
          },
          "actions": {
            "random": "Random Port"
          },
          "messages": {
            "saved": "Port settings saved",
            "saveFailed": "Failed to save port settings"
          }
        }
      },
      "liteMode": {
        "title": "LightWeight Mode Settings",
        "actions": {
          "enterNow": "Enter LightWeight Mode Now"
        },
        "toggles": {
          "autoEnter": "Auto Enter LightWeight Mode"
        },
        "tooltips": {
          "autoEnter": "Enable to automatically activate LightWeight Mode after the window is closed for a period of time"
        },
        "fields": {
          "delay": "Auto Enter LightWeight Mode Delay"
        },
        "messages": {
          "autoEnterHint": "When closing the window, LightWeight Mode will be automatically activated after {{n}} minutes"
        }
      },
      "backup": {
        "title": "Backup Setting",
        "tabs": {
          "local": "Local backup",
          "webdav": "WebDAV backup"
        },
        "actions": {
          "selectTarget": "Select backup target",
          "backup": "Backup",
          "refresh": "새로고침",
          "save": "저장",
          "export": "Export",
          "exportBackup": "Export Backup",
          "delete": "삭제",
          "deleteBackup": "Delete Backup",
          "restore": "Restore",
          "restoreBackup": "Restore Backup"
        },
        "fields": {
          "webdavUrl": "WebDAV Server URL",
          "username": "사용자 이름",
          "password": "비밀번호",
          "info": "Backups are stored locally in the application data directory. Use the list below to restore or delete backups."
        },
        "messages": {
          "webdavUrlRequired": "WebDAV URL cannot be empty",
          "invalidWebdavUrl": "Invalid WebDAV URL format",
          "usernameRequired": "Username cannot be empty",
          "passwordRequired": "Password cannot be empty",
          "webdavConfigSaved": "WebDAV configuration saved successfully",
          "webdavConfigSaveFailed": "Failed to save WebDAV configuration: {{error}}",
          "backupCreated": "Backup created successfully",
          "backupFailed": "Backup failed: {{error}}",
          "localBackupCreated": "Local backup created successfully",
          "localBackupFailed": "Local backup failed",
          "restoreSuccess": "Restore Success, App will restart in 1s",
          "localBackupExported": "Local backup exported successfully",
          "localBackupExportFailed": "Failed to export local backup",
          "confirmDelete": "Confirm to delete this backup file?",
          "confirmRestore": "Confirm to restore this backup file?"
        },
        "table": {
          "filename": "Filename",
          "backupTime": "Backup Time",
          "actions": "Actions",
          "noBackups": "No backups available",
          "rowsPerPage": "Rows per page"
        }
      },
      "verge": {
        "basic": {
          "title": "Verge 기본 설정",
          "items": {
            "language": "언어",
            "themeMode": "테마 모드",
            "trayClickEvent": "트레이 클릭 이벤트",
            "copyEnvType": "환경 유형 복사",
            "startPage": "시작 페이지",
            "startupScript": "시작 스크립트",
            "themeSetting": "Theme Setting",
            "layoutSetting": "레이아웃 설정",
            "misc": "Miscellaneous",
            "hotkeySetting": "단축키 설정"
          },
          "actions": {
            "browse": "Browse",
            "clear": "지우기"
          },
          "trayOptions": {
            "showMainWindow": "메인 창 표시",
            "showTrayMenu": "트레이 메뉴 표시",
            "disable": "비활성화"
          }
        },
        "advanced": {
          "title": "Verge Advanced Setting",
          "items": {
            "backupSetting": "Backup Setting",
            "runtimeConfig": "Runtime Config",
            "openConfDir": "Open Conf Dir",
            "openCoreDir": "Open Core Dir",
            "openLogsDir": "Open Logs Dir",
            "checkUpdates": "Check for Updates",
            "openDevTools": "Dev Tools",
            "liteModeSettings": "LightWeight Mode Settings",
            "exit": "Exit",
            "exportDiagnostics": "Export Diagnostic Info",
            "vergeVersion": "Verge Version"
          },
          "tooltips": {
            "backupInfo": "Support local or WebDAV backup of configuration files",
            "openConfDir": "If the software runs abnormally, BACKUP and delete all files in this folder then restart the software",
            "liteMode": "Close the GUI and keep only the kernel running"
          },
          "actions": {
            "copyVersion": "Copy Version"
          },
          "notifications": {
            "latestVersion": "Currently on the Latest Version",
            "versionCopied": "Version copied to clipboard"
          }
        },
        "theme": {
          "title": "Theme Setting",
          "fields": {
            "primaryColor": "기본 색상",
            "secondaryColor": "Secondary Color",
            "primaryText": "Primary Text",
            "secondaryText": "Secondary Text",
            "infoColor": "Info Color",
            "warningColor": "Warning Color",
            "errorColor": "Error Color",
            "successColor": "Success Color",
            "fontFamily": "Font Family",
            "cssInjection": "CSS Injection"
          },
          "actions": {
            "editCss": "Edit CSS"
          },
          "dialogs": {
            "editCssTitle": "Edit CSS"
          }
        },
        "layout": {
          "title": "레이아웃 설정",
          "fields": {
            "preferSystemTitlebar": "Prefer System Titlebar",
            "trafficGraph": "트래픽 그래프",
            "memoryUsage": "메모리 사용량",
            "proxyGroupIcon": "Proxy Group Icon",
            "hoverNavigator": "Hover Jump Navigator",
            "hoverNavigatorDelay": "Hover Jump Navigator Delay",
            "navIcon": "Nav Icon",
            "trayIcon": "Tray Icon",
            "showProxyGroupsInline": "Show Proxy Groups Inline",
            "commonTrayIcon": "Common Tray Icon",
            "systemProxyTrayIcon": "System Proxy Tray Icon",
            "tunTrayIcon": "Tun Tray Icon"
          },
          "tooltips": {
            "hoverNavigator": "Automatically scroll to the corresponding proxy group when hovering over alphabet letters",
            "hoverNavigatorDelay": "Delay before auto scrolling when hovering, in milliseconds"
          },
          "options": {
            "icon": {
              "monochrome": "Monochrome",
              "colorful": "Colorful",
              "disable": "비활성화"
            }
          }
        }
      },
      "common": {
        "notifications": {
          "copySuccess": "복사 성공"
        }
      },
      "misc": {
        "title": "Miscellaneous",
        "fields": {
          "appLogLevel": "App Log Level",
          "appLogMaxSize": "App Log Max Size",
          "appLogMaxCount": "App Log Max Count",
          "autoCloseConnections": "Auto Close Connections",
          "autoCheckUpdate": "Auto Check Update",
          "enableBuiltinEnhanced": "Enable Builtin Enhanced",
          "proxyLayoutColumns": "Proxy Layout Columns",
          "autoLogClean": "Auto Log Clean",
          "autoDelayDetection": "자동 지연 감지",
          "defaultLatencyTest": "Default Latency Test",
          "defaultLatencyTimeout": "Default Latency Timeout"
        },
        "tooltips": {
          "autoCloseConnections": "Terminate established connections when the proxy group selection or proxy mode changes",
          "enableBuiltinEnhanced": "Compatibility handling for the configuration file",
          "autoDelayDetection": "백그라운드에서 현재 노드의 지연을 주기적으로 검사합니다",
          "defaultLatencyTest": "Used for HTTP client request testing only and won't make a difference to the configuration file"
        },
        "options": {
          "proxyLayoutColumns": {
            "auto": "Auto Columns"
          },
          "autoLogClean": {
            "never": "Never Clean",
            "retainDays": "Retain {{n}} Days"
          }
        }
      },
      "update": {
        "title": "New Version v{{version}}",
        "actions": {
          "goToRelease": "Go to Release Page",
          "update": "업데이트"
        },
        "messages": {
          "portableError": "The portable version does not support in-app updates. Please manually download and replace it",
          "breakChangeError": "This version is a major update and does not support in-app updates. Please uninstall it and manually download and install the new version"
        }
      },
      "sysproxy": {
        "title": "System Proxy Setting",
        "fieldsets": {
          "currentStatus": "Current System Proxy"
        },
        "fields": {
          "enableStatus": "Enable Status:",
          "serverAddr": "Server Addr: ",
          "pacUrl": "PAC URL: ",
          "proxyHost": "Proxy Host",
          "usePacMode": "Use PAC Mode",
          "proxyGuard": "Proxy Guard",
          "guardDuration": "Guard Duration",
          "alwaysUseDefaultBypass": "Always use Default Bypass",
          "proxyBypass": "Proxy Bypass Settings: ",
          "bypass": "Bypass: ",
          "pacScriptContent": "PAC Script Content"
        },
        "tooltips": {
          "proxyGuard": "Enable to prevent other software from modifying the operating system's proxy settings"
        },
        "messages": {
          "durationTooShort": "Proxy Daemon Duration Cannot be Less than 1 Second",
          "invalidBypass": "Invalid Bypass Format",
          "invalidProxyHost": "Invalid Proxy Host Format"
        },
        "actions": {
          "editPac": "편집 PAC"
        }
      },
      "tun": {
        "title": "Tun 모드",
        "actions": {
          "reset": "Reset to Default"
        },
        "fields": {
          "stack": "스택",
          "device": "Device Name",
          "autoRoute": "자동 라우팅",
          "strictRoute": "Strict Route",
          "autoDetectInterface": "인터페이스 자동 감지",
          "dnsHijack": "DNS Hijack",
          "mtu": "MTU"
        },
        "tooltips": {
          "dnsHijack": "Please use , to separate multiple DNS servers"
        },
        "messages": {
          "applied": "Settings Applied"
        }
      },
      "dns": {
        "dialog": {
          "title": "DNS Overwrite",
          "warning": "If you are not familiar with these settings, please do not modify them and keep DNS Overwrite enabled"
        },
        "sections": {
          "general": "DNS Settings",
          "fallbackFilter": "Fallback Filter Settings",
          "hosts": "Hosts Settings"
        },
        "fields": {
          "enable": "Enable DNS",
          "listen": "DNS Listen",
          "enhancedMode": "Enhanced Mode",
          "fakeIpRange": "Fake IP Range",
          "fakeIpFilterMode": "Fake IP Filter Mode",
          "ipv6": {
            "label": "IPv6",
            "description": "Enable IPv6 DNS resolution"
          },
          "preferH3": {
            "label": "Prefer H3",
            "description": "DNS DOH uses HTTP/3"
          },
          "respectRules": {
            "label": "Respect Rules",
            "description": "DNS connections follow routing rules"
          },
          "useHosts": {
            "label": "Use Hosts",
            "description": "Enable to resolve hosts through hosts file"
          },
          "useSystemHosts": {
            "label": "Use System Hosts",
            "description": "Enable to resolve hosts through system hosts file"
          },
          "directPolicy": {
            "label": "Direct Nameserver Follow Policy",
            "description": "Whether to follow nameserver policy"
          },
          "defaultNameserver": {
            "label": "Default Nameserver",
            "description": "Default DNS servers used to resolve DNS servers"
          },
          "nameserver": {
            "label": "Nameserver",
            "description": "List of DNS servers, comma separated"
          },
          "fallback": {
            "label": "Fallback",
            "description": "List of fallback DNS servers, comma separated"
          },
          "proxy": {
            "label": "Proxy Server Nameserver",
            "description": "DNS servers for proxy node domain resolution"
          },
          "directNameserver": {
            "label": "Direct Nameserver",
            "description": "DNS servers for direct exit domain resolution, supports 'system' keyword, comma separated"
          },
          "fakeIpFilter": {
            "label": "Fake IP Filter",
            "description": "Domains that skip fake IP resolution, comma separated"
          },
          "nameserverPolicy": {
            "label": "Nameserver Policy",
            "description": "Domain-specific DNS server, multiple servers separated by semicolons, format: domain=server1;server2"
          },
          "geoipFiltering": {
            "label": "GeoIP Filtering",
            "description": "Enable GeoIP filtering for fallback"
          },
          "geoipCode": "GeoIP Code",
          "fallbackIpCidr": {
            "label": "Fallback IP CIDR",
            "description": "IP CIDRs not using fallback servers, comma separated"
          },
          "fallbackDomain": {
            "label": "Fallback Domain",
            "description": "Domains using fallback servers, comma separated"
          },
          "hosts": {
            "label": "Hosts",
            "description": "Custom domain to IP or domain mapping"
          }
        },
        "messages": {
          "saved": "DNS settings saved",
          "configError": "DNS configuration error:"
        },
        "errors": {
          "invalid": "Invalid configuration"
        }
      }
    },
    "providers": {
      "notices": {
        "updateSuccess": "{{name}} updated successfully",
        "updateFailed": "Failed to update {{name}}: {{message}}",
        "genericError": "Update failed: {{message}}",
        "none": "No providers available to update",
        "allUpdated": "All providers updated successfully"
      }
    },
    "test": {
      "item": {
        "actions": {
          "test": "테스트"
        }
      },
      "viewer": {
        "title": {
          "create": "테스트 생성",
          "edit": "테스트 편집"
        },
        "fields": {
          "url": "테스트 URL"
        }
      }
    }
  },
  "common": {
    "editorModes": {
      "visualization": "시각화",
      "advanced": "고급"
    },
    "notices": {
      "raw": "{{message}}",
      "prefixedRaw": "{{prefix}} {{message}}"
    }
  }
}<|MERGE_RESOLUTION|>--- conflicted
+++ resolved
@@ -377,7 +377,6 @@
   "Merge File Mapping Error": "병합 파일 매핑 오류",
   "Merge File Key Error": "병합 파일 키 오류",
   "Merge File Error": "병합 파일 오류",
-<<<<<<< HEAD
   "Service Administrator Prompt": "Clash Verge requires administrator privileges to reinstall the system service",
   "Website Tests": "Website Tests",
   "System Info": "System Info",
@@ -389,9 +388,6 @@
   "Last Check Update": "Last Check Update",
   "Click to import subscription": "Click to import subscription",
   "Unknown": "Unknown",
-  "Update failed, retrying with Clash proxy...": "업데이트 실패, Clash 프록시로 재시도 중...",
-=======
->>>>>>> 36d1a387
   "Update with Clash proxy successfully": "Clash 프록시로 업데이트 성공",
   "Update failed even with Clash proxy": "Clash 프록시로도 업데이트 실패",
   "Profile Imported with Clash proxy": "Profile Imported with Clash proxy",
