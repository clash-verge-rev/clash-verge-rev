--- conflicted
+++ resolved
@@ -4,11 +4,7 @@
 import { getCurrentWebviewWindow } from "@tauri-apps/api/webviewWindow";
 import dayjs from "dayjs";
 import relativeTime from "dayjs/plugin/relativeTime";
-<<<<<<< HEAD
-import { useCallback, useEffect, useMemo, useRef, useState } from "react";
-=======
-import React, { useCallback, useEffect, useMemo, useRef } from "react";
->>>>>>> bcd54bf9
+import { useCallback, useEffect, useMemo, useRef } from "react";
 import { useTranslation } from "react-i18next";
 import { Outlet, useNavigate, useRoutes } from "react-router";
 import { SWRConfig, mutate } from "swr";
@@ -41,11 +37,6 @@
 import "dayjs/locale/ru";
 import "dayjs/locale/zh-cn";
 
-<<<<<<< HEAD
-// 删除重复导入
-
-=======
->>>>>>> bcd54bf9
 const appWindow = getCurrentWebviewWindow();
 export const portableFlag = false;
 
@@ -171,26 +162,10 @@
   const { t } = useTranslation();
   const { theme } = useCustomTheme();
   const { verge } = useVerge();
-<<<<<<< HEAD
   const { language } = verge ?? {};
   const { switchLanguage } = useI18n();
   const navigate = useNavigate();
   const routersEles = useRoutes(navItems);
-=======
-  const { language, start_page } = verge ?? {};
-  const { switchLanguage } = useI18n();
-  const navigate = useNavigate();
-  const location = useLocation();
-  const matchedElement = useRoutes(routers);
-  const routersEles = useMemo(() => {
-    if (!matchedElement) {
-      return null;
-    }
-    return (
-      <React.Fragment key={location.pathname}>{matchedElement}</React.Fragment>
-    );
-  }, [matchedElement, location.pathname]);
->>>>>>> bcd54bf9
   const { addListener } = useListen();
   const initRef = useRef(false);
   const overlayRemovedRef = useRef(false);
@@ -555,38 +530,6 @@
     }
   }, [language, switchLanguage]);
 
-<<<<<<< HEAD
-=======
-  useEffect(() => {
-    if (!start_page) {
-      lastStartPageRef.current = null;
-      startPageAppliedRef.current = false;
-      return;
-    }
-
-    const normalizedStartPage = start_page.startsWith("/")
-      ? start_page
-      : `/${start_page}`;
-
-    if (lastStartPageRef.current !== normalizedStartPage) {
-      lastStartPageRef.current = normalizedStartPage;
-      startPageAppliedRef.current = false;
-    }
-
-    if (startPageAppliedRef.current) {
-      return;
-    }
-
-    startPageAppliedRef.current = true;
-
-    if (location.pathname === normalizedStartPage) {
-      return;
-    }
-
-    navigate(normalizedStartPage, { replace: true });
-  }, [start_page, navigate, location.pathname]);
-
->>>>>>> bcd54bf9
   if (!themeReady) {
     return (
       <div
@@ -730,15 +673,11 @@
 
             <div className="layout-content__right">
               <div className="the-bar"></div>
-<<<<<<< HEAD
               <div className="the-content">
                 <BaseErrorBoundary>
                   <Outlet />
                 </BaseErrorBoundary>
               </div>
-=======
-              <div className="the-content">{routersEles}</div>
->>>>>>> bcd54bf9
             </div>
           </div>
         </Paper>
