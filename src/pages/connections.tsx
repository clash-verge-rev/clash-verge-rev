--- conflicted
+++ resolved
@@ -52,11 +52,7 @@
   const [filterConn, download, upload] = useMemo(() => {
     const orderFunc = orderOpts[curOrderOpt];
     let connections = connData.connections.filter((conn) =>
-<<<<<<< HEAD
-      (conn.metadata.host || conn.metadata.destinationIP)?.includes(filterText),
-=======
-      match(conn.metadata.host || conn.metadata.destinationIP || "")
->>>>>>> fb6ffd8e
+      match(conn.metadata.host || conn.metadata.destinationIP || ""),
     );
 
     if (orderFunc) connections = orderFunc(connections);
@@ -129,19 +125,11 @@
       contentStyle={{ height: "100%" }}
       header={
         <Box sx={{ display: "flex", alignItems: "center", gap: 2 }}>
-<<<<<<< HEAD
-          <Box sx={{ mx: 1, fontWeight: 600 }}>
-            {t("Download")}: {parseTraffic(download)}
-          </Box>
-          <Box sx={{ mx: 1, fontWeight: 600 }}>
-            {t("Upload")}: {parseTraffic(upload)}
-=======
           <Box sx={{ mx: 1 }}>
             {t("Downloaded")}: {parseTraffic(download)}
           </Box>
           <Box sx={{ mx: 1 }}>
             {t("Uploaded")}: {parseTraffic(upload)}
->>>>>>> fb6ffd8e
           </Box>
           <IconButton
             color="inherit"
@@ -182,17 +170,7 @@
         {!isTableLayout && (
           <BaseStyledSelect
             value={curOrderOpt}
-            onChange={(e) => setOrderOpt(e.target.value)}
-<<<<<<< HEAD
-            sx={{
-              mr: 1,
-              width: i18n.language === "en" ? 190 : 120,
-              height: 33.375,
-              '[role="button"]': { py: 0.65 },
-            }}>
-=======
-          >
->>>>>>> fb6ffd8e
+            onChange={(e) => setOrderOpt(e.target.value)}>
             {Object.keys(orderOpts).map((opt) => (
               <MenuItem key={opt} value={opt}>
                 <span style={{ fontSize: 14 }}>{t(opt)}</span>
