import { useMemo, useState } from "react";
import { Box, Button, IconButton, MenuItem } from "@mui/material";
import { Virtuoso } from "react-virtuoso";
import { useTranslation } from "react-i18next";
import {
  PlayCircleOutlineRounded,
  PauseCircleOutlineRounded,
} from "@mui/icons-material";
import { useEnableLog, useLogData, useSetLogData } from "@/services/states";
import { BaseEmpty, BasePage } from "@/components/base";
import LogItem from "@/components/log/log-item";
import { useCustomTheme } from "@/components/layout/use-custom-theme";
import { BaseSearchBox } from "@/components/base/base-search-box";
import { BaseStyledSelect } from "@/components/base/base-styled-select";

const LogPage = () => {
  const { t } = useTranslation();
  const logData = useLogData();
  const setLogData = useSetLogData();
  const [enableLog, setEnableLog] = useEnableLog();
  const { theme } = useCustomTheme();
  const isDark = theme.palette.mode === "dark";
  const [logState, setLogState] = useState("all");
  const [match, setMatch] = useState(() => (_: string) => true);

  const filterLogs = useMemo(() => {
    return logData
      .filter((data) =>
        logState === "all" ? true : data.type.includes(logState)
      )
      .filter((data) => match(data.payload));
  }, [logData, logState, match]);

  return (
    <BasePage
      full
      title={t("Logs")}
      contentStyle={{ height: "100%" }}
      header={
        <Box sx={{ display: "flex", alignItems: "center", gap: 2 }}>
          <IconButton
            title={t("Pause")}
            size="small"
            color="inherit"
            onClick={() => setEnableLog((e) => !e)}>
            {enableLog ? (
              <PauseCircleOutlineRounded />
            ) : (
              <PlayCircleOutlineRounded />
            )}
          </IconButton>

          <Button
            size="small"
            variant="contained"
            onClick={() => setLogData([])}>
            {t("Clear")}
          </Button>
        </Box>
      }>
      <Box
        sx={{
          pt: 1,
          mb: 0.5,
          mx: "10px",
          height: "36px",
          display: "flex",
          alignItems: "center",
<<<<<<< HEAD
        }}>
        <StyledSelect
=======
        }}
      >
        <BaseStyledSelect
>>>>>>> fb6ffd8e
          value={logState}
          onChange={(e) => setLogState(e.target.value)}>
          <MenuItem value="all">ALL</MenuItem>
          <MenuItem value="inf">INFO</MenuItem>
          <MenuItem value="warn">WARN</MenuItem>
          <MenuItem value="err">ERROR</MenuItem>
<<<<<<< HEAD
        </StyledSelect>

        <BaseStyledTextField
          error={hasInputError}
          value={filterText}
          onChange={(e) => setFilterText(e.target.value)}
          label={inputHelperText}
          placeholder={t("Filter conditions")}
          InputProps={{
            sx: { pr: 1 },
            endAdornment: (
              <IconButton
                sx={{ fontWeight: "800", height: "100%", padding: "0" }}
                color={useRegexSearch ? "primary" : "default"}
                title={t("Use Regular Expression")}
                onClick={() => setUseRegexSearch(!useRegexSearch)}>
                .*
              </IconButton>
            ),
          }}
        />
=======
        </BaseStyledSelect>
        <BaseSearchBox onSearch={(match) => setMatch(() => match)} />
>>>>>>> fb6ffd8e
      </Box>

      <Box
        height="calc(100% - 65px)"
        sx={{
          pt: 1,
          margin: "10px",
          borderRadius: "8px",
          bgcolor: isDark ? "#282a36" : "#ffffff",
        }}>
        {filterLogs.length > 0 ? (
          <Virtuoso
            initialTopMostItemIndex={999}
            data={filterLogs}
            itemContent={(index, item) => <LogItem value={item} />}
            followOutput={"smooth"}
          />
        ) : (
          <BaseEmpty text="No Logs" />
        )}
      </Box>
    </BasePage>
  );
};

export default LogPage;<|MERGE_RESOLUTION|>--- conflicted
+++ resolved
@@ -26,7 +26,7 @@
   const filterLogs = useMemo(() => {
     return logData
       .filter((data) =>
-        logState === "all" ? true : data.type.includes(logState)
+        logState === "all" ? true : data.type.includes(logState),
       )
       .filter((data) => match(data.payload));
   }, [logData, logState, match]);
@@ -66,46 +66,16 @@
           height: "36px",
           display: "flex",
           alignItems: "center",
-<<<<<<< HEAD
         }}>
-        <StyledSelect
-=======
-        }}
-      >
         <BaseStyledSelect
->>>>>>> fb6ffd8e
           value={logState}
           onChange={(e) => setLogState(e.target.value)}>
           <MenuItem value="all">ALL</MenuItem>
           <MenuItem value="inf">INFO</MenuItem>
           <MenuItem value="warn">WARN</MenuItem>
           <MenuItem value="err">ERROR</MenuItem>
-<<<<<<< HEAD
-        </StyledSelect>
-
-        <BaseStyledTextField
-          error={hasInputError}
-          value={filterText}
-          onChange={(e) => setFilterText(e.target.value)}
-          label={inputHelperText}
-          placeholder={t("Filter conditions")}
-          InputProps={{
-            sx: { pr: 1 },
-            endAdornment: (
-              <IconButton
-                sx={{ fontWeight: "800", height: "100%", padding: "0" }}
-                color={useRegexSearch ? "primary" : "default"}
-                title={t("Use Regular Expression")}
-                onClick={() => setUseRegexSearch(!useRegexSearch)}>
-                .*
-              </IconButton>
-            ),
-          }}
-        />
-=======
         </BaseStyledSelect>
         <BaseSearchBox onSearch={(match) => setMatch(() => match)} />
->>>>>>> fb6ffd8e
       </Box>
 
       <Box
