--- conflicted
+++ resolved
@@ -11,23 +11,17 @@
 import { createRoot } from "react-dom/client";
 import { ComposeContextProvider } from "foxact/compose-context-provider";
 import { BrowserRouter } from "react-router-dom";
-<<<<<<< HEAD
 import { BaseErrorBoundary } from "@/components/base";
 import Layout from "@/pages/_layout";
 import "@/services/i18n";
 import { invoke } from "@tauri-apps/api/tauri";
 import { WebviewWindow } from "@tauri-apps/api/window";
-=======
-import { BaseErrorBoundary } from "./components/base";
-import Layout from "./pages/_layout";
-import "./services/i18n";
 import {
   LoadingCacheProvider,
   LogDataProvider,
   ThemeModeProvider,
   UpdateStateProvider,
 } from "./services/states";
->>>>>>> fb6ffd8e
 
 const mainElementId = "root";
 const container = document.getElementById(mainElementId);
@@ -58,7 +52,6 @@
   }
 });
 
-<<<<<<< HEAD
 document.addEventListener("DOMContentLoaded", () => {
   // close splashscreen window here, but first we need to check if the clash program is avaliable
   let checkCount = 10;
@@ -75,14 +68,13 @@
     }, 1000);
   }
 });
-=======
+
 const contexts = [
   <ThemeModeProvider />,
   <LogDataProvider />,
   <LoadingCacheProvider />,
   <UpdateStateProvider />,
 ];
->>>>>>> fb6ffd8e
 
 createRoot(container).render(
   <React.StrictMode>
@@ -92,11 +84,6 @@
           <Layout />
         </BrowserRouter>
       </BaseErrorBoundary>
-<<<<<<< HEAD
-    </RecoilRoot>
+    </ComposeContextProvider>
   </React.StrictMode>,
-=======
-    </ComposeContextProvider>
-  </React.StrictMode>
->>>>>>> fb6ffd8e
 );