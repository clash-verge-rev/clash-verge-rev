import { useRef, useState } from "react";
import { useTranslation } from "react-i18next";
import { useLockFn } from "ahooks";
import {
  TextField,
  Select,
  MenuItem,
  Typography,
  IconButton,
  Tooltip,
  keyframes,
} from "@mui/material";
<<<<<<< HEAD
import { ArrowForward, Refresh, Settings, Shuffle } from "@mui/icons-material";
import { DialogRef, Notice, SwitchLovely } from "@/components/base";
=======
import { Settings, Shuffle } from "@mui/icons-material";
import { DialogRef, Notice, Switch } from "@/components/base";
>>>>>>> fb6ffd8e
import { useClash } from "@/hooks/use-clash";
import { GuardState } from "./mods/guard-state";
import { WebUIViewer } from "./mods/web-ui-viewer";
import { ClashPortViewer } from "./mods/clash-port-viewer";
import { ControllerViewer } from "./mods/controller-viewer";
import { SettingList, SettingItem } from "./mods/setting-comp";
import { ClashCoreViewer } from "./mods/clash-core-viewer";
import { invoke_uwp_tool } from "@/services/cmds";
import getSystem from "@/utils/get-system";
import { useVerge } from "@/hooks/use-verge";
import { updateGeoData } from "@/services/api";

const isWIN = getSystem() === "windows";

interface Props {
  onError: (err: Error) => void;
}

const round = keyframes`
  from { transform: rotate(0deg); }
  to { transform: rotate(360deg); }
`;

const SettingClash = ({ onError }: Props) => {
  const { t } = useTranslation();

  const { clash, version, mutateClash, patchClash } = useClash();
  const { verge, mutateVerge, patchVerge } = useVerge();

  const { ipv6, "allow-lan": allowLan, "log-level": logLevel } = clash ?? {};

  const { enable_random_port = false, verge_mixed_port } = verge ?? {};

  const webRef = useRef<DialogRef>(null);
  const portRef = useRef<DialogRef>(null);
  const ctrlRef = useRef<DialogRef>(null);
  const coreRef = useRef<DialogRef>(null);

  const onSwitchFormat = (_e: any, value: boolean) => value;
  const onChangeData = (patch: Partial<IConfigData>) => {
    mutateClash((old) => ({ ...(old! || {}), ...patch }), false);
  };
  const onChangeVerge = (patch: Partial<IVergeConfig>) => {
    mutateVerge({ ...verge, ...patch }, false);
  };
<<<<<<< HEAD

  const [geoUpdating, setGeoUpdating] = useState(false);

  const onUpdateGeo = useLockFn(async () => {
=======
  const onUpdateGeo = async () => {
>>>>>>> fb6ffd8e
    try {
      setGeoUpdating(true);
      await updateGeoData();
      Notice.success(t("GeoData Updated"));
    } catch (err: any) {
      Notice.error(err?.response.data.message || err.toString());
    } finally {
      setGeoUpdating(false);
    }
  };

  return (
    <SettingList title={t("Clash Setting")}>
      <WebUIViewer ref={webRef} />
      <ClashPortViewer ref={portRef} />
      <ControllerViewer ref={ctrlRef} />
      <ClashCoreViewer ref={coreRef} />

      <SettingItem label={t("Allow Lan")}>
        <GuardState
          value={allowLan ?? false}
          valueProps="checked"
          onCatch={onError}
          onFormat={onSwitchFormat}
          onChange={(e) => onChangeData({ "allow-lan": e })}
          onGuard={(e) => patchClash({ "allow-lan": e })}>
          <SwitchLovely edge="end" />
        </GuardState>
      </SettingItem>

      <SettingItem label={t("IPv6")}>
        <GuardState
          value={ipv6 ?? false}
          valueProps="checked"
          onCatch={onError}
          onFormat={onSwitchFormat}
          onChange={(e) => onChangeData({ ipv6: e })}
          onGuard={(e) => patchClash({ ipv6: e })}>
          <SwitchLovely edge="end" />
        </GuardState>
      </SettingItem>

      <SettingItem label={t("Log Level")}>
        <GuardState
          // clash premium 2022.08.26 值为warn
          value={logLevel === "warn" ? "warning" : logLevel ?? "info"}
          onCatch={onError}
          onFormat={(e: any) => e.target.value}
          onChange={(e) => onChangeData({ "log-level": e })}
          onGuard={(e) => patchClash({ "log-level": e })}>
          <Select size="small" sx={{ width: 100, "> div": { py: "7.5px" } }}>
            <MenuItem value="debug">Debug</MenuItem>
            <MenuItem value="info">Info</MenuItem>
            <MenuItem value="warning">Warn</MenuItem>
            <MenuItem value="error">Error</MenuItem>
            <MenuItem value="silent">Silent</MenuItem>
          </Select>
        </GuardState>
      </SettingItem>

      <SettingItem
        label={t("Port Config")}
        extra={
          <Tooltip title={t("Random Port")}>
            <IconButton
              color={enable_random_port ? "primary" : "inherit"}
              size="small"
              onClick={() => {
                Notice.success(
                  t("Restart Application to Apply Modifications"),
<<<<<<< HEAD
                  1000,
=======
                  1000
>>>>>>> fb6ffd8e
                );
                onChangeVerge({ enable_random_port: !enable_random_port });
                patchVerge({ enable_random_port: !enable_random_port });
              }}>
              <Shuffle
                fontSize="inherit"
                style={{ cursor: "pointer", opacity: 0.75 }}
              />
            </IconButton>
          </Tooltip>
        }>
        <TextField
          disabled={enable_random_port}
          autoComplete="off"
          size="small"
          value={verge_mixed_port ?? 7897}
          sx={{ width: 100, input: { py: "7.5px", cursor: "pointer" } }}
          onClick={(e) => {
            portRef.current?.open();
            (e.target as any).blur();
          }}
        />
      </SettingItem>

<<<<<<< HEAD
      <SettingItem label={t("External")}>
        <IconButton
          color="inherit"
          size="small"
          sx={{ my: "2px" }}
          onClick={() => ctrlRef.current?.open()}>
          <ArrowForward />
        </IconButton>
      </SettingItem>

      <SettingItem label={t("Web UI")}>
        <IconButton
          color="inherit"
          size="small"
          sx={{ my: "2px" }}
          onClick={() => webRef.current?.open()}>
          <ArrowForward />
        </IconButton>
      </SettingItem>
=======
      <SettingItem
        onClick={() => ctrlRef.current?.open()}
        label={t("External")}
      />

      <SettingItem onClick={() => webRef.current?.open()} label={t("Web UI")} />
>>>>>>> fb6ffd8e

      <SettingItem
        label={t("Clash Core")}
        extra={
          <IconButton
            color="inherit"
            size="small"
            onClick={() => coreRef.current?.open()}>
            <Settings
              fontSize="inherit"
              style={{ cursor: "pointer", opacity: 0.75 }}
            />
          </IconButton>
        }>
        <Typography sx={{ py: "7px", pr: 1 }}>{version}</Typography>
      </SettingItem>

      {isWIN && (
<<<<<<< HEAD
        <SettingItem label={t("Open UWP tool")}>
          <IconButton
            color="inherit"
            size="small"
            sx={{ my: "2px" }}
            onClick={invoke_uwp_tool}>
            <ArrowForward />
          </IconButton>
        </SettingItem>
      )}

      <SettingItem label={t("Update GeoData")}>
        <IconButton
          color="inherit"
          size="small"
          sx={{ my: "2px" }}
          onClick={onUpdateGeo}>
          {geoUpdating ? (
            <Refresh sx={{ animation: `1s linear infinite ${round}` }} />
          ) : (
            <ArrowForward />
          )}
        </IconButton>
      </SettingItem>
=======
        <SettingItem onClick={invoke_uwp_tool} label={t("Open UWP tool")} />
      )}

      <SettingItem onClick={onUpdateGeo} label={t("Update GeoData")} />
>>>>>>> fb6ffd8e
    </SettingList>
  );
};

export default SettingClash;<|MERGE_RESOLUTION|>--- conflicted
+++ resolved
@@ -10,13 +10,8 @@
   Tooltip,
   keyframes,
 } from "@mui/material";
-<<<<<<< HEAD
-import { ArrowForward, Refresh, Settings, Shuffle } from "@mui/icons-material";
+import { Settings, Shuffle } from "@mui/icons-material";
 import { DialogRef, Notice, SwitchLovely } from "@/components/base";
-=======
-import { Settings, Shuffle } from "@mui/icons-material";
-import { DialogRef, Notice, Switch } from "@/components/base";
->>>>>>> fb6ffd8e
 import { useClash } from "@/hooks/use-clash";
 import { GuardState } from "./mods/guard-state";
 import { WebUIViewer } from "./mods/web-ui-viewer";
@@ -62,22 +57,12 @@
   const onChangeVerge = (patch: Partial<IVergeConfig>) => {
     mutateVerge({ ...verge, ...patch }, false);
   };
-<<<<<<< HEAD
-
-  const [geoUpdating, setGeoUpdating] = useState(false);
-
-  const onUpdateGeo = useLockFn(async () => {
-=======
   const onUpdateGeo = async () => {
->>>>>>> fb6ffd8e
     try {
-      setGeoUpdating(true);
       await updateGeoData();
       Notice.success(t("GeoData Updated"));
     } catch (err: any) {
       Notice.error(err?.response.data.message || err.toString());
-    } finally {
-      setGeoUpdating(false);
     }
   };
 
@@ -140,11 +125,7 @@
               onClick={() => {
                 Notice.success(
                   t("Restart Application to Apply Modifications"),
-<<<<<<< HEAD
                   1000,
-=======
-                  1000
->>>>>>> fb6ffd8e
                 );
                 onChangeVerge({ enable_random_port: !enable_random_port });
                 patchVerge({ enable_random_port: !enable_random_port });
@@ -169,34 +150,12 @@
         />
       </SettingItem>
 
-<<<<<<< HEAD
-      <SettingItem label={t("External")}>
-        <IconButton
-          color="inherit"
-          size="small"
-          sx={{ my: "2px" }}
-          onClick={() => ctrlRef.current?.open()}>
-          <ArrowForward />
-        </IconButton>
-      </SettingItem>
-
-      <SettingItem label={t("Web UI")}>
-        <IconButton
-          color="inherit"
-          size="small"
-          sx={{ my: "2px" }}
-          onClick={() => webRef.current?.open()}>
-          <ArrowForward />
-        </IconButton>
-      </SettingItem>
-=======
       <SettingItem
         onClick={() => ctrlRef.current?.open()}
         label={t("External")}
       />
 
       <SettingItem onClick={() => webRef.current?.open()} label={t("Web UI")} />
->>>>>>> fb6ffd8e
 
       <SettingItem
         label={t("Clash Core")}
@@ -215,37 +174,10 @@
       </SettingItem>
 
       {isWIN && (
-<<<<<<< HEAD
-        <SettingItem label={t("Open UWP tool")}>
-          <IconButton
-            color="inherit"
-            size="small"
-            sx={{ my: "2px" }}
-            onClick={invoke_uwp_tool}>
-            <ArrowForward />
-          </IconButton>
-        </SettingItem>
-      )}
-
-      <SettingItem label={t("Update GeoData")}>
-        <IconButton
-          color="inherit"
-          size="small"
-          sx={{ my: "2px" }}
-          onClick={onUpdateGeo}>
-          {geoUpdating ? (
-            <Refresh sx={{ animation: `1s linear infinite ${round}` }} />
-          ) : (
-            <ArrowForward />
-          )}
-        </IconButton>
-      </SettingItem>
-=======
         <SettingItem onClick={invoke_uwp_tool} label={t("Open UWP tool")} />
       )}
 
       <SettingItem onClick={onUpdateGeo} label={t("Update GeoData")} />
->>>>>>> fb6ffd8e
     </SettingList>
   );
 };
