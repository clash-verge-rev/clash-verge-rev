import useSWR from "swr";
import { useRef } from "react";
import { useTranslation } from "react-i18next";
import { IconButton, Tooltip } from "@mui/material";
import { PrivacyTipRounded, Settings, InfoRounded } from "@mui/icons-material";
import { checkService } from "@/services/cmds";
import { useVerge } from "@/hooks/use-verge";
<<<<<<< HEAD
import { DialogRef, SwitchLovely } from "@/components/base";
import { TunViewer } from "@/components/setting/mods/tun-viewer";
import {
  SettingItem,
  SettingList,
} from "@/components/setting/mods/setting-comp";
import { SysproxyViewer } from "@/components/setting/mods/sysproxy-viewer";
import { ServiceViewer } from "@/components/setting/mods/service-viewer";
import { GuardState } from "@/components/setting/mods/guard-state";
=======
import { DialogRef, Switch } from "@/components/base";
import { SettingList, SettingItem } from "./mods/setting-comp";
import { GuardState } from "./mods/guard-state";
import { ServiceViewer } from "./mods/service-viewer";
import { SysproxyViewer } from "./mods/sysproxy-viewer";
import { TunViewer } from "./mods/tun-viewer";
>>>>>>> fb6ffd8e

interface Props {
  onError?: (err: Error) => void;
}

const SettingSystem = ({ onError }: Props) => {
  const { t } = useTranslation();

  const { verge, mutateVerge, patchVerge } = useVerge();

  // service mode
  const { data: serviceStatus } = useSWR("checkService", checkService, {
    revalidateIfStale: false,
    shouldRetryOnError: false,
    focusThrottleInterval: 36e5, // 1 hour
  });

  const serviceRef = useRef<DialogRef>(null);
  const sysproxyRef = useRef<DialogRef>(null);
  const tunRef = useRef<DialogRef>(null);

  const {
    enable_tun_mode,
    enable_auto_launch,
    enable_service_mode,
    enable_silent_start,
    enable_system_proxy,
  } = verge ?? {};

  const onSwitchFormat = (_e: any, value: boolean) => value;
  const onChangeData = (patch: Partial<IVergeConfig>) => {
    mutateVerge({ ...verge, ...patch }, false);
  };

  return (
    <SettingList title={t("System Setting")}>
      <SysproxyViewer ref={sysproxyRef} />
      <TunViewer ref={tunRef} />
      <ServiceViewer ref={serviceRef} enable={!!enable_service_mode} />

      <SettingItem
        label={t("Tun Mode")}
        extra={
          <>
            <Tooltip title={t("Tun Mode Info")} placement="top">
              <IconButton color="inherit" size="small">
                <InfoRounded
                  fontSize="inherit"
                  style={{ cursor: "pointer", opacity: 0.75 }}
                />
              </IconButton>
            </Tooltip>
            <IconButton
              color="inherit"
              size="small"
              onClick={() => tunRef.current?.open()}>
              <Settings
                fontSize="inherit"
                style={{ cursor: "pointer", opacity: 0.75 }}
              />
            </IconButton>
          </>
        }>
        <GuardState
          value={enable_tun_mode ?? false}
          valueProps="checked"
          onCatch={onError}
          onFormat={onSwitchFormat}
          onChange={(e) => onChangeData({ enable_tun_mode: e })}
          onGuard={(e) => patchVerge({ enable_tun_mode: e })}>
          <SwitchLovely edge="end" />
        </GuardState>
      </SettingItem>

      <SettingItem
        label={t("Service Mode")}
        extra={
          <IconButton
            color="inherit"
            size="small"
            onClick={() => serviceRef.current?.open()}>
            <PrivacyTipRounded
              fontSize="inherit"
              style={{ cursor: "pointer", opacity: 0.75 }}
            />
          </IconButton>
        }>
        <GuardState
          value={enable_service_mode ?? false}
          valueProps="checked"
          onCatch={onError}
          onFormat={onSwitchFormat}
          onChange={(e) => onChangeData({ enable_service_mode: e })}
          onGuard={(e) => patchVerge({ enable_service_mode: e })}>
          <SwitchLovely
            edge="end"
            disabled={
              serviceStatus !== "active" && serviceStatus !== "installed"
            }
          />
        </GuardState>
      </SettingItem>

      <SettingItem
        label={t("System Proxy")}
        extra={
<<<<<<< HEAD
          <IconButton
            color="inherit"
            size="small"
            onClick={() => sysproxyRef.current?.open()}>
            <Settings
              fontSize="inherit"
              style={{ cursor: "pointer", opacity: 0.75 }}
            />
          </IconButton>
        }>
=======
          <>
            <Tooltip title={t("System Proxy Info")} placement="top">
              <IconButton color="inherit" size="small">
                <InfoRounded
                  fontSize="inherit"
                  style={{ cursor: "pointer", opacity: 0.75 }}
                />
              </IconButton>
            </Tooltip>
            <IconButton
              color="inherit"
              size="small"
              onClick={() => sysproxyRef.current?.open()}
            >
              <Settings
                fontSize="inherit"
                style={{ cursor: "pointer", opacity: 0.75 }}
              />
            </IconButton>
          </>
        }
      >
>>>>>>> fb6ffd8e
        <GuardState
          value={enable_system_proxy ?? false}
          valueProps="checked"
          onCatch={onError}
          onFormat={onSwitchFormat}
          onChange={(e) => onChangeData({ enable_system_proxy: e })}
          onGuard={(e) => patchVerge({ enable_system_proxy: e })}>
          <SwitchLovely edge="end" />
        </GuardState>
      </SettingItem>

      <SettingItem label={t("Auto Launch")}>
        <GuardState
          value={enable_auto_launch ?? false}
          valueProps="checked"
          onCatch={onError}
          onFormat={onSwitchFormat}
          onChange={(e) => onChangeData({ enable_auto_launch: e })}
          onGuard={(e) => patchVerge({ enable_auto_launch: e })}>
          <SwitchLovely edge="end" />
        </GuardState>
      </SettingItem>

      <SettingItem label={t("Silent Start")}>
        <GuardState
          value={enable_silent_start ?? false}
          valueProps="checked"
          onCatch={onError}
          onFormat={onSwitchFormat}
          onChange={(e) => onChangeData({ enable_silent_start: e })}
          onGuard={(e) => patchVerge({ enable_silent_start: e })}>
          <SwitchLovely edge="end" />
        </GuardState>
      </SettingItem>
    </SettingList>
  );
};

export default SettingSystem;<|MERGE_RESOLUTION|>--- conflicted
+++ resolved
@@ -5,24 +5,12 @@
 import { PrivacyTipRounded, Settings, InfoRounded } from "@mui/icons-material";
 import { checkService } from "@/services/cmds";
 import { useVerge } from "@/hooks/use-verge";
-<<<<<<< HEAD
 import { DialogRef, SwitchLovely } from "@/components/base";
-import { TunViewer } from "@/components/setting/mods/tun-viewer";
-import {
-  SettingItem,
-  SettingList,
-} from "@/components/setting/mods/setting-comp";
-import { SysproxyViewer } from "@/components/setting/mods/sysproxy-viewer";
-import { ServiceViewer } from "@/components/setting/mods/service-viewer";
-import { GuardState } from "@/components/setting/mods/guard-state";
-=======
-import { DialogRef, Switch } from "@/components/base";
 import { SettingList, SettingItem } from "./mods/setting-comp";
 import { GuardState } from "./mods/guard-state";
 import { ServiceViewer } from "./mods/service-viewer";
 import { SysproxyViewer } from "./mods/sysproxy-viewer";
 import { TunViewer } from "./mods/tun-viewer";
->>>>>>> fb6ffd8e
 
 interface Props {
   onError?: (err: Error) => void;
@@ -129,18 +117,6 @@
       <SettingItem
         label={t("System Proxy")}
         extra={
-<<<<<<< HEAD
-          <IconButton
-            color="inherit"
-            size="small"
-            onClick={() => sysproxyRef.current?.open()}>
-            <Settings
-              fontSize="inherit"
-              style={{ cursor: "pointer", opacity: 0.75 }}
-            />
-          </IconButton>
-        }>
-=======
           <>
             <Tooltip title={t("System Proxy Info")} placement="top">
               <IconButton color="inherit" size="small">
@@ -153,17 +129,14 @@
             <IconButton
               color="inherit"
               size="small"
-              onClick={() => sysproxyRef.current?.open()}
-            >
+              onClick={() => sysproxyRef.current?.open()}>
               <Settings
                 fontSize="inherit"
                 style={{ cursor: "pointer", opacity: 0.75 }}
               />
             </IconButton>
           </>
-        }
-      >
->>>>>>> fb6ffd8e
+        }>
         <GuardState
           value={enable_system_proxy ?? false}
           valueProps="checked"
