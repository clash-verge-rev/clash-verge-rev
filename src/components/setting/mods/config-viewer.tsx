import { forwardRef, useImperativeHandle, useState } from "react";
import { useTranslation } from "react-i18next";
import { Box, Chip } from "@mui/material";
import { getRuntimeYaml } from "@/services/cmds";
import { DialogRef } from "@/components/base";
<<<<<<< HEAD
import { editor } from "monaco-editor/esm/vs/editor/editor.api";
import { useWindowSize } from "@/hooks/use-window-size";
=======
import { EditorViewer } from "@/components/profile/editor-viewer";
>>>>>>> fb6ffd8e

export const ConfigViewer = forwardRef<DialogRef>((_, ref) => {
  const { t } = useTranslation();
  const [open, setOpen] = useState(false);
<<<<<<< HEAD

  const editorRef = useRef<any>();
  const instanceRef = useRef<editor.IStandaloneCodeEditor | null>(null);
  const themeMode = useRecoilValue(atomThemeMode);
  const { size } = useWindowSize();

  useEffect(() => {
    return () => {
      if (instanceRef.current) {
        instanceRef.current.dispose();
        instanceRef.current = null;
      }
    };
  }, []);
=======
  const [runtimeConfig, setRuntimeConfig] = useState("");
>>>>>>> fb6ffd8e

  useImperativeHandle(ref, () => ({
    open: () => {
      getRuntimeYaml().then((data) => {
<<<<<<< HEAD
        const dom = editorRef.current;

        if (!dom) return;
        if (instanceRef.current) instanceRef.current.dispose();

        instanceRef.current = editor.create(editorRef.current, {
          value: data ?? "# Error\n",
          language: "yaml",
          tabSize: 2,
          theme: themeMode === "light" ? "vs" : "vs-dark",
          contextmenu: false,
          mouseWheelZoom: true,
          readOnly: true,
          readOnlyMessage: { value: t("ReadOnlyMessage") },
          automaticLayout: true,
        });
=======
        setRuntimeConfig(data ?? "# Error getting runtime yaml\n");
        setOpen(true);
>>>>>>> fb6ffd8e
      });
    },
    close: () => setOpen(false),
  }));

  instanceRef.current?.updateOptions({
    minimap: { enabled: size.width >= 1000 },
  });

  return (
<<<<<<< HEAD
    <Dialog open={open} onClose={() => setOpen(false)} maxWidth="xl" fullWidth>
      <DialogTitle>
        {t("Runtime Config")} <Chip label={t("ReadOnly")} size="small" />
      </DialogTitle>

      <DialogContent
        sx={{
          width: "94%",
          height: `${size.height - 200}px`,
          pb: 1,
          userSelect: "text",
        }}>
        <div style={{ width: "100%", height: "100%" }} ref={editorRef} />
      </DialogContent>

      <DialogActions>
        <Button onClick={() => setOpen(false)} variant="outlined">
          {t("Back")}
        </Button>
      </DialogActions>
    </Dialog>
=======
    <EditorViewer
      title={
        <Box>
          {t("Runtime Config")}
          <Chip label={t("ReadOnly")} size="small" />
        </Box>
      }
      mode="text"
      property={runtimeConfig}
      open={open}
      readOnly
      language="yaml"
      schema="clash"
      onClose={() => setOpen(false)}
    />
>>>>>>> fb6ffd8e
  );
});<|MERGE_RESOLUTION|>--- conflicted
+++ resolved
@@ -3,92 +3,24 @@
 import { Box, Chip } from "@mui/material";
 import { getRuntimeYaml } from "@/services/cmds";
 import { DialogRef } from "@/components/base";
-<<<<<<< HEAD
-import { editor } from "monaco-editor/esm/vs/editor/editor.api";
-import { useWindowSize } from "@/hooks/use-window-size";
-=======
 import { EditorViewer } from "@/components/profile/editor-viewer";
->>>>>>> fb6ffd8e
 
 export const ConfigViewer = forwardRef<DialogRef>((_, ref) => {
   const { t } = useTranslation();
   const [open, setOpen] = useState(false);
-<<<<<<< HEAD
-
-  const editorRef = useRef<any>();
-  const instanceRef = useRef<editor.IStandaloneCodeEditor | null>(null);
-  const themeMode = useRecoilValue(atomThemeMode);
-  const { size } = useWindowSize();
-
-  useEffect(() => {
-    return () => {
-      if (instanceRef.current) {
-        instanceRef.current.dispose();
-        instanceRef.current = null;
-      }
-    };
-  }, []);
-=======
   const [runtimeConfig, setRuntimeConfig] = useState("");
->>>>>>> fb6ffd8e
 
   useImperativeHandle(ref, () => ({
     open: () => {
       getRuntimeYaml().then((data) => {
-<<<<<<< HEAD
-        const dom = editorRef.current;
-
-        if (!dom) return;
-        if (instanceRef.current) instanceRef.current.dispose();
-
-        instanceRef.current = editor.create(editorRef.current, {
-          value: data ?? "# Error\n",
-          language: "yaml",
-          tabSize: 2,
-          theme: themeMode === "light" ? "vs" : "vs-dark",
-          contextmenu: false,
-          mouseWheelZoom: true,
-          readOnly: true,
-          readOnlyMessage: { value: t("ReadOnlyMessage") },
-          automaticLayout: true,
-        });
-=======
         setRuntimeConfig(data ?? "# Error getting runtime yaml\n");
         setOpen(true);
->>>>>>> fb6ffd8e
       });
     },
     close: () => setOpen(false),
   }));
 
-  instanceRef.current?.updateOptions({
-    minimap: { enabled: size.width >= 1000 },
-  });
-
   return (
-<<<<<<< HEAD
-    <Dialog open={open} onClose={() => setOpen(false)} maxWidth="xl" fullWidth>
-      <DialogTitle>
-        {t("Runtime Config")} <Chip label={t("ReadOnly")} size="small" />
-      </DialogTitle>
-
-      <DialogContent
-        sx={{
-          width: "94%",
-          height: `${size.height - 200}px`,
-          pb: 1,
-          userSelect: "text",
-        }}>
-        <div style={{ width: "100%", height: "100%" }} ref={editorRef} />
-      </DialogContent>
-
-      <DialogActions>
-        <Button onClick={() => setOpen(false)} variant="outlined">
-          {t("Back")}
-        </Button>
-      </DialogActions>
-    </Dialog>
-=======
     <EditorViewer
       title={
         <Box>
@@ -104,6 +36,5 @@
       schema="clash"
       onClose={() => setOpen(false)}
     />
->>>>>>> fb6ffd8e
   );
 });