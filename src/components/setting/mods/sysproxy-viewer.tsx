import { forwardRef, useImperativeHandle, useState } from "react";
import { useLockFn } from "ahooks";
import { useTranslation } from "react-i18next";
import { Box, IconButton, Tooltip } from "@mui/material";
import { InfoRounded } from "@mui/icons-material";
import {
  InputAdornment,
  List,
  ListItem,
  ListItemText,
  styled,
  TextField,
  Typography,
  Button,
} from "@mui/material";
import { useVerge } from "@/hooks/use-verge";
<<<<<<< HEAD
import { getSystemProxy } from "@/services/cmds";
import { BaseDialog, DialogRef, Notice, SwitchLovely } from "@/components/base";
=======
import { getSystemProxy, getAutotemProxy } from "@/services/cmds";
import { BaseDialog, DialogRef, Notice, Switch } from "@/components/base";
import { Edit } from "@mui/icons-material";
import { EditorViewer } from "@/components/profile/editor-viewer";
import { BaseFieldset } from "@/components/base/base-fieldset";
import getSystem from "@/utils/get-system";
const DEFAULT_PAC = `function FindProxyForURL(url, host) {
  return "PROXY 127.0.0.1:%mixed-port%; SOCKS5 127.0.0.1:%mixed-port%; DIRECT;";
}`;
>>>>>>> fb6ffd8e

export const SysproxyViewer = forwardRef<DialogRef>((props, ref) => {
  const { t } = useTranslation();
  let validReg;
  if (getSystem() === "windows") {
    validReg =
      /^(\*?\w+(\.\w+)*|\d{1,3}(\.\d{1,3}){0,2}\.\*|\d{1,3}(\.\d{1,3}){3})(;(\*?\w+(\.\w+)*|\d{1,3}(\.\d{1,3}){0,2}\.\*|\d{1,3}(\.\d{1,3}){3}))*$/;
  } else {
    validReg =
      /^((\*\.)?([a-zA-Z0-9-]+\.)+[a-zA-Z]{2,}|(\d{1,3}\.){3}\d{1,3}(\/\d{1,2})?|([a-fA-F0-9:]+:+)+[a-fA-F0-9]+(\/\d{1,3})?)(,((\*\.)?([a-zA-Z0-9-]+\.)+[a-zA-Z]{2,}|(\d{1,3}\.){3}\d{1,3}(\/\d{1,2})?|([a-fA-F0-9:]+:+)+[a-fA-F0-9]+(\/\d{1,3})?))*$/;
  }

  const [open, setOpen] = useState(false);
  const [editorOpen, setEditorOpen] = useState(false);
  const { verge, patchVerge } = useVerge();

  type SysProxy = Awaited<ReturnType<typeof getSystemProxy>>;
  const [sysproxy, setSysproxy] = useState<SysProxy>();

  type AutoProxy = Awaited<ReturnType<typeof getAutotemProxy>>;
  const [autoproxy, setAutoproxy] = useState<AutoProxy>();

  const {
    enable_system_proxy: enabled,
    proxy_auto_config,
    pac_file_content,
    enable_proxy_guard,
    system_proxy_bypass,
    proxy_guard_duration,
  } = verge ?? {};

  const [value, setValue] = useState({
    guard: enable_proxy_guard,
    bypass: system_proxy_bypass,
    duration: proxy_guard_duration ?? 10,
    pac: proxy_auto_config,
    pac_content: pac_file_content ?? DEFAULT_PAC,
  });

  useImperativeHandle(ref, () => ({
    open: () => {
      setOpen(true);
      setValue({
        guard: enable_proxy_guard,
        bypass: system_proxy_bypass,
        duration: proxy_guard_duration ?? 10,
        pac: proxy_auto_config,
        pac_content: pac_file_content ?? DEFAULT_PAC,
      });
      getSystemProxy().then((p) => setSysproxy(p));
      getAutotemProxy().then((p) => setAutoproxy(p));
    },
    close: () => setOpen(false),
  }));

  const onSave = useLockFn(async () => {
    if (value.duration < 1) {
      Notice.error(t("Proxy Daemon Duration Cannot be Less than 1 Second"));
      return;
    }

    const patch: Partial<IVergeConfig> = {};

    if (value.guard !== enable_proxy_guard) {
      patch.enable_proxy_guard = value.guard;
    }
    if (value.duration !== proxy_guard_duration) {
      patch.proxy_guard_duration = value.duration;
    }
    if (value.bypass !== system_proxy_bypass) {
      patch.system_proxy_bypass = value.bypass;
    }
    if (value.pac !== proxy_auto_config) {
      patch.proxy_auto_config = value.pac;
    }
    if (value.pac_content !== pac_file_content) {
      patch.pac_file_content = value.pac_content;
    }
    if (value.bypass && !validReg.test(value.bypass)) {
      Notice.error(t("Invalid Bypass Format"));
      return;
    }
    try {
      await patchVerge(patch);
      setOpen(false);
    } catch (err: any) {
      Notice.error(err.message || err.toString());
    }
  });

  return (
    <BaseDialog
      open={open}
      title={t("System Proxy Setting")}
      contentSx={{ width: 450, maxHeight: 565 }}
      okBtn={t("Save")}
      cancelBtn={t("Cancel")}
      onClose={() => setOpen(false)}
      onCancel={() => setOpen(false)}
      onOk={onSave}>
      <List>
        <BaseFieldset label={t("Current System Proxy")} padding="15px 10px">
          <FlexBox>
            <Typography className="label">{t("Enable status")}</Typography>
            <Typography className="value">
              {value.pac
                ? autoproxy?.enable
                  ? t("Enabled")
                  : t("Disabled")
                : sysproxy?.enable
                ? t("Enabled")
                : t("Disabled")}
            </Typography>
          </FlexBox>
          {!value.pac && (
            <>
              <FlexBox>
                <Typography className="label">{t("Server Addr")}</Typography>
                <Typography className="value">
                  {sysproxy?.server ? sysproxy.server : t("Not available")}
                </Typography>
              </FlexBox>
            </>
          )}
          {value.pac && (
            <FlexBox>
              <Typography className="label">{t("PAC URL")}</Typography>
              <Typography className="value">{autoproxy?.url || "-"}</Typography>
            </FlexBox>
          )}
        </BaseFieldset>
        <ListItem sx={{ padding: "5px 2px" }}>
          <ListItemText primary={t("Use PAC Mode")} />
          <Switch
            edge="end"
            disabled={!enabled}
            checked={value.pac}
            onChange={(_, e) => setValue((v) => ({ ...v, pac: e }))}
          />
        </ListItem>

        <ListItem sx={{ padding: "5px 2px" }}>
          <ListItemText primary={t("Proxy Guard")} />
<<<<<<< HEAD
          <SwitchLovely
=======
          <Tooltip title={t("Proxy Guard Info")}>
            <IconButton color="inherit" size="small">
              <InfoRounded
                fontSize="inherit"
                style={{ cursor: "pointer", opacity: 0.75 }}
              />
            </IconButton>
          </Tooltip>
          <Switch
>>>>>>> fb6ffd8e
            edge="end"
            disabled={!enabled}
            checked={value.guard}
            onChange={(_, e) => setValue((v) => ({ ...v, guard: e }))}
          />
        </ListItem>

        <ListItem sx={{ padding: "5px 2px" }}>
          <ListItemText primary={t("Guard Duration")} />
          <TextField
            disabled={!enabled}
            size="small"
            value={value.duration}
            sx={{ width: 100 }}
            InputProps={{
              endAdornment: <InputAdornment position="end">s</InputAdornment>,
            }}
            onChange={(e) => {
              setValue((v) => ({
                ...v,
                duration: +e.target.value.replace(/\D/, ""),
              }));
            }}
          />
        </ListItem>
        {!value.pac && (
          <>
            <ListItemText primary={t("Proxy Bypass")} />
            <TextField
              error={value.bypass ? !validReg.test(value.bypass) : false}
              disabled={!enabled}
              size="small"
              autoComplete="off"
              multiline
              rows={4}
              sx={{ width: "100%" }}
              value={value.bypass}
              onChange={(e) => {
                setValue((v) => ({ ...v, bypass: e.target.value }));
              }}
            />
            <ListItemText primary={t("Bypass")} />
            <FlexBox>
              <TextField
                disabled={true}
                size="small"
                autoComplete="off"
                multiline
                rows={4}
                sx={{ width: "100%" }}
                value={sysproxy?.bypass || "-"}
              />
            </FlexBox>
          </>
        )}
        {value.pac && (
          <>
            <ListItem sx={{ padding: "5px 2px", alignItems: "start" }}>
              <ListItemText
                primary={t("PAC Script Content")}
                sx={{ padding: "3px 0" }}
              />
              <Button
                startIcon={<Edit />}
                variant="outlined"
                onClick={() => {
                  setEditorOpen(true);
                }}
              >
                {t("Edit")} PAC
              </Button>
              <EditorViewer
                title={`${t("Edit")} PAC`}
                mode="text"
                property={value.pac_content ?? ""}
                open={editorOpen}
                language="javascript"
                onChange={(content) => {
                  let pac = DEFAULT_PAC;
                  if (content && content.trim().length > 0) {
                    pac = content;
                  }
                  setValue((v) => ({ ...v, pac_content: pac }));
                }}
                onClose={() => {
                  setEditorOpen(false);
                }}
              />
            </ListItem>
          </>
        )}
      </List>
<<<<<<< HEAD

      <Box sx={{ mt: 2.5 }}>
        <Typography variant="body1" sx={{ fontSize: "18px", mb: 1 }}>
          {t("Current System Proxy")}
        </Typography>

        <FlexBox>
          <Typography className="label">{t("Enable status")}</Typography>
          <Typography className="value">
            {(!!sysproxy?.enable).toString()}
          </Typography>
        </FlexBox>

        <FlexBox>
          <Typography className="label">{t("Server Addr")}</Typography>
          <Typography className="value">{sysproxy?.server || "-"}</Typography>
        </FlexBox>

        <FlexBox>
          <Typography className="label">{t("Bypass")}</Typography>
          <Typography className="value" style={{ overflowWrap: "anywhere" }}>
            {sysproxy?.bypass || "-"}
          </Typography>
        </FlexBox>
      </Box>
=======
>>>>>>> fb6ffd8e
    </BaseDialog>
  );
});

const FlexBox = styled("div")`
  display: flex;
  margin-top: 4px;

  .label {
    flex: none;
    //width: 85px;
  }
`;<|MERGE_RESOLUTION|>--- conflicted
+++ resolved
@@ -14,12 +14,8 @@
   Button,
 } from "@mui/material";
 import { useVerge } from "@/hooks/use-verge";
-<<<<<<< HEAD
-import { getSystemProxy } from "@/services/cmds";
+import { getSystemProxy, getAutotemProxy } from "@/services/cmds";
 import { BaseDialog, DialogRef, Notice, SwitchLovely } from "@/components/base";
-=======
-import { getSystemProxy, getAutotemProxy } from "@/services/cmds";
-import { BaseDialog, DialogRef, Notice, Switch } from "@/components/base";
 import { Edit } from "@mui/icons-material";
 import { EditorViewer } from "@/components/profile/editor-viewer";
 import { BaseFieldset } from "@/components/base/base-fieldset";
@@ -27,7 +23,6 @@
 const DEFAULT_PAC = `function FindProxyForURL(url, host) {
   return "PROXY 127.0.0.1:%mixed-port%; SOCKS5 127.0.0.1:%mixed-port%; DIRECT;";
 }`;
->>>>>>> fb6ffd8e
 
 export const SysproxyViewer = forwardRef<DialogRef>((props, ref) => {
   const { t } = useTranslation();
@@ -138,8 +133,8 @@
                   ? t("Enabled")
                   : t("Disabled")
                 : sysproxy?.enable
-                ? t("Enabled")
-                : t("Disabled")}
+                  ? t("Enabled")
+                  : t("Disabled")}
             </Typography>
           </FlexBox>
           {!value.pac && (
@@ -161,7 +156,7 @@
         </BaseFieldset>
         <ListItem sx={{ padding: "5px 2px" }}>
           <ListItemText primary={t("Use PAC Mode")} />
-          <Switch
+          <SwitchLovely
             edge="end"
             disabled={!enabled}
             checked={value.pac}
@@ -171,9 +166,6 @@
 
         <ListItem sx={{ padding: "5px 2px" }}>
           <ListItemText primary={t("Proxy Guard")} />
-<<<<<<< HEAD
-          <SwitchLovely
-=======
           <Tooltip title={t("Proxy Guard Info")}>
             <IconButton color="inherit" size="small">
               <InfoRounded
@@ -182,8 +174,7 @@
               />
             </IconButton>
           </Tooltip>
-          <Switch
->>>>>>> fb6ffd8e
+          <SwitchLovely
             edge="end"
             disabled={!enabled}
             checked={value.guard}
@@ -251,8 +242,7 @@
                 variant="outlined"
                 onClick={() => {
                   setEditorOpen(true);
-                }}
-              >
+                }}>
                 {t("Edit")} PAC
               </Button>
               <EditorViewer
@@ -276,34 +266,6 @@
           </>
         )}
       </List>
-<<<<<<< HEAD
-
-      <Box sx={{ mt: 2.5 }}>
-        <Typography variant="body1" sx={{ fontSize: "18px", mb: 1 }}>
-          {t("Current System Proxy")}
-        </Typography>
-
-        <FlexBox>
-          <Typography className="label">{t("Enable status")}</Typography>
-          <Typography className="value">
-            {(!!sysproxy?.enable).toString()}
-          </Typography>
-        </FlexBox>
-
-        <FlexBox>
-          <Typography className="label">{t("Server Addr")}</Typography>
-          <Typography className="value">{sysproxy?.server || "-"}</Typography>
-        </FlexBox>
-
-        <FlexBox>
-          <Typography className="label">{t("Bypass")}</Typography>
-          <Typography className="value" style={{ overflowWrap: "anywhere" }}>
-            {sysproxy?.bypass || "-"}
-          </Typography>
-        </FlexBox>
-      </Box>
-=======
->>>>>>> fb6ffd8e
     </BaseDialog>
   );
 });
