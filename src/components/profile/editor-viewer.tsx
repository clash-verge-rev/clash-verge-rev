import MonacoEditor from "@monaco-editor/react";
import {
  CloseFullscreenRounded,
  ContentPasteRounded,
  FormatPaintRounded,
  OpenInFullRounded,
  PlayArrowRounded,
  TerminalRounded,
} from "@mui/icons-material";
import {
  Box,
  Button,
  ButtonGroup,
  CircularProgress,
  Dialog,
  DialogActions,
  DialogContent,
  DialogTitle,
  IconButton,
} from "@mui/material";
import { getCurrentWebviewWindow } from "@tauri-apps/api/webviewWindow";
import { useLockFn } from "ahooks";
import * as monaco from "monaco-editor";
import { configureMonacoYaml } from "monaco-yaml";
import { nanoid } from "nanoid";
import { ReactNode, useEffect, useRef, useState } from "react";
import { flushSync } from "react-dom";
import { useTranslation } from "react-i18next";
import pac from "types-pac/pac.d.ts?raw";

import { BaseLoadingOverlay } from "@/components/base";
import { ConsolePanel } from "@/components/console";
import { showNotice } from "@/services/noticeService";
import { useThemeMode } from "@/services/states";
import debounce from "@/utils/debounce";
import getSystem from "@/utils/get-system";
const appWindow = getCurrentWebviewWindow();

type Language = "yaml" | "javascript" | "css";

interface Props<T extends Language> {
  open: boolean;
  title?: string | ReactNode;
  // Initial content loader: prefer passing a stable function. A plain Promise is supported,
  // but it won't trigger background refreshes and should be paired with a stable `dataKey`.
  initialData: Promise<string> | (() => Promise<string>);
  // Logical document id; reloads when this or language changes.
  dataKey?: string | number;
  readOnly?: boolean;
  language: T;
<<<<<<< HEAD
  schema?: Schema<T>;
  /** Console log data: [level, message][] */
  logInfo?: [string, string][];
=======
>>>>>>> e6a4da80
  onChange?: (prev?: string, curr?: string) => void;
  onSave?: (prev?: string, curr?: string) => void | Promise<void>;
  /** Run script without closing the dialog, used to test script and refresh logs */
  onRun?: (content: string) => void | Promise<void>;
  onClose: () => void;
}

let initialized = false;
const monacoInitialization = () => {
  if (initialized) return;

  // YAML worker setup
  configureMonacoYaml(monaco, {
    validate: true,
    enableSchemaRequest: true,
  });
  // PAC type definitions for JS suggestions
  monaco.typescript.javascriptDefaults.addExtraLib(pac, "pac.d.ts");

  initialized = true;
};

export const EditorViewer = <T extends Language>(props: Props<T>) => {
  const { t } = useTranslation();
  const themeMode = useThemeMode();
  const [isMaximized, setIsMaximized] = useState(false);
  const [showConsole, setShowConsole] = useState(false);
  const [isRunning, setIsRunning] = useState(false);

  const {
    open = false,
    title,
    initialData,
    dataKey,
    readOnly = false,
    language = "yaml",
<<<<<<< HEAD
    schema,
    logInfo,
=======
>>>>>>> e6a4da80
    onChange,
    onSave,
    onRun,
    onClose,
  } = props;

  const resolvedTitle = title ?? t("profiles.components.menu.editFile");

  const editorRef = useRef<monaco.editor.IStandaloneCodeEditor>(undefined);
  const prevData = useRef<string | undefined>("");
  const currData = useRef<string | undefined>("");
  // Hold the latest loader without making effects depend on its identity
  const initialDataRef = useRef<Props<T>["initialData"]>(initialData);
  // Track mount/open state to prevent setState after unmount/close
  const isMountedRef = useRef(true);
  const openRef = useRef(open);
  useEffect(() => {
    openRef.current = open;
  }, [open]);
  useEffect(() => {
    isMountedRef.current = true;
    return () => {
      isMountedRef.current = false;
    };
  }, []);
  const [initialText, setInitialText] = useState<string | null>(null);
  const [modelPath, setModelPath] = useState<string>("");
  const modelChangeDisposableRef = useRef<monaco.IDisposable | null>(null);
  // Unique per-component instance id to avoid shared Monaco models across dialogs
  const instanceIdRef = useRef<string>(nanoid());
  // Disable actions while loading or before modelPath is ready
  const isLoading = initialText === null || !modelPath;
  // Track if background refresh failed; offer a retry action in UI
  const [refreshFailed, setRefreshFailed] = useState<unknown | null>(null);
  // Skip the first background refresh triggered by [open, modelPath, dataKey]
  // to avoid double-invoking the loader right after the initial load.
  const skipNextRefreshRef = useRef(false);
  // Monotonic token to cancel stale background refreshes
  const reloadTokenRef = useRef(0);
  // Track whether the editor has a usable baseline (either loaded or fallback).
  // This avoids saving before the model/path are ready, while still allowing recovery
  // when the initial load fails but an empty buffer is presented.
  const [hasLoadedOnce, setHasLoadedOnce] = useState(false);
  // Editor should only be read-only when explicitly requested by prop.
  // A refresh/load failure must not lock the editor to allow manual recovery.
  const effectiveReadOnly = readOnly;
  // Keep ref in sync with prop without triggering loads
  useEffect(() => {
    initialDataRef.current = initialData;
  }, [initialData]);
  // Background refresh: when the dialog/model is ready and the underlying resource key changes,
  // try to refresh content (only if user hasn't typed). Do NOT depend on `initialData` function
  // identity because callers often pass inline lambdas that change every render.
  useEffect(() => {
    if (!open) return;
    // Only attempt after initial model is ready to avoid racing the initial load
    if (!modelPath) return;
    // Avoid immediate double-load on open: the initial load has just completed.
    if (skipNextRefreshRef.current) {
      skipNextRefreshRef.current = false;
      return;
    }
    // Only meaningful when a callable loader is provided (plain Promise cannot be "recalled")
    if (typeof initialDataRef.current === "function") {
      void reloadLatest();
    }
    // eslint-disable-next-line react-hooks/exhaustive-deps
  }, [open, modelPath, dataKey]);
  // Helper to (soft) reload latest source and apply only if the user hasn't typed yet
  const reloadLatest = useLockFn(async () => {
    // Snapshot the model/doc identity and bump a token so older calls can't win
    const myToken = ++reloadTokenRef.current;
    const expectedModelPath = modelPath;
    const expectedKey = dataKey;
    if (isMountedRef.current && openRef.current) {
      // Clear previous error (UI hint) at the start of a new attempt
      setRefreshFailed(null);
    }
    try {
      const src = initialDataRef.current;
      const promise =
        typeof src === "function"
          ? (src as () => Promise<string>)()
          : (src ?? Promise.resolve(""));
      const next = await promise;
      // Abort if component/dialog state changed meanwhile:
      // - unmounted or closed
      // - document switched (modelPath/dataKey no longer match)
      // - a newer reload was started
      if (
        !isMountedRef.current ||
        !openRef.current ||
        expectedModelPath !== modelPath ||
        expectedKey !== dataKey ||
        myToken !== reloadTokenRef.current
      ) {
        return;
      }
      // Only update when untouched and value changed
      const userUntouched = currData.current === prevData.current;
      if (userUntouched && next !== prevData.current) {
        prevData.current = next;
        currData.current = next;
        editorRef.current?.setValue(next);
      }
      // Ensure any previous error state is cleared after a successful refresh
      if (isMountedRef.current && openRef.current) {
        setRefreshFailed(null);
      }
      // If we previously failed to load, a successful refresh establishes a valid baseline
      if (isMountedRef.current && openRef.current) {
        setHasLoadedOnce(true);
      }
    } catch (err) {
      // Only report if still mounted/open and this call is the latest
      if (
        isMountedRef.current &&
        openRef.current &&
        myToken === reloadTokenRef.current
      ) {
        setRefreshFailed(err ?? true);
        showNotice.error(
          "shared.feedback.notifications.common.refreshFailed",
          err,
        );
      }
    }
  });

  const beforeMount = () => {
    monacoInitialization();
  };

  // Prepare initial content and a stable model path for monaco-react
  /* eslint-disable @eslint-react/hooks-extra/no-direct-set-state-in-use-effect */
  useEffect(() => {
    if (!open) return;
    let cancelled = false;
    // Clear state up-front to avoid showing stale content while loading
    setInitialText(null);
    setModelPath("");
    // Clear any stale refresh error when starting a new load
    setRefreshFailed(null);
    // Reset initial-load success flag on open/start
    setHasLoadedOnce(false);
    // We will perform an explicit initial load below; skip the first background refresh.
    skipNextRefreshRef.current = true;
    prevData.current = undefined;
    currData.current = undefined;

    (async () => {
      try {
        const dataSource = initialDataRef.current;
        const dataPromise =
          typeof dataSource === "function"
            ? (dataSource as () => Promise<string>)()
            : (dataSource ?? Promise.resolve(""));
        const data = await dataPromise;
        if (cancelled) return;
        prevData.current = data;
        currData.current = data;

        setInitialText(data);
        // Build a stable model path and avoid "undefined" in the name
        const pathParts = [String(dataKey ?? nanoid()), instanceIdRef.current];
        pathParts.push(language);

        setModelPath(pathParts.join("."));
        // Successful initial load should clear any previous refresh error flag
        setRefreshFailed(null);
        // Mark that we have a valid baseline content
        setHasLoadedOnce(true);
      } catch (err) {
        if (cancelled) return;
        // Notify the error and still show an empty editor so the user isn't stuck
        showNotice.error(err);

        // Align refs with fallback text after a load failure
        prevData.current = "";
        currData.current = "";

        setInitialText("");
        const pathParts = [String(dataKey ?? nanoid()), instanceIdRef.current];
        pathParts.push(language);

        setModelPath(pathParts.join("."));
        // Mark refresh failure so users can retry
        setRefreshFailed(err ?? true);
        // Initial load failed; keep `hasLoadedOnce` false to prevent accidental save
        // of an empty buffer. It will be enabled on successful refresh or first edit.
        setHasLoadedOnce(false);
      }
    })();

    return () => {
      cancelled = true;
    };
  }, [open, dataKey, language]);
  /* eslint-enable @eslint-react/hooks-extra/no-direct-set-state-in-use-effect */

  const onMount = async (editor: monaco.editor.IStandaloneCodeEditor) => {
    editorRef.current = editor;
    // Dispose previous model when switching (monaco-react creates a fresh model when `path` changes)
    modelChangeDisposableRef.current?.dispose();
    modelChangeDisposableRef.current = editor.onDidChangeModel((e) => {
      if (e.oldModelUrl) {
        const oldModel = monaco.editor.getModel(e.oldModelUrl);
        oldModel?.dispose();
      }
    });
    // No refresh on mount; doing so would double-load.
    // Background refreshes are handled by the [open, modelPath, dataKey] effect.
  };

  const handleChange = useLockFn(async (value?: string) => {
    try {
      currData.current = value ?? editorRef.current?.getValue();
      onChange?.(prevData.current, currData.current);
      // If the initial load failed, allow saving after the user makes an edit.
      if (!hasLoadedOnce) {
        setHasLoadedOnce(true);
      }
    } catch (err) {
      showNotice.error(err);
    }
  });

  const handleSave = useLockFn(async () => {
    try {
      // Disallow saving if initial content never loaded successfully to avoid accidental overwrite
      if (!readOnly && hasLoadedOnce) {
        // Guard: if the editor/model hasn't mounted, bail out
        if (!editorRef.current) {
          return;
        }
        currData.current = editorRef.current.getValue();
        if (onSave) {
          await onSave(prevData.current, currData.current);
          // If save succeeds, align prev with current
          prevData.current = currData.current;
        }
      }
      onClose();
    } catch (err) {
      showNotice.error(err);
    }
  });

  // Run script: save and execute without closing the dialog
  const handleRun = useLockFn(async () => {
    if (!editorRef.current || !onRun) return;
    // Use flushSync to force immediate UI update for loading state
    // eslint-disable-next-line @eslint-react/dom/no-flush-sync
    flushSync(() => setIsRunning(true));
    try {
      const content = editorRef.current.getValue();
      // Save file first
      if (onSave) {
        await onSave(prevData.current, content);
        prevData.current = content;
        currData.current = content;
      }
      // Then run to refresh logs
      await onRun(content);
    } catch (err) {
      showNotice.error(err);
    } finally {
      setIsRunning(false);
    }
  });

  // Explicit paste action: works even when Monaco's context-menu paste cannot read clipboard.
  const handlePaste = useLockFn(async () => {
    try {
      if (!editorRef.current || effectiveReadOnly) return;
      const text = await navigator.clipboard.readText();
      if (!text) return;
      const editor = editorRef.current;
      const model = editor.getModel();
      const selections = editor.getSelections();
      if (!model || !selections || selections.length === 0) return;
      // Group edits to allow single undo step
      editor.pushUndoStop();
      editor.executeEdits(
        "explicit-paste",
        selections.map((sel) => ({
          range: sel,
          text,
          forceMoveMarkers: true,
        })),
      );
      editor.pushUndoStop();
      editor.focus();
    } catch (err) {
      showNotice.error(err);
    }
  });

  const handleClose = useLockFn(async () => {
    try {
      onClose();
    } catch (err) {
      showNotice.error(err);
    }
  });

  useEffect(() => {
    const onResized = debounce(() => {
      appWindow
        .isMaximized()
        .then((maximized) => setIsMaximized(() => maximized));
      // Ensure Monaco recalculates layout after window resize/maximize/restore.
      // automaticLayout is not always sufficient when the parent dialog resizes.
      try {
        editorRef.current?.layout();
      } catch {}
    }, 100);
    const unlistenResized = appWindow.onResized(onResized);

    return () => {
      unlistenResized.then((fn) => fn());
      // Clean up editor and model to avoid leaks
      const model = editorRef.current?.getModel();
      editorRef.current?.dispose();
      model?.dispose();
      modelChangeDisposableRef.current?.dispose();
      modelChangeDisposableRef.current = null;
      editorRef.current = undefined;
    };
  }, []);

  return (
    <Dialog open={open} onClose={onClose} maxWidth="xl" fullWidth>
      <DialogTitle>{resolvedTitle}</DialogTitle>

      <DialogContent
        sx={{
          width: "auto",
          // Give the editor a scrollable height (even in nested dialogs)
          height: "calc(100vh - 185px)",
          display: "flex",
          flexDirection: "column",
          overflow: "hidden",
        }}
      >
        <div
          style={{
            position: "relative",
            flex: "1 1 auto",
            minHeight: 0,
            display: "flex",
            flexDirection: "column",
          }}
        >
          {/* Editor area */}
          <div
            style={{
              position: "relative",
              flex: showConsole ? "1 1 60%" : "1 1 auto",
              minHeight: 0,
            }}
          >
            {/* Show overlay while loading or until modelPath is ready */}
            <BaseLoadingOverlay isLoading={isLoading} />
            {/* Background refresh failure helper */}
            {!!refreshFailed && (
              <div
                style={{
                  position: "absolute",
                  top: 8,
                  right: 10,
                  zIndex: 2,
                  display: "flex",
                  gap: 8,
                  alignItems: "center",
                  pointerEvents: "auto",
                }}
              >
                <span
                  style={{
                    color: "var(--mui-palette-warning-main, #ed6c02)",
                    background: "rgba(237,108,2,0.1)",
                    border: "1px solid rgba(237,108,2,0.35)",
                    borderRadius: 6,
                    padding: "2px 8px",
                    fontSize: 12,
                    lineHeight: "20px",
                    userSelect: "text",
                  }}
                >
                  {t("shared.feedback.notifications.common.refreshFailed")}
                </span>
                <Button
                  size="small"
                  variant="outlined"
                  onClick={() => reloadLatest()}
                >
                  {t("shared.actions.retry")}
                </Button>
              </div>
            )}
            {initialText !== null && modelPath && (
              <MonacoEditor
                height="100%"
                path={modelPath}
                language={language}
                defaultValue={initialText}
                theme={themeMode === "light" ? "light" : "vs-dark"}
                options={{
                  automaticLayout: true,
                  tabSize: ["yaml", "javascript", "css"].includes(language)
                    ? 2
                    : 4,
                  minimap: {
                    enabled: document.documentElement.clientWidth >= 1500,
                  },
                  mouseWheelZoom: true,
                  readOnly: effectiveReadOnly,
                  readOnlyMessage: {
                    value: t("profiles.modals.editor.messages.readOnly"),
                  },
                  renderValidationDecorations: "on",
                  quickSuggestions: {
                    strings: true,
                    comments: true,
                    other: true,
                  },
                  padding: {
                    top: 33, // Top padding to prevent snippet overlap
                  },
                  fontFamily: `Fira Code, JetBrains Mono, Roboto Mono, "Source Code Pro", Consolas, Menlo, Monaco, monospace, "Courier New", "Apple Color Emoji"${
                    getSystem() === "windows" ? ", twemoji mozilla" : ""
                  }`,
                  fontLigatures: false,
                  smoothScrolling: true,
                }}
                beforeMount={beforeMount}
                onMount={onMount}
                onChange={handleChange}
              />
            )}
          </div>

          {/* Console panel */}
          {showConsole && logInfo && (
            <Box
              sx={{
                flex: "0 0 40%",
                minHeight: 120,
                borderTop: 1,
                borderColor: "divider",
                overflow: "hidden",
              }}
            >
              <ConsolePanel logInfo={logInfo} showToolbar />
            </Box>
          )}
        </div>

        <ButtonGroup
          variant="contained"
          sx={{ position: "absolute", left: "14px", bottom: "8px" }}
        >
          <IconButton
            size="medium"
            color="inherit"
            sx={{ display: readOnly ? "none" : "" }}
            title={t("profiles.page.importForm.actions.paste")}
            disabled={isLoading}
            onClick={() => handlePaste()}
          >
            <ContentPasteRounded fontSize="inherit" />
          </IconButton>
          <IconButton
            size="medium"
            color="inherit"
            sx={{ display: readOnly ? "none" : "" }}
            title={t("profiles.modals.editor.actions.format")}
            disabled={isLoading}
            onClick={() =>
              editorRef.current
                ?.getAction("editor.action.formatDocument")
                ?.run()
            }
          >
            <FormatPaintRounded fontSize="inherit" />
          </IconButton>
          {onRun && (
            <IconButton
              size="medium"
              color="inherit"
              title={t("profiles.modals.editor.actions.run")}
              disabled={isLoading || isRunning}
              onClick={() => handleRun()}
            >
              {isRunning ? (
                <CircularProgress size={18} color="inherit" />
              ) : (
                <PlayArrowRounded fontSize="inherit" />
              )}
            </IconButton>
          )}
          {logInfo && (
            <IconButton
              size="medium"
              color={showConsole ? "primary" : "inherit"}
              title={t("profiles.modals.editor.actions.console")}
              onClick={() => setShowConsole((prev) => !prev)}
            >
              <TerminalRounded fontSize="inherit" />
            </IconButton>
          )}
          <IconButton
            size="medium"
            color="inherit"
            title={t(
              isMaximized ? "shared.window.minimize" : "shared.window.maximize",
            )}
            onClick={() =>
              appWindow
                .toggleMaximize()
                .then(() =>
                  appWindow
                    .isMaximized()
                    .then((maximized) => setIsMaximized(maximized)),
                )
                .finally(() => {
                  // Nudge a layout in case the resize event batching lags behind
                  try {
                    editorRef.current?.layout();
                  } catch {}
                })
            }
          >
            {isMaximized ? <CloseFullscreenRounded /> : <OpenInFullRounded />}
          </IconButton>
        </ButtonGroup>
      </DialogContent>

      <DialogActions>
        <Button onClick={handleClose} variant="outlined">
          {t(readOnly ? "shared.actions.close" : "shared.actions.cancel")}
        </Button>
        {!readOnly && (
          <Button
            onClick={handleSave}
            variant="contained"
            disabled={isLoading || !hasLoadedOnce}
          >
            {t("shared.actions.save")}
          </Button>
        )}
      </DialogActions>
    </Dialog>
  );
};<|MERGE_RESOLUTION|>--- conflicted
+++ resolved
@@ -48,12 +48,8 @@
   dataKey?: string | number;
   readOnly?: boolean;
   language: T;
-<<<<<<< HEAD
-  schema?: Schema<T>;
   /** Console log data: [level, message][] */
   logInfo?: [string, string][];
-=======
->>>>>>> e6a4da80
   onChange?: (prev?: string, curr?: string) => void;
   onSave?: (prev?: string, curr?: string) => void | Promise<void>;
   /** Run script without closing the dialog, used to test script and refresh logs */
@@ -90,11 +86,7 @@
     dataKey,
     readOnly = false,
     language = "yaml",
-<<<<<<< HEAD
-    schema,
     logInfo,
-=======
->>>>>>> e6a4da80
     onChange,
     onSave,
     onRun,
