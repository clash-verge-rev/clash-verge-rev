--- conflicted
+++ resolved
@@ -14,17 +14,7 @@
 import { Notice } from "@/components/base";
 import { nanoid } from "nanoid";
 
-<<<<<<< HEAD
-import "monaco-editor/esm/vs/basic-languages/javascript/javascript.contribution";
-import "monaco-editor/esm/vs/basic-languages/yaml/yaml.contribution";
-import "monaco-editor/esm/vs/editor/contrib/folding/browser/folding";
-import "monaco-editor/esm/vs/editor/contrib/comment/browser/comment";
-import "monaco-editor/esm/vs/editor/contrib/find/browser/findController";
-import "monaco-editor/esm/vs/base/browser/ui/codicons/codicon/codicon.css";
-=======
 import * as monaco from "monaco-editor";
->>>>>>> f6aacbc3
-import { editor } from "monaco-editor/esm/vs/editor/editor.api";
 import { configureMonacoYaml } from "monaco-yaml";
 
 import { type JSONSchema7 } from "json-schema";
@@ -62,7 +52,7 @@
   const { uid, open, language, schema, onClose, onChange } = props;
   const { t } = useTranslation();
   const editorRef = useRef<any>();
-  const instanceRef = useRef<editor.IStandaloneCodeEditor | null>(null);
+  const instanceRef = useRef<monaco.editor.IStandaloneCodeEditor | null>(null);
   const themeMode = useRecoilValue(atomThemeMode);
 
   useEffect(() => {
@@ -77,14 +67,11 @@
 
       const uri = monaco.Uri.parse(`${nanoid()}.${schema}.${language}`);
       const model = monaco.editor.createModel(data, language, uri);
-      instanceRef.current = editor.create(editorRef.current, {
+      instanceRef.current = monaco.editor.create(editorRef.current, {
         model: model,
         language: language,
         tabSize: ["yaml", "javascript"].includes(language) ? 2 : 4, // 根据语言类型设置缩进
         theme: themeMode === "light" ? "vs" : "vs-dark",
-<<<<<<< HEAD
-        minimap: { enabled: true },
-=======
         minimap: { enabled: dom.clientWidth >= 1000 }, // 超过一定宽度显示minimap滚动条
         mouseWheelZoom: true, // Ctrl+滚轮调节缩放
         quickSuggestions: {
@@ -92,7 +79,6 @@
           comments: true, // 注释类型的建议
           other: true, // 其他类型的建议
         },
->>>>>>> f6aacbc3
       });
     });
 
