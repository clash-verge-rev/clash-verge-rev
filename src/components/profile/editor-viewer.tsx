import { ReactNode, useEffect, useRef } from "react";
import { useLockFn } from "ahooks";
import { useTranslation } from "react-i18next";
import {
  Button,
  Dialog,
  DialogActions,
  DialogContent,
  DialogTitle,
} from "@mui/material";
import { useThemeMode } from "@/services/states";
import { readProfileFile, saveProfileFile } from "@/services/cmds";
import { Notice } from "@/components/base";
import { nanoid } from "nanoid";
import getSystem from "@/utils/get-system";

import * as monaco from "monaco-editor";
import { configureMonacoYaml } from "monaco-yaml";

import { type JSONSchema7 } from "json-schema";
import metaSchema from "meta-json-schema/schemas/meta-json-schema.json";
import mergeSchema from "meta-json-schema/schemas/clash-verge-merge-json-schema.json";
<<<<<<< HEAD
import { useWindowSize } from "@/hooks/use-window-size";
=======
import pac from "types-pac/pac.d.ts?raw";
>>>>>>> fb6ffd8e

interface Props {
  title?: string | ReactNode;
  mode: "profile" | "text";
  property: string;
  open: boolean;
  readOnly?: boolean;
  language: "yaml" | "javascript" | "css";
  schema?: "clash" | "merge";
  onClose: () => void;
  onChange?: (content?: string) => void;
}

// yaml worker
configureMonacoYaml(monaco, {
  validate: true,
  enableSchemaRequest: true,
  schemas: [
    {
      uri: "http://example.com/meta-json-schema.json",
      fileMatch: ["**/*.clash.yaml"],
<<<<<<< HEAD
      schema: metaSchema as unknown as JSONSchema7,
=======
      //@ts-ignore
      schema: metaSchema as JSONSchema7,
>>>>>>> fb6ffd8e
    },
    {
      uri: "http://example.com/clash-verge-merge-json-schema.json",
      fileMatch: ["**/*.merge.yaml"],
<<<<<<< HEAD
      schema: mergeSchema as unknown as JSONSchema7,
=======
      //@ts-ignore
      schema: mergeSchema as JSONSchema7,
>>>>>>> fb6ffd8e
    },
  ],
});
// PAC definition
monaco.languages.typescript.javascriptDefaults.addExtraLib(pac, "pac.d.ts");
monaco.languages.registerCompletionItemProvider("javascript", {
  provideCompletionItems: (model, position) => ({
    suggestions: [
      {
        label: "%mixed-port%",
        kind: monaco.languages.CompletionItemKind.Text,
        insertText: "%mixed-port%",
        range: {
          startLineNumber: position.lineNumber,
          endLineNumber: position.lineNumber,
          startColumn: model.getWordUntilPosition(position).startColumn - 1,
          endColumn: model.getWordUntilPosition(position).endColumn - 1,
        },
      },
    ],
  }),
});

export const EditorViewer = (props: Props) => {
  const {
    title,
    mode,
    property,
    open,
    readOnly,
    language,
    schema,
    onClose,
    onChange,
  } = props;
  const { t } = useTranslation();
  const editorRef = useRef<any>();
<<<<<<< HEAD
  const instanceRef = useRef<monaco.editor.IStandaloneCodeEditor | null>(null);
  const themeMode = useRecoilValue(atomThemeMode);
  const { size } = useWindowSize();
=======
  const instanceRef = useRef<editor.IStandaloneCodeEditor | null>(null);
  const themeMode = useThemeMode();
>>>>>>> fb6ffd8e

  useEffect(() => {
    if (!open) return;

    let fetchContent;
    switch (mode) {
      case "profile": // profile文件
        fetchContent = readProfileFile(property);
        break;
      case "text": // 文本内容
        fetchContent = Promise.resolve(property);
        break;
    }
    fetchContent.then((data) => {
      const dom = editorRef.current;

      if (!dom) return;

      if (instanceRef.current) instanceRef.current.dispose();

      const uri = monaco.Uri.parse(`${nanoid()}.${schema}.${language}`);
      const model = monaco.editor.createModel(data, language, uri);
      instanceRef.current = monaco.editor.create(editorRef.current, {
        model: model,
        language: language,
        tabSize: ["yaml", "javascript", "css"].includes(language) ? 2 : 4, // 根据语言类型设置缩进大小
        theme: themeMode === "light" ? "vs" : "vs-dark",
<<<<<<< HEAD
        mouseWheelZoom: true,
=======
        minimap: { enabled: dom.clientWidth >= 1000 }, // 超过一定宽度显示minimap滚动条
        mouseWheelZoom: true, // 按住Ctrl滚轮调节缩放比例
        readOnly: readOnly, // 只读模式
        readOnlyMessage: { value: t("ReadOnlyMessage") }, // 只读模式尝试编辑时的提示信息
        renderValidationDecorations: "on", // 只读模式下显示校验信息
>>>>>>> fb6ffd8e
        quickSuggestions: {
          strings: true,
          comments: true,
          other: true,
        },
<<<<<<< HEAD
        automaticLayout: true,
=======
        padding: {
          top: 33, // 顶部padding防止遮挡snippets
        },
        fontFamily: `Fira Code, JetBrains Mono, Roboto Mono, "Source Code Pro", Consolas, Menlo, Monaco, monospace, "Courier New", "Apple Color Emoji"${
          getSystem() === "windows" ? ", twemoji mozilla" : ""
        }`,
        fontLigatures: true, // 连字符
        smoothScrolling: true, // 平滑滚动
>>>>>>> fb6ffd8e
      });
    });

    return () => {
      if (instanceRef.current) {
        instanceRef.current.dispose();
        instanceRef.current = null;
      }
    };
  }, [open]);

  instanceRef.current?.updateOptions({
    minimap: { enabled: size.width >= 1000 },
  });

  const onSave = useLockFn(async () => {
    const value = instanceRef.current?.getValue();

    if (value == null) return;

    try {
      if (mode === "profile") {
        await saveProfileFile(property, value);
      }
      onChange?.(value);
      onClose();
    } catch (err: any) {
      Notice.error(err.message || err.toString());
    }
  });

  return (
    <Dialog open={open} onClose={onClose} maxWidth="xl" fullWidth>
      <DialogTitle>{title ?? t("Edit File")}</DialogTitle>

<<<<<<< HEAD
      <DialogContent
        sx={{
          width: "94%",
          height: `${size.height - 200}px`,
          pb: 1,
          userSelect: "text",
        }}>
=======
      <DialogContent sx={{ width: "auto", height: "100vh" }}>
>>>>>>> fb6ffd8e
        <div style={{ width: "100%", height: "100%" }} ref={editorRef} />
      </DialogContent>

      <DialogActions>
        <Button onClick={onClose} variant="outlined">
          {t("Cancel")}
        </Button>
        <Button onClick={onSave} variant="contained">
          {t("Save")}
        </Button>
      </DialogActions>
    </Dialog>
  );
};<|MERGE_RESOLUTION|>--- conflicted
+++ resolved
@@ -20,11 +20,8 @@
 import { type JSONSchema7 } from "json-schema";
 import metaSchema from "meta-json-schema/schemas/meta-json-schema.json";
 import mergeSchema from "meta-json-schema/schemas/clash-verge-merge-json-schema.json";
-<<<<<<< HEAD
 import { useWindowSize } from "@/hooks/use-window-size";
-=======
 import pac from "types-pac/pac.d.ts?raw";
->>>>>>> fb6ffd8e
 
 interface Props {
   title?: string | ReactNode;
@@ -46,22 +43,12 @@
     {
       uri: "http://example.com/meta-json-schema.json",
       fileMatch: ["**/*.clash.yaml"],
-<<<<<<< HEAD
       schema: metaSchema as unknown as JSONSchema7,
-=======
-      //@ts-ignore
-      schema: metaSchema as JSONSchema7,
->>>>>>> fb6ffd8e
     },
     {
       uri: "http://example.com/clash-verge-merge-json-schema.json",
       fileMatch: ["**/*.merge.yaml"],
-<<<<<<< HEAD
       schema: mergeSchema as unknown as JSONSchema7,
-=======
-      //@ts-ignore
-      schema: mergeSchema as JSONSchema7,
->>>>>>> fb6ffd8e
     },
   ],
 });
@@ -99,14 +86,9 @@
   } = props;
   const { t } = useTranslation();
   const editorRef = useRef<any>();
-<<<<<<< HEAD
   const instanceRef = useRef<monaco.editor.IStandaloneCodeEditor | null>(null);
-  const themeMode = useRecoilValue(atomThemeMode);
+  const themeMode = useThemeMode();
   const { size } = useWindowSize();
-=======
-  const instanceRef = useRef<editor.IStandaloneCodeEditor | null>(null);
-  const themeMode = useThemeMode();
->>>>>>> fb6ffd8e
 
   useEffect(() => {
     if (!open) return;
@@ -134,23 +116,17 @@
         language: language,
         tabSize: ["yaml", "javascript", "css"].includes(language) ? 2 : 4, // 根据语言类型设置缩进大小
         theme: themeMode === "light" ? "vs" : "vs-dark",
-<<<<<<< HEAD
-        mouseWheelZoom: true,
-=======
         minimap: { enabled: dom.clientWidth >= 1000 }, // 超过一定宽度显示minimap滚动条
         mouseWheelZoom: true, // 按住Ctrl滚轮调节缩放比例
         readOnly: readOnly, // 只读模式
         readOnlyMessage: { value: t("ReadOnlyMessage") }, // 只读模式尝试编辑时的提示信息
         renderValidationDecorations: "on", // 只读模式下显示校验信息
->>>>>>> fb6ffd8e
         quickSuggestions: {
           strings: true,
           comments: true,
           other: true,
         },
-<<<<<<< HEAD
         automaticLayout: true,
-=======
         padding: {
           top: 33, // 顶部padding防止遮挡snippets
         },
@@ -159,7 +135,6 @@
         }`,
         fontLigatures: true, // 连字符
         smoothScrolling: true, // 平滑滚动
->>>>>>> fb6ffd8e
       });
     });
 
@@ -195,7 +170,6 @@
     <Dialog open={open} onClose={onClose} maxWidth="xl" fullWidth>
       <DialogTitle>{title ?? t("Edit File")}</DialogTitle>
 
-<<<<<<< HEAD
       <DialogContent
         sx={{
           width: "94%",
@@ -203,9 +177,6 @@
           pb: 1,
           userSelect: "text",
         }}>
-=======
-      <DialogContent sx={{ width: "auto", height: "100vh" }}>
->>>>>>> fb6ffd8e
         <div style={{ width: "100%", height: "100%" }} ref={editorRef} />
       </DialogContent>
 
