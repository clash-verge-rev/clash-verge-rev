import dayjs from "dayjs";
import { forwardRef, useImperativeHandle, useState } from "react";
import { useLockFn } from "ahooks";
import { Box, Button, Paper, Snackbar } from "@mui/material";
import { deleteConnection } from "@/services/api";
import parseTraffic from "@/utils/parse-traffic";
<<<<<<< HEAD
import { useTranslation } from "react-i18next";
=======
import { t } from "i18next";
>>>>>>> f6aacbc3

export interface ConnectionDetailRef {
  open: (detail: IConnectionsItem) => void;
}

export const ConnectionDetail = forwardRef<ConnectionDetailRef>(
  (props, ref) => {
    const [open, setOpen] = useState(false);
    const [detail, setDetail] = useState<IConnectionsItem>(null!);

    useImperativeHandle(ref, () => ({
      open: (detail: IConnectionsItem) => {
        if (open) return;
        setOpen(true);
        setDetail(detail);
      },
    }));

    const onClose = () => setOpen(false);

    return (
      <Snackbar
        autoHideDuration={6000}
        anchorOrigin={{ vertical: "bottom", horizontal: "right" }}
        open={open}
        onClose={onClose}
        message={
          detail ? (
            <InnerConnectionDetail data={detail} onClose={onClose} />
          ) : null
        }
      />
    );
  }
);

interface InnerProps {
  data: IConnectionsItem;
  onClose?: () => void;
}

const InnerConnectionDetail = ({ data, onClose }: InnerProps) => {
  const { t } = useTranslation();
  const { metadata, rulePayload } = data;
  const chains = [...data.chains].reverse().join(" / ");
  const rule = rulePayload ? `${data.rule}(${rulePayload})` : data.rule;
  const host = metadata.host
    ? `${metadata.host}:${metadata.destinationPort}`
    : `${metadata.destinationIP}:${metadata.destinationPort}`;

  const information = [
    { label: `${t("Host")}`, value: host },
    { label: `${t("Download")}`, value: parseTraffic(data.download).join(" ") },
    { label: `${t("Upload")}`, value: parseTraffic(data.upload).join(" ") },
    {
      label: `${t("DL Speed")}`,
      value: parseTraffic(data.curDownload ?? -1).join(" ") + "/s",
    },
    {
      label: `${t("UL Speed")}`,
      value: parseTraffic(data.curUpload ?? -1).join(" ") + "/s",
    },
    { label: `${t("Chains")}`, value: chains },
    { label: `${t("Rule")}`, value: rule },
    {
<<<<<<< HEAD
      label: `${t("Process")}`,
      value: truncateStr(metadata.process || metadata.processPath),
=======
      label: "Process",
      value: `${metadata.process}${
        metadata.processPath ? `(${metadata.processPath})` : ""
      }`,
>>>>>>> f6aacbc3
    },
    { label: `${t("Time")}`, value: dayjs(data.start).fromNow() },
    {
      label: `${t("Source")}`,
      value: `${metadata.sourceIP}:${metadata.sourcePort}`,
    },
    { label: `${t("Destination IP")}`, value: metadata.destinationIP },
    { label: `${t("Type")}`, value: `${metadata.type}(${metadata.network})` },
  ];

  const onDelete = useLockFn(async () => deleteConnection(data.id));

  return (
    <Box sx={{ userSelect: "text" }}>
      {information.map((each) => (
        <div key={each.label}>
          <b>{each.label}</b>: <span>{each.value}</span>
        </div>
      ))}

      <Box sx={{ textAlign: "right" }}>
        <Button
          variant="contained"
          title={t("Close Connection")}
          onClick={() => {
            onDelete();
            onClose?.();
          }}
        >
          {t("Close")}
        </Button>
      </Box>
    </Box>
  );
};<|MERGE_RESOLUTION|>--- conflicted
+++ resolved
@@ -1,14 +1,11 @@
 import dayjs from "dayjs";
 import { forwardRef, useImperativeHandle, useState } from "react";
 import { useLockFn } from "ahooks";
-import { Box, Button, Paper, Snackbar } from "@mui/material";
+import { Box, Button, Snackbar } from "@mui/material";
 import { deleteConnection } from "@/services/api";
+import { truncateStr } from "@/utils/truncate-str";
 import parseTraffic from "@/utils/parse-traffic";
-<<<<<<< HEAD
 import { useTranslation } from "react-i18next";
-=======
-import { t } from "i18next";
->>>>>>> f6aacbc3
 
 export interface ConnectionDetailRef {
   open: (detail: IConnectionsItem) => void;
@@ -42,7 +39,7 @@
         }
       />
     );
-  }
+  },
 );
 
 interface InnerProps {
@@ -74,15 +71,8 @@
     { label: `${t("Chains")}`, value: chains },
     { label: `${t("Rule")}`, value: rule },
     {
-<<<<<<< HEAD
       label: `${t("Process")}`,
       value: truncateStr(metadata.process || metadata.processPath),
-=======
-      label: "Process",
-      value: `${metadata.process}${
-        metadata.processPath ? `(${metadata.processPath})` : ""
-      }`,
->>>>>>> f6aacbc3
     },
     { label: `${t("Time")}`, value: dayjs(data.start).fromNow() },
     {
