import { RefreshRounded, StorageOutlined } from "@mui/icons-material";
import {
  Box,
  Button,
  Dialog,
  DialogActions,
  DialogContent,
  DialogTitle,
  Divider,
  IconButton,
  LinearProgress,
  List,
  ListItem,
  ListItemText,
  Typography,
  alpha,
  styled,
} from "@mui/material";
import { useLockFn } from "ahooks";
import dayjs from "dayjs";
import { useState } from "react";
import { useTranslation } from "react-i18next";
import { updateProxyProvider } from "tauri-plugin-mihomo-api";

<<<<<<< HEAD
import { useAppData } from "@/providers/app-data-provider";
=======
import { useAppData } from "@/providers/app-data-context";
import { proxyProviderUpdate } from "@/services/cmds";
>>>>>>> dbcad240
import { showNotice } from "@/services/noticeService";
import parseTraffic from "@/utils/parse-traffic";

// 样式化组件 - 类型框
const TypeBox = styled(Box)<{ component?: React.ElementType }>(({ theme }) => ({
  display: "inline-block",
  border: "1px solid #ccc",
  borderColor: alpha(theme.palette.secondary.main, 0.5),
  color: alpha(theme.palette.secondary.main, 0.8),
  borderRadius: 4,
  fontSize: 10,
  marginRight: "4px",
  padding: "0 2px",
  lineHeight: 1.25,
}));

// 解析过期时间
const parseExpire = (expire?: number) => {
  if (!expire) return "-";
  return dayjs(expire * 1000).format("YYYY-MM-DD");
};

export const ProviderButton = () => {
  const { t } = useTranslation();
  const [open, setOpen] = useState(false);
  const { proxyProviders, refreshProxy, refreshProxyProviders } = useAppData();
  const [updating, setUpdating] = useState<Record<string, boolean>>({});

  // 检查是否有提供者
  const hasProviders = Object.keys(proxyProviders || {}).length > 0;

  // 更新单个代理提供者
  const updateProvider = useLockFn(async (name: string) => {
    try {
      // 设置更新状态
      setUpdating((prev) => ({ ...prev, [name]: true }));

      await updateProxyProvider(name);

      // 刷新数据
      await refreshProxy();
      await refreshProxyProviders();

      showNotice("success", `${name} 更新成功`);
    } catch (err: any) {
      showNotice(
        "error",
        `${name} 更新失败: ${err?.message || err.toString()}`,
      );
    } finally {
      // 清除更新状态
      setUpdating((prev) => ({ ...prev, [name]: false }));
    }
  });

  // 更新所有代理提供者
  const updateAllProviders = useLockFn(async () => {
    try {
      // 获取所有provider的名称
      const allProviders = Object.keys(proxyProviders || {});
      if (allProviders.length === 0) {
        showNotice("info", "没有可更新的代理提供者");
        return;
      }

      // 设置所有provider为更新中状态
      const newUpdating = allProviders.reduce(
        (acc, key) => {
          acc[key] = true;
          return acc;
        },
        {} as Record<string, boolean>,
      );
      setUpdating(newUpdating);

      // 改为串行逐个更新所有provider
      for (const name of allProviders) {
        try {
          await updateProxyProvider(name);
          // 每个更新完成后更新状态
          setUpdating((prev) => ({ ...prev, [name]: false }));
        } catch (err) {
          console.error(`更新 ${name} 失败`, err);
          // 继续执行下一个，不中断整体流程
        }
      }

      // 刷新数据
      await refreshProxy();
      await refreshProxyProviders();

      showNotice("success", "全部代理提供者更新成功");
    } catch (err: any) {
      showNotice("error", `更新失败: ${err?.message || err.toString()}`);
    } finally {
      // 清除所有更新状态
      setUpdating({});
    }
  });

  const handleClose = () => {
    setOpen(false);
  };

  if (!hasProviders) return null;

  return (
    <>
      <Button
        variant="outlined"
        size="small"
        startIcon={<StorageOutlined />}
        onClick={() => setOpen(true)}
        sx={{ mr: 1 }}
      >
        {t("Proxy Provider")}
      </Button>

      <Dialog open={open} onClose={handleClose} maxWidth="sm" fullWidth>
        <DialogTitle>
          <Box
            display="flex"
            justifyContent="space-between"
            alignItems="center"
          >
            <Typography variant="h6">{t("Proxy Provider")}</Typography>
            <Box>
              <Button
                variant="contained"
                size="small"
                onClick={updateAllProviders}
              >
                {t("Update All")}
              </Button>
            </Box>
          </Box>
        </DialogTitle>

        <DialogContent>
          <List sx={{ py: 0, minHeight: 250 }}>
            {Object.entries(proxyProviders || {})
              .sort()
              .map(([key, item]) => {
                const provider = item;
                const time = dayjs(provider.updatedAt);
                const isUpdating = updating[key];

                // 订阅信息
                const sub = provider.subscriptionInfo;
                const hasSubInfo = !!sub;
                const upload = sub?.Upload || 0;
                const download = sub?.Download || 0;
                const total = sub?.Total || 0;
                const expire = sub?.Expire || 0;

                // 流量使用进度
                const progress =
                  total > 0
                    ? Math.min(
                        Math.round(((download + upload) * 100) / total) + 1,
                        100,
                      )
                    : 0;

                return (
                  <ListItem
                    key={key}
                    sx={[
                      {
                        p: 0,
                        mb: "8px",
                        borderRadius: 2,
                        overflow: "hidden",
                        transition: "all 0.2s",
                      },
                      ({ palette: { mode, primary } }) => {
                        const bgcolor =
                          mode === "light" ? "#ffffff" : "#24252f";
                        const hoverColor =
                          mode === "light"
                            ? alpha(primary.main, 0.1)
                            : alpha(primary.main, 0.2);

                        return {
                          backgroundColor: bgcolor,
                          "&:hover": {
                            backgroundColor: hoverColor,
                          },
                        };
                      },
                    ]}
                  >
                    <ListItemText
                      sx={{ px: 2, py: 1 }}
                      primary={
                        <Box
                          sx={{
                            display: "flex",
                            justifyContent: "space-between",
                            alignItems: "center",
                          }}
                        >
                          <Typography
                            variant="subtitle1"
                            component="div"
                            noWrap
                            title={key}
                            sx={{ display: "flex", alignItems: "center" }}
                          >
                            <span style={{ marginRight: "8px" }}>{key}</span>
                            <TypeBox component="span">
                              {provider.proxies.length}
                            </TypeBox>
                            <TypeBox component="span">
                              {provider.vehicleType}
                            </TypeBox>
                          </Typography>

                          <Typography
                            variant="body2"
                            color="text.secondary"
                            noWrap
                          >
                            <small>{t("Update At")}: </small>
                            {time.fromNow()}
                          </Typography>
                        </Box>
                      }
                      secondary={
                        <>
                          {/* 订阅信息 */}
                          {hasSubInfo && (
                            <>
                              <Box
                                sx={{
                                  mb: 1,
                                  display: "flex",
                                  alignItems: "center",
                                  justifyContent: "space-between",
                                }}
                              >
                                <span title={t("Used / Total") as string}>
                                  {parseTraffic(upload + download)} /{" "}
                                  {parseTraffic(total)}
                                </span>
                                <span title={t("Expire Time") as string}>
                                  {parseExpire(expire)}
                                </span>
                              </Box>

                              {/* 进度条 */}
                              <LinearProgress
                                variant="determinate"
                                value={progress}
                                sx={{
                                  height: 6,
                                  borderRadius: 3,
                                  opacity: total > 0 ? 1 : 0,
                                }}
                              />
                            </>
                          )}
                        </>
                      }
                    />
                    <Divider orientation="vertical" flexItem />
                    <Box
                      sx={{
                        width: 40,
                        display: "flex",
                        justifyContent: "center",
                        alignItems: "center",
                      }}
                    >
                      <IconButton
                        size="small"
                        color="primary"
                        onClick={() => {
                          updateProvider(key);
                        }}
                        disabled={isUpdating}
                        sx={{
                          animation: isUpdating
                            ? "spin 1s linear infinite"
                            : "none",
                          "@keyframes spin": {
                            "0%": { transform: "rotate(0deg)" },
                            "100%": { transform: "rotate(360deg)" },
                          },
                        }}
                        title={t("Update Provider") as string}
                      >
                        <RefreshRounded />
                      </IconButton>
                    </Box>
                  </ListItem>
                );
              })}
          </List>
        </DialogContent>

        <DialogActions>
          <Button onClick={handleClose} variant="outlined">
            {t("Close")}
          </Button>
        </DialogActions>
      </Dialog>
    </>
  );
};<|MERGE_RESOLUTION|>--- conflicted
+++ resolved
@@ -22,12 +22,7 @@
 import { useTranslation } from "react-i18next";
 import { updateProxyProvider } from "tauri-plugin-mihomo-api";
 
-<<<<<<< HEAD
-import { useAppData } from "@/providers/app-data-provider";
-=======
 import { useAppData } from "@/providers/app-data-context";
-import { proxyProviderUpdate } from "@/services/cmds";
->>>>>>> dbcad240
 import { showNotice } from "@/services/noticeService";
 import parseTraffic from "@/utils/parse-traffic";
 
