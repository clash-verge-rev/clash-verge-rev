import {
  alpha,
  Box,
  ListItemText,
  ListItemButton,
  Typography,
  styled,
} from "@mui/material";
import {
  ExpandLessRounded,
  ExpandMoreRounded,
  InboxRounded,
} from "@mui/icons-material";
import { HeadState } from "./use-head-state";
import { ProxyHead } from "./proxy-head";
import { ProxyItem } from "./proxy-item";
import { ProxyItemMini } from "./proxy-item-mini";
import type { IRenderItem } from "./use-render-list";
import { useVerge } from "@/hooks/use-verge";
<<<<<<< HEAD
import { useRecoilState } from "recoil";
import { atomThemeMode } from "@/services/states";
import { memo, useEffect, useState } from "react";
=======
import { useThemeMode } from "@/services/states";
import { useEffect, useMemo, useState } from "react";
>>>>>>> fb6ffd8e
import { convertFileSrc } from "@tauri-apps/api/tauri";
import { downloadIconCache } from "@/services/cmds";

interface RenderProps {
  item: IRenderItem;
  indent: boolean;
  onLocation: (group: IProxyGroupItem) => void;
  onCheckAll: (groupName: string) => void;
  onHeadState: (groupName: string, patch: Partial<HeadState>) => void;
  onChangeProxy: (group: IProxyGroupItem, proxy: IProxyItem) => void;
}

interface ProxyColProps {
  item: IRenderItem;
  onChangeProxy: (group: IProxyGroupItem, proxy: IProxyItem) => void;
}

const ProxyItemMiniCol = memo(function ProxyItemMiniCol(props: ProxyColProps) {
  const { item, onChangeProxy } = props;
  const { group, headState, proxyCol } = item;
  return (
    <Box
      sx={{
        height: 56,
        display: "grid",
        gap: 1,
        pl: 2,
        pr: 2,
        pb: 1,
        gridTemplateColumns: `repeat(${item.col! || 2}, 1fr)`,
      }}>
      {proxyCol?.map((proxy) => (
        <ProxyItemMini
          key={item.key + proxy.name}
          groupName={group.name}
          proxy={proxy!}
          fixed={group.fixed === proxy.name}
          selected={group.now === proxy.name}
          showType={headState?.showType}
          onClick={() => onChangeProxy(group, proxy!)}
        />
      ))}
    </Box>
  );
});

export const ProxyRender = (props: RenderProps) => {
  const { indent, item, onLocation, onCheckAll, onHeadState, onChangeProxy } =
    props;
  const { type, group, headState, proxy } = item;
  const { verge } = useVerge();
  const enable_group_icon = verge?.enable_group_icon ?? true;
  const mode = useThemeMode();
  const isDark = mode === "light" ? false : true;
  const itembackgroundcolor = isDark ? "#282A36" : "#ffffff";
  const [iconCachePath, setIconCachePath] = useState("");

  useEffect(() => {
    initIconCachePath();
  }, [group]);

  async function initIconCachePath() {
    if (group.icon && group.icon.trim().startsWith("http")) {
      const fileName =
        group.name.replaceAll(" ", "") + "-" + getFileName(group.icon);
      const iconPath = await downloadIconCache(group.icon, fileName);
      setIconCachePath(convertFileSrc(iconPath));
    }
  }

  function getFileName(url: string) {
    return url.substring(url.lastIndexOf("/") + 1);
  }

  if (type === 0 && !group.hidden) {
    return (
      <ListItemButton
        dense
        style={{
          background: itembackgroundcolor,
          height: "70px",
          margin: "8px 8px",
          borderRadius: "8px",
        }}
        onClick={() => onHeadState(group.name, { open: !headState?.open })}>
        {enable_group_icon &&
          group.icon &&
          group.icon.trim().startsWith("http") && (
            <img
              src={iconCachePath === "" ? group.icon : iconCachePath}
              width="32px"
              style={{ marginRight: "12px", borderRadius: "6px" }}
            />
          )}
        {enable_group_icon &&
          group.icon &&
          group.icon.trim().startsWith("data") && (
            <img
              src={group.icon}
              width="32px"
              style={{ marginRight: "12px", borderRadius: "6px" }}
            />
          )}
        {enable_group_icon &&
          group.icon &&
          group.icon.trim().startsWith("<svg") && (
            <img
              src={`data:image/svg+xml;base64,${btoa(group.icon)}`}
              width="32px"
            />
          )}
        <ListItemText
          primary={<StyledPrimary>{group.name}</StyledPrimary>}
          secondary={
            <ListItemTextChild
              sx={{
                overflow: "hidden",
                display: "flex",
                alignItems: "center",
                pt: "2px",
              }}>
              <Box sx={{ marginTop: "2px" }}>
                <StyledTypeBox>{group.type}</StyledTypeBox>
                <StyledSubtitle sx={{ color: "text.secondary" }}>
                  {group.now}
                </StyledSubtitle>
              </Box>
            </ListItemTextChild>
          }
          secondaryTypographyProps={{
            sx: { display: "flex", alignItems: "center", color: "#ccc" },
          }}
        />
        {headState?.open ? <ExpandLessRounded /> : <ExpandMoreRounded />}
      </ListItemButton>
    );
  }

  if (type === 1 && !group.hidden) {
    return (
      <ProxyHead
        sx={{ pl: 2, pr: 3, mt: indent ? 1 : 0.5, mb: 1 }}
        groupName={group.name}
        headState={headState!}
        onLocation={() => onLocation(group)}
        onCheckDelay={() => onCheckAll(group.name)}
        onHeadState={(p) => onHeadState(group.name, p)}
      />
    );
  }

  if (type === 2 && !group.hidden) {
    return (
      <ProxyItem
        group={group}
        proxy={proxy!}
        selected={group.now === proxy?.name}
        showType={headState?.showType}
        sx={{ py: 0, pl: 2 }}
        onClick={() => onChangeProxy(group, proxy!)}
      />
    );
  }

  if (type === 3 && !group.hidden) {
    return (
      <Box
        sx={{
          py: 2,
          pl: 0,
          display: "flex",
          flexDirection: "column",
          alignItems: "center",
          justifyContent: "center",
        }}>
        <InboxRounded sx={{ fontSize: "2.5em", color: "inherit" }} />
        <Typography sx={{ color: "inherit" }}>No Proxies</Typography>
      </Box>
    );
  }

  if (type === 4 && !group.hidden) {
<<<<<<< HEAD
    return <ProxyItemMiniCol item={item} onChangeProxy={onChangeProxy} />;
=======
    const proxyColItemsMemo = useMemo(() => {
      return proxyCol?.map((proxy) => (
        <ProxyItemMini
          key={item.key + proxy.name}
          group={group}
          proxy={proxy!}
          selected={group.now === proxy.name}
          showType={headState?.showType}
          onClick={() => onChangeProxy(group, proxy!)}
        />
      ));
    }, [proxyCol, group, headState]);
    return (
      <Box
        sx={{
          height: 56,
          display: "grid",
          gap: 1,
          pl: 2,
          pr: 2,
          pb: 1,
          gridTemplateColumns: `repeat(${item.col! || 2}, 1fr)`,
        }}
      >
        {proxyColItemsMemo}
      </Box>
    );
>>>>>>> fb6ffd8e
  }

  return null;
};

const StyledPrimary = styled("span")`
  font-size: 15px;
  font-weight: 700;
  line-height: 1.5;
  overflow: hidden;
  text-overflow: ellipsis;
  white-space: nowrap;
`;
const StyledSubtitle = styled("span")`
  font-size: 13px;
  overflow: hidden;
  color: text.secondary;
  text-overflow: ellipsis;
  white-space: nowrap;
`;

const ListItemTextChild = styled("span")`
  display: block;
`;

const StyledTypeBox = styled(ListItemTextChild)(({ theme }) => ({
  display: "inline-block",
  border: "1px solid #ccc",
  borderColor: alpha(theme.palette.primary.main, 0.5),
  color: alpha(theme.palette.primary.main, 0.8),
  borderRadius: 4,
  fontSize: 10,
  padding: "0 4px",
  lineHeight: 1.5,
  marginRight: "8px",
}));<|MERGE_RESOLUTION|>--- conflicted
+++ resolved
@@ -17,14 +17,8 @@
 import { ProxyItemMini } from "./proxy-item-mini";
 import type { IRenderItem } from "./use-render-list";
 import { useVerge } from "@/hooks/use-verge";
-<<<<<<< HEAD
-import { useRecoilState } from "recoil";
-import { atomThemeMode } from "@/services/states";
-import { memo, useEffect, useState } from "react";
-=======
 import { useThemeMode } from "@/services/states";
-import { useEffect, useMemo, useState } from "react";
->>>>>>> fb6ffd8e
+import { memo, useEffect, useMemo, useState } from "react";
 import { convertFileSrc } from "@tauri-apps/api/tauri";
 import { downloadIconCache } from "@/services/cmds";
 
@@ -207,37 +201,7 @@
   }
 
   if (type === 4 && !group.hidden) {
-<<<<<<< HEAD
     return <ProxyItemMiniCol item={item} onChangeProxy={onChangeProxy} />;
-=======
-    const proxyColItemsMemo = useMemo(() => {
-      return proxyCol?.map((proxy) => (
-        <ProxyItemMini
-          key={item.key + proxy.name}
-          group={group}
-          proxy={proxy!}
-          selected={group.now === proxy.name}
-          showType={headState?.showType}
-          onClick={() => onChangeProxy(group, proxy!)}
-        />
-      ));
-    }, [proxyCol, group, headState]);
-    return (
-      <Box
-        sx={{
-          height: 56,
-          display: "grid",
-          gap: 1,
-          pl: 2,
-          pr: 2,
-          pb: 1,
-          gridTemplateColumns: `repeat(${item.col! || 2}, 1fr)`,
-        }}
-      >
-        {proxyColItemsMemo}
-      </Box>
-    );
->>>>>>> fb6ffd8e
   }
 
   return null;
