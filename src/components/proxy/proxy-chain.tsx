--- conflicted
+++ resolved
@@ -34,17 +34,12 @@
 import { useCallback, useEffect, useRef, useState } from "react";
 import { useTranslation } from "react-i18next";
 import useSWR from "swr";
-<<<<<<< HEAD
-=======
-
-import { useAppData } from "@/providers/app-data-context";
->>>>>>> dbcad240
 import {
   closeAllConnections,
   selectNodeForGroup,
 } from "tauri-plugin-mihomo-api";
 
-import { useAppData } from "@/providers/app-data-provider";
+import { useAppData } from "@/providers/app-data-context";
 import { calcuProxies, updateProxyChainConfigInRuntime } from "@/services/cmds";
 
 interface ProxyChainItem {
