import {
  Box,
  Snackbar,
  Alert,
  Chip,
  Typography,
  IconButton,
  Menu,
  MenuItem,
<<<<<<< HEAD
=======
  Divider,
  Button,
>>>>>>> 8a4f2de8
} from "@mui/material";
import { ExpandMoreRounded } from "@mui/icons-material";
import { useLockFn } from "ahooks";
<<<<<<< HEAD
import { useRef, useState, useEffect, useCallback } from "react";
=======
import { useRef, useState, useEffect, useCallback, useMemo } from "react";
import useSWR from "swr";
>>>>>>> 8a4f2de8
import { useTranslation } from "react-i18next";
import { Virtuoso, type VirtuosoHandle } from "react-virtuoso";

import { useProxySelection } from "@/hooks/use-proxy-selection";
import { useVerge } from "@/hooks/use-verge";
import { useAppData } from "@/providers/app-data-provider";
<<<<<<< HEAD
import { updateProxyChainConfigInRuntime } from "@/services/cmds";
=======
import {
  providerHealthCheck,
  getGroupProxyDelays,
  updateProxyChainConfigInRuntime,
  getRuntimeConfig,
} from "@/services/cmds";
>>>>>>> 8a4f2de8
import delayManager from "@/services/delay";

import { BaseEmpty } from "../base";
import { ScrollTopButton } from "../layout/scroll-top-button";

import { ProxyChain } from "./proxy-chain";
import { ProxyRender } from "./proxy-render";
import { ProxyGroupNavigator } from "./proxy-group-navigator";
import { useRenderList } from "./use-render-list";
import { delayGroup, healthcheckProxyProvider } from "tauri-plugin-mihomo-api";

interface Props {
  mode: string;
  isChainMode?: boolean;
  chainConfigData?: string | null;
}

interface ProxyChainItem {
  id: string;
  name: string;
  type?: string;
  delay?: number;
}

export const ProxyGroups = (props: Props) => {
  const { t } = useTranslation();
  const { mode, isChainMode = false, chainConfigData } = props;
  const [proxyChain, setProxyChain] = useState<ProxyChainItem[]>([]);
  const [selectedGroup, setSelectedGroup] = useState<string | null>(null);
  const [ruleMenuAnchor, setRuleMenuAnchor] = useState<null | HTMLElement>(
    null,
  );
  const [duplicateWarning, setDuplicateWarning] = useState<{
    open: boolean;
    message: string;
  }>({ open: false, message: "" });

  const { verge } = useVerge();
  const { proxies: proxiesData } = useAppData();

  // 当链式代理模式且规则模式下，如果没有选择代理组，默认选择第一个
  useEffect(() => {
    if (
      isChainMode &&
      mode === "rule" &&
      !selectedGroup &&
      proxiesData?.groups?.length > 0
    ) {
      setSelectedGroup(proxiesData.groups[0].name);
    }
  }, [isChainMode, mode, selectedGroup, proxiesData]);

  const { renderList, onProxies, onHeadState } = useRenderList(
    mode,
    isChainMode,
    selectedGroup,
  );

  // 统代理选择
  const { handleProxyGroupChange } = useProxySelection({
    onSuccess: () => {
      onProxies();
    },
    onError: (error) => {
      console.error("代理切换失败", error);
      onProxies();
    },
  });

  const timeout = verge?.default_latency_timeout || 10000;

  const virtuosoRef = useRef<VirtuosoHandle>(null);
  const scrollPositionRef = useRef<Record<string, number>>({});
  const [showScrollTop, setShowScrollTop] = useState(false);
  const scrollerRef = useRef<Element | null>(null);

  // 从 localStorage 恢复滚动位置
  useEffect(() => {
    if (renderList.length === 0) return;

    try {
      const savedPositions = localStorage.getItem("proxy-scroll-positions");
      if (savedPositions) {
        const positions = JSON.parse(savedPositions);
        scrollPositionRef.current = positions;
        const savedPosition = positions[mode];

        if (savedPosition !== undefined) {
          setTimeout(() => {
            virtuosoRef.current?.scrollTo({
              top: savedPosition,
              behavior: "auto",
            });
          }, 100);
        }
      }
    } catch (e) {
      console.error("Error restoring scroll position:", e);
    }
  }, [mode, renderList]);

  // 改为使用节流函数保存滚动位置
  const saveScrollPosition = useCallback(
    (scrollTop: number) => {
      try {
        scrollPositionRef.current[mode] = scrollTop;
        localStorage.setItem(
          "proxy-scroll-positions",
          JSON.stringify(scrollPositionRef.current),
        );
      } catch (e) {
        console.error("Error saving scroll position:", e);
      }
    },
    [mode],
  );

  // 使用改进的滚动处理
  const handleScroll = useCallback(
    throttle((e: any) => {
      const scrollTop = e.target.scrollTop;
      setShowScrollTop(scrollTop > 100);
      // 使用稳定的节流来保存位置，而不是setTimeout
      saveScrollPosition(scrollTop);
    }, 500), // 增加到500ms以确保平滑滚动
    [saveScrollPosition],
  );

  // 添加和清理滚动事件监听器
  useEffect(() => {
    if (!scrollerRef.current) return;
    scrollerRef.current.addEventListener("scroll", handleScroll, {
      passive: true,
    });

    return () => {
      scrollerRef.current?.removeEventListener("scroll", handleScroll);
    };
  }, [handleScroll]);

  // 滚动到顶部
  const scrollToTop = useCallback(() => {
    virtuosoRef.current?.scrollTo?.({
      top: 0,
      behavior: "smooth",
    });
    saveScrollPosition(0);
  }, [saveScrollPosition]);

  // 关闭重复节点警告
  const handleCloseDuplicateWarning = useCallback(() => {
    setDuplicateWarning({ open: false, message: "" });
  }, []);

  // 获取当前选中的代理组信息
  const getCurrentGroup = useCallback(() => {
    if (!selectedGroup || !proxiesData?.groups) return null;
    return proxiesData.groups.find(
      (group: any) => group.name === selectedGroup,
    );
  }, [selectedGroup, proxiesData]);

  // 获取可用的代理组列表
  const getAvailableGroups = useCallback(() => {
    return proxiesData?.groups || [];
  }, [proxiesData]);

  // 处理代理组选择菜单
  const handleGroupMenuOpen = (event: React.MouseEvent<HTMLElement>) => {
    setRuleMenuAnchor(event.currentTarget);
  };

  const handleGroupMenuClose = () => {
    setRuleMenuAnchor(null);
  };

  const handleGroupSelect = (groupName: string) => {
    setSelectedGroup(groupName);
    handleGroupMenuClose();

    // 在链式代理模式的规则模式下，切换代理组时清空链式代理配置
    if (isChainMode && mode === "rule") {
      updateProxyChainConfigInRuntime(null);
      // 同时清空右侧链式代理配置
      setProxyChain([]);
    }
  };

  const currentGroup = getCurrentGroup();
  const availableGroups = getAvailableGroups();

  const handleChangeProxy = useCallback(
    (group: IProxyGroupItem, proxy: IProxyItem) => {
      if (isChainMode) {
        // 使用函数式更新来避免状态延迟问题
        setProxyChain((prev) => {
          // 检查是否已经存在相同名称的代理，防止重复添加
          if (prev.some((item) => item.name === proxy.name)) {
            const warningMessage = t("Proxy node already exists in chain");
            setDuplicateWarning({
              open: true,
              message: warningMessage,
            });
            return prev; // 返回原来的状态，不做任何更改
          }

          // 安全获取延迟数据，如果没有延迟数据则设为 undefined
          const delay =
            proxy.history && proxy.history.length > 0
              ? proxy.history[proxy.history.length - 1].delay
              : undefined;

          const chainItem: ProxyChainItem = {
            id: `${proxy.name}_${Date.now()}`,
            name: proxy.name,
            type: proxy.type,
            delay: delay,
          };

          return [...prev, chainItem];
        });
        return;
      }

      if (!["Selector", "URLTest", "Fallback"].includes(group.type)) return;

      handleProxyGroupChange(group, proxy);
    },
    [handleProxyGroupChange, isChainMode, t],
  );

  // 测全部延迟
  const handleCheckAll = useLockFn(async (groupName: string) => {
    console.log(`[ProxyGroups] 开始测试所有延迟，组: ${groupName}`);

    const proxies = renderList
      .filter(
        (e) => e.group?.name === groupName && (e.type === 2 || e.type === 4),
      )
      .flatMap((e) => e.proxyCol || e.proxy!)
      .filter(Boolean);

    console.log(`[ProxyGroups] 找到代理数量: ${proxies.length}`);

    const providers = new Set(proxies.map((p) => p!.provider!).filter(Boolean));

    if (providers.size) {
      console.log(`[ProxyGroups] 发现提供者，数量: ${providers.size}`);
      Promise.allSettled(
        [...providers].map((p) => healthcheckProxyProvider(p)),
      ).then(() => {
        console.log(`[ProxyGroups] 提供者健康检查完成`);
        onProxies();
      });
    }

    const names = proxies.filter((p) => !p!.provider).map((p) => p!.name);
    console.log(`[ProxyGroups] 过滤后需要测试的代理数量: ${names.length}`);

    const url = delayManager.getUrl(groupName);
    console.log(`[ProxyGroups] 测试URL: ${url}, 超时: ${timeout}ms`);

    try {
      await Promise.race([
        delayManager.checkListDelay(names, groupName, timeout),
        delayGroup(groupName, url, timeout).then((result) => {
          console.log(
            `[ProxyGroups] getGroupProxyDelays返回结果数量:`,
            Object.keys(result || {}).length,
          );
        }), // 查询group delays 将清除fixed(不关注调用结果)
      ]);
      console.log(`[ProxyGroups] 延迟测试完成，组: ${groupName}`);
    } catch (error) {
      console.error(`[ProxyGroups] 延迟测试出错，组: ${groupName}`, error);
    }

    onProxies();
  });

  // 滚到对应的节点
  const handleLocation = (group: IProxyGroupItem) => {
    if (!group) return;
    const { name, now } = group;

    const index = renderList.findIndex(
      (e) =>
        e.group?.name === name &&
        ((e.type === 2 && e.proxy?.name === now) ||
          (e.type === 4 && e.proxyCol?.some((p) => p.name === now))),
    );

    if (index >= 0) {
      virtuosoRef.current?.scrollToIndex?.({
        index,
        align: "center",
        behavior: "smooth",
      });
    }
  };

  // 获取运行时配置
  const { data: runtimeConfig } = useSWR("getRuntimeConfig", getRuntimeConfig, {
    revalidateOnFocus: false,
    revalidateIfStale: true,
  });

  // 获取所有代理组名称
  const getProxyGroupNames = useCallback(() => {
    const config = runtimeConfig as any;
    if (!config?.["proxy-groups"]) return [];

    return config["proxy-groups"]
      .map((group: any) => group.name)
      .filter((name: string) => name && name.trim() !== "");
  }, [runtimeConfig]);

  // 定位到指定的代理组
  const handleGroupLocationByName = useCallback(
    (groupName: string) => {
      const index = renderList.findIndex(
        (item) => item.type === 0 && item.group?.name === groupName,
      );

      if (index >= 0) {
        virtuosoRef.current?.scrollToIndex?.({
          index,
          align: "start",
          behavior: "smooth",
        });
      }
    },
    [renderList],
  );

  const proxyGroupNames = useMemo(
    () => getProxyGroupNames(),
    [getProxyGroupNames],
  );

  if (mode === "direct") {
    return <BaseEmpty text={t("clash_mode_direct")} />;
  }

  if (isChainMode) {
    // 获取所有代理组
    const proxyGroups = proxiesData?.groups || [];

    return (
      <>
        <Box sx={{ display: "flex", height: "100%", gap: 2 }}>
          <Box sx={{ flex: 1, position: "relative" }}>
            {/* 代理规则标题和代理组按钮栏 */}
            {mode === "rule" && proxyGroups.length > 0 && (
              <Box sx={{ borderBottom: "1px solid", borderColor: "divider" }}>
                {/* 代理规则标题 */}
                <Box
                  sx={{
                    px: 2,
                    py: 1.5,
                    borderBottom: "1px solid",
                    borderColor: "divider",
                    display: "flex",
                    alignItems: "center",
                    justifyContent: "space-between",
                  }}
                >
                  <Box sx={{ display: "flex", alignItems: "center", gap: 2 }}>
                    <Typography
                      variant="h6"
                      sx={{ fontWeight: 600, fontSize: "16px" }}
                    >
                      {t("Proxy Rules")}
                    </Typography>
                    {currentGroup && (
                      <Box
                        sx={{ display: "flex", alignItems: "center", gap: 1 }}
                      >
                        <Chip
                          size="small"
                          label={`${currentGroup.name} (${currentGroup.type})`}
                          variant="outlined"
                          sx={{
                            fontSize: "12px",
                            maxWidth: "200px",
                            "& .MuiChip-label": {
                              overflow: "hidden",
                              textOverflow: "ellipsis",
                              whiteSpace: "nowrap",
                            },
                          }}
                        />
                      </Box>
                    )}
                  </Box>

                  {availableGroups.length > 0 && (
                    <IconButton
                      size="small"
                      onClick={handleGroupMenuOpen}
                      sx={{
                        border: "1px solid",
                        borderColor: "divider",
                        borderRadius: "4px",
                        padding: "4px 8px",
                      }}
                    >
                      <Typography
                        variant="body2"
                        sx={{ mr: 0.5, fontSize: "12px" }}
                      >
                        {t("Select Rules")}
                      </Typography>
                      <ExpandMoreRounded fontSize="small" />
                    </IconButton>
                  )}
                </Box>
              </Box>
            )}

            <Virtuoso
              ref={virtuosoRef}
              style={{
                height:
                  mode === "rule" && proxyGroups.length > 0
                    ? "calc(100% - 80px)" // 只有标题的高度
                    : "calc(100% - 14px)",
              }}
              totalCount={renderList.length}
              increaseViewportBy={{ top: 200, bottom: 200 }}
              overscan={150}
              defaultItemHeight={56}
              scrollerRef={(ref) => {
                scrollerRef.current = ref as Element;
              }}
              components={{
                Footer: () => <div style={{ height: "8px" }} />,
              }}
              initialScrollTop={scrollPositionRef.current[mode]}
              computeItemKey={(index) => renderList[index].key}
              itemContent={(index) => (
                <ProxyRender
                  key={renderList[index].key}
                  item={renderList[index]}
                  indent={mode === "rule" || mode === "script"}
                  onLocation={handleLocation}
                  onCheckAll={handleCheckAll}
                  onHeadState={onHeadState}
                  onChangeProxy={handleChangeProxy}
                  isChainMode={isChainMode}
                />
              )}
            />
            <ScrollTopButton show={showScrollTop} onClick={scrollToTop} />
          </Box>

          <Box sx={{ width: "400px", minWidth: "300px" }}>
            <ProxyChain
              proxyChain={proxyChain}
              onUpdateChain={setProxyChain}
              chainConfigData={chainConfigData}
              mode={mode}
              selectedGroup={selectedGroup}
            />
          </Box>
        </Box>

        <Snackbar
          open={duplicateWarning.open}
          autoHideDuration={3000}
          onClose={handleCloseDuplicateWarning}
          anchorOrigin={{ vertical: "top", horizontal: "center" }}
        >
          <Alert
            onClose={handleCloseDuplicateWarning}
            severity="warning"
            variant="filled"
          >
            {duplicateWarning.message}
          </Alert>
        </Snackbar>

        {/* 代理组选择菜单 */}
        <Menu
          anchorEl={ruleMenuAnchor}
          open={Boolean(ruleMenuAnchor)}
          onClose={handleGroupMenuClose}
          PaperProps={{
            sx: {
              maxHeight: 300,
              minWidth: 200,
            },
          }}
        >
          {availableGroups.map((group: any, index: number) => (
            <MenuItem
              key={group.name}
              onClick={() => handleGroupSelect(group.name)}
              selected={selectedGroup === group.name}
              sx={{
                fontSize: "14px",
                py: 1,
              }}
            >
              <Box
                sx={{
                  display: "flex",
                  flexDirection: "column",
                  alignItems: "flex-start",
                }}
              >
                <Typography variant="body2" sx={{ fontWeight: 500 }}>
                  {group.name}
                </Typography>
                <Typography variant="caption" color="text.secondary">
                  {group.type} · {group.all.length} 节点
                </Typography>
              </Box>
            </MenuItem>
          ))}
          {availableGroups.length === 0 && (
            <MenuItem disabled>
              <Typography variant="body2" color="text.secondary">
                暂无可用代理组
              </Typography>
            </MenuItem>
          )}
        </Menu>
      </>
    );
  }

  return (
    <div
      style={{ position: "relative", height: "100%", willChange: "transform" }}
    >
      {/* 代理组导航栏 */}
      {mode === "rule" && (
        <ProxyGroupNavigator
          proxyGroupNames={proxyGroupNames}
          onGroupLocation={handleGroupLocationByName}
        />
      )}

      <Virtuoso
        ref={virtuosoRef}
        style={{ height: "calc(100% - 14px)" }}
        totalCount={renderList.length}
        increaseViewportBy={{ top: 200, bottom: 200 }}
        overscan={150}
        defaultItemHeight={56}
        scrollerRef={(ref) => {
          scrollerRef.current = ref as Element;
        }}
        components={{
          Footer: () => <div style={{ height: "8px" }} />,
        }}
        // 添加平滑滚动设置
        initialScrollTop={scrollPositionRef.current[mode]}
        computeItemKey={(index) => renderList[index].key}
        itemContent={(index) => (
          <ProxyRender
            key={renderList[index].key}
            item={renderList[index]}
            indent={mode === "rule" || mode === "script"}
            onLocation={handleLocation}
            onCheckAll={handleCheckAll}
            onHeadState={onHeadState}
            onChangeProxy={handleChangeProxy}
          />
        )}
      />
      <ScrollTopButton show={showScrollTop} onClick={scrollToTop} />
    </div>
  );
};

// 替换简单防抖函数为更优的节流函数
function throttle<T extends (...args: any[]) => any>(
  func: T,
  wait: number,
): (...args: Parameters<T>) => void {
  let timer: ReturnType<typeof setTimeout> | null = null;
  let previous = 0;

  return function (...args: Parameters<T>) {
    const now = Date.now();
    const remaining = wait - (now - previous);

    if (remaining <= 0 || remaining > wait) {
      if (timer) {
        clearTimeout(timer);
        timer = null;
      }
      previous = now;
      func(...args);
    } else if (!timer) {
      timer = setTimeout(() => {
        previous = Date.now();
        timer = null;
        func(...args);
      }, remaining);
    }
  };
}<|MERGE_RESOLUTION|>--- conflicted
+++ resolved
@@ -7,36 +7,17 @@
   IconButton,
   Menu,
   MenuItem,
-<<<<<<< HEAD
-=======
-  Divider,
-  Button,
->>>>>>> 8a4f2de8
 } from "@mui/material";
 import { ExpandMoreRounded } from "@mui/icons-material";
 import { useLockFn } from "ahooks";
-<<<<<<< HEAD
 import { useRef, useState, useEffect, useCallback } from "react";
-=======
-import { useRef, useState, useEffect, useCallback, useMemo } from "react";
-import useSWR from "swr";
->>>>>>> 8a4f2de8
 import { useTranslation } from "react-i18next";
 import { Virtuoso, type VirtuosoHandle } from "react-virtuoso";
 
 import { useProxySelection } from "@/hooks/use-proxy-selection";
 import { useVerge } from "@/hooks/use-verge";
 import { useAppData } from "@/providers/app-data-provider";
-<<<<<<< HEAD
 import { updateProxyChainConfigInRuntime } from "@/services/cmds";
-=======
-import {
-  providerHealthCheck,
-  getGroupProxyDelays,
-  updateProxyChainConfigInRuntime,
-  getRuntimeConfig,
-} from "@/services/cmds";
->>>>>>> 8a4f2de8
 import delayManager from "@/services/delay";
 
 import { BaseEmpty } from "../base";
