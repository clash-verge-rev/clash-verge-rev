--- conflicted
+++ resolved
@@ -19,8 +19,6 @@
 // 多列布局
 export const ProxyItemMini = (props: Props) => {
   const { groupName, proxy, fixed, selected, showType = true, onClick } = props;
-
-  const { t } = useTranslation();
 
   // -1/<=0 为 不显示
   // -2 为 loading
@@ -213,23 +211,10 @@
           />
         )}
       </Box>
-<<<<<<< HEAD
 
       {fixed && (
         // 展示fixed状态
         <span className={selected ? "the-pin" : "the-unpin"}>📌</span>
-=======
-      {group.fixed && group.fixed === proxy.name && (
-        // 展示fixed状态
-        <span
-          className={proxy.name === group.now ? "the-pin" : "the-unpin"}
-          title={
-            group.type === "URLTest" ? t("Delay check to cancel fixed") : ""
-          }
-        >
-          📌
-        </span>
->>>>>>> fb6ffd8e
       )}
     </ListItemButton>
   );
