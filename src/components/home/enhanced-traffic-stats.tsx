import {
  ArrowDownwardRounded,
  ArrowUpwardRounded,
  CloudDownloadRounded,
  CloudUploadRounded,
  LinkRounded,
  MemoryRounded,
} from "@mui/icons-material";
import {
  Box,
  Grid,
  PaletteColor,
  Paper,
  Typography,
  alpha,
  useTheme,
<<<<<<< HEAD
  PaletteColor,
  Grid,
} from "@mui/material";
import { useRef, memo, useMemo } from "react";
import { ReactNode } from "react";
=======
} from "@mui/material";
import { ReactNode, memo, useCallback, useMemo, useRef } from "react";
>>>>>>> dbcad240
import { useTranslation } from "react-i18next";

import { TrafficErrorBoundary } from "@/components/common/traffic-error-boundary";
import { useVerge } from "@/hooks/use-verge";
import { useVisibility } from "@/hooks/use-visibility";
<<<<<<< HEAD
=======
import { useAppData } from "@/providers/app-data-context";
import { gc, isDebugEnabled } from "@/services/cmds";
>>>>>>> dbcad240
import parseTraffic from "@/utils/parse-traffic";

import {
  EnhancedCanvasTrafficGraph,
  type EnhancedCanvasTrafficGraphRef,
} from "./enhanced-canvas-traffic-graph";
import { useConnectionData } from "@/hooks/use-connection-data";
import { useTrafficData } from "@/hooks/use-traffic-data";
import { useMemoryData } from "@/hooks/use-memory-data";

interface StatCardProps {
  icon: ReactNode;
  title: string;
  value: string | number;
  unit: string;
  color: "primary" | "secondary" | "error" | "warning" | "info" | "success";
  onClick?: () => void;
}

// 全局变量类型定义
declare global {
  interface Window {
    animationFrameId?: number;
    lastTrafficData?: {
      up: number;
      down: number;
    };
  }
}

// 统计卡片组件 - 使用memo优化
const CompactStatCard = memo(
  ({ icon, title, value, unit, color, onClick }: StatCardProps) => {
    const theme = useTheme();

    // 获取调色板颜色 - 使用useMemo避免重复计算
    const colorValue = useMemo(() => {
      const palette = theme.palette;
      if (
        color in palette &&
        palette[color as keyof typeof palette] &&
        "main" in (palette[color as keyof typeof palette] as PaletteColor)
      ) {
        return (palette[color as keyof typeof palette] as PaletteColor).main;
      }
      return palette.primary.main;
    }, [theme.palette, color]);

    return (
      <Paper
        elevation={0}
        sx={{
          display: "flex",
          alignItems: "center",
          borderRadius: 2,
          bgcolor: alpha(colorValue, 0.05),
          border: `1px solid ${alpha(colorValue, 0.15)}`,
          padding: "8px",
          transition: "all 0.2s ease-in-out",
          cursor: onClick ? "pointer" : "default",
          "&:hover": onClick
            ? {
                bgcolor: alpha(colorValue, 0.1),
                border: `1px solid ${alpha(colorValue, 0.3)}`,
                boxShadow: `0 4px 8px rgba(0,0,0,0.05)`,
              }
            : {},
        }}
        onClick={onClick}
      >
        {/* 图标容器 */}
        <Grid
          component="div"
          sx={{
            mr: 1,
            ml: "2px",
            display: "flex",
            alignItems: "center",
            justifyContent: "center",
            width: 32,
            height: 32,
            borderRadius: "50%",
            bgcolor: alpha(colorValue, 0.1),
            color: colorValue,
          }}
        >
          {icon}
        </Grid>

        {/* 文本内容 */}
        <Grid component="div" sx={{ flexGrow: 1, minWidth: 0 }}>
          <Typography variant="caption" color="text.secondary" noWrap>
            {title}
          </Typography>
          <Grid
            component="div"
            sx={{ display: "flex", alignItems: "baseline" }}
          >
            <Typography
              variant="body1"
              fontWeight="bold"
              noWrap
              sx={{ mr: 0.5 }}
            >
              {value}
            </Typography>
            <Typography variant="caption" color="text.secondary">
              {unit}
            </Typography>
          </Grid>
        </Grid>
      </Paper>
    );
  },
);

// 添加显示名称
CompactStatCard.displayName = "CompactStatCard";

export const EnhancedTrafficStats = () => {
  const { t } = useTranslation();
  const theme = useTheme();
  const { verge } = useVerge();
  const trafficRef = useRef<EnhancedCanvasTrafficGraphRef>(null);
  const pageVisible = useVisibility();

  const {
    response: { data: traffic },
  } = useTrafficData();

  const {
    response: { data: memory },
  } = useMemoryData();

  const {
    response: { data: connections },
  } = useConnectionData();

  // 是否显示流量图表
  const trafficGraph = verge?.traffic_graph ?? true;

  // Canvas组件现在直接从全局Hook获取数据，无需手动添加数据点

  // 使用useMemo计算解析后的流量数据
  const parsedData = useMemo(() => {
    const [up, upUnit] = parseTraffic(traffic?.up || 0);
    const [down, downUnit] = parseTraffic(traffic?.down || 0);
    const [inuse, inuseUnit] = parseTraffic(memory?.inuse || 0);
    const [uploadTotal, uploadTotalUnit] = parseTraffic(
      connections?.uploadTotal,
    );
    const [downloadTotal, downloadTotalUnit] = parseTraffic(
      connections?.downloadTotal,
    );

    return {
      up,
      upUnit,
      down,
      downUnit,
      inuse,
      inuseUnit,
      uploadTotal,
      uploadTotalUnit,
      downloadTotal,
      downloadTotalUnit,
      connectionsCount: connections?.connections.length,
    };
  }, [traffic, memory, connections]);

  // 渲染流量图表 - 使用useMemo缓存渲染结果
  const trafficGraphComponent = useMemo(() => {
    if (!trafficGraph || !pageVisible) return null;

    return (
      <Paper
        elevation={0}
        sx={{
          height: 130,
          cursor: "pointer",
          border: `1px solid ${alpha(theme.palette.divider, 0.2)}`,
          borderRadius: 2,
          overflow: "hidden",
        }}
        onClick={() => trafficRef.current?.toggleStyle()}
      >
        <div style={{ height: "100%", position: "relative" }}>
          <EnhancedCanvasTrafficGraph ref={trafficRef} />
        </div>
      </Paper>
    );
  }, [trafficGraph, pageVisible, theme.palette.divider]);

  // 使用useMemo计算统计卡片配置
  const statCards = useMemo(
    () => [
      {
        icon: <ArrowUpwardRounded fontSize="small" />,
        title: t("Upload Speed"),
        value: parsedData.up,
        unit: `${parsedData.upUnit}/s`,
        color: "secondary" as const,
      },
      {
        icon: <ArrowDownwardRounded fontSize="small" />,
        title: t("Download Speed"),
        value: parsedData.down,
        unit: `${parsedData.downUnit}/s`,
        color: "primary" as const,
      },
      {
        icon: <LinkRounded fontSize="small" />,
        title: t("Active Connections"),
        value: parsedData.connectionsCount,
        unit: "",
        color: "success" as const,
      },
      {
        icon: <CloudUploadRounded fontSize="small" />,
        title: t("Uploaded"),
        value: parsedData.uploadTotal,
        unit: parsedData.uploadTotalUnit,
        color: "secondary" as const,
      },
      {
        icon: <CloudDownloadRounded fontSize="small" />,
        title: t("Downloaded"),
        value: parsedData.downloadTotal,
        unit: parsedData.downloadTotalUnit,
        color: "primary" as const,
      },
      {
        icon: <MemoryRounded fontSize="small" />,
        title: t("Memory Usage"),
        value: parsedData.inuse,
        unit: parsedData.inuseUnit,
        color: "error" as const,
        onClick: undefined,
      },
    ],
    [t, parsedData],
  );

  return (
    <TrafficErrorBoundary
      onError={(error, errorInfo) => {
        console.error("[EnhancedTrafficStats] 组件错误:", error, errorInfo);
      }}
    >
      <Grid container spacing={1} columns={{ xs: 8, sm: 8, md: 12 }}>
        {trafficGraph && (
          <Grid size={12}>
            {/* 流量图表区域 */}
            {trafficGraphComponent}
          </Grid>
        )}
        {/* 统计卡片区域 */}
        {statCards.map((card, _index) => (
          <Grid key={card.title} size={4}>
            <CompactStatCard {...(card as StatCardProps)} />
          </Grid>
        ))}
      </Grid>
    </TrafficErrorBoundary>
  );
};<|MERGE_RESOLUTION|>--- conflicted
+++ resolved
@@ -7,33 +7,20 @@
   MemoryRounded,
 } from "@mui/icons-material";
 import {
-  Box,
   Grid,
   PaletteColor,
   Paper,
   Typography,
   alpha,
   useTheme,
-<<<<<<< HEAD
-  PaletteColor,
-  Grid,
 } from "@mui/material";
 import { useRef, memo, useMemo } from "react";
 import { ReactNode } from "react";
-=======
-} from "@mui/material";
-import { ReactNode, memo, useCallback, useMemo, useRef } from "react";
->>>>>>> dbcad240
 import { useTranslation } from "react-i18next";
 
 import { TrafficErrorBoundary } from "@/components/common/traffic-error-boundary";
 import { useVerge } from "@/hooks/use-verge";
 import { useVisibility } from "@/hooks/use-visibility";
-<<<<<<< HEAD
-=======
-import { useAppData } from "@/providers/app-data-context";
-import { gc, isDebugEnabled } from "@/services/cmds";
->>>>>>> dbcad240
 import parseTraffic from "@/utils/parse-traffic";
 
 import {
