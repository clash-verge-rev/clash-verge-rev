--- conflicted
+++ resolved
@@ -2,13 +2,8 @@
 import { closeAllConnections } from "tauri-plugin-mihomo-api";
 
 import { useVerge } from "@/hooks/use-verge";
-<<<<<<< HEAD
-import { useAppData } from "@/providers/app-data-provider";
+import { useAppData } from "@/providers/app-data-context";
 import { getAutotemProxy } from "@/services/cmds";
-=======
-import { useAppData } from "@/providers/app-data-context";
-import { closeAllConnections, getAutotemProxy } from "@/services/cmds";
->>>>>>> dbcad240
 
 // 系统代理状态检测统一逻辑
 export const useSystemProxyState = () => {
